#include <iosfwd>
#include <limits>
#include <sstream>
#include <vector>
#include <boost/make_shared.hpp>
#include <boost/math/special_functions/fpclassify.hpp>

#include "MantidKernel/UsageService.h"
#include "MantidAPI/CoordTransform.h"
#include "MantidAPI/IMDHistoWorkspace.h"
#include "MantidAPI/IMDIterator.h"
#include "MantidAPI/MatrixWorkspace.h"
#include "MantidGeometry/Crystal/PeakTransformHKL.h"
#include "MantidGeometry/Crystal/PeakTransformQSample.h"
#include "MantidGeometry/Crystal/PeakTransformQLab.h"
#include "MantidAPI/IPeaksWorkspace.h"
#include "MantidAPI/IMDEventWorkspace.h"
#include "MantidAPI/AlgorithmManager.h"
#include "MantidGeometry/MDGeometry/IMDDimension.h"
#include "MantidGeometry/MDGeometry/MDBoxImplicitFunction.h"
#include "MantidGeometry/MDGeometry/MDHistoDimension.h"
#include "MantidGeometry/MDGeometry/MDTypes.h"
#include "MantidKernel/ReadLock.h"
#include "MantidQtAPI/FileDialogHandler.h"
#include "MantidQtAPI/PlotAxis.h"
#include "MantidQtAPI/MdSettings.h"
#include "MantidQtAPI/SignalBlocker.h"
#include "MantidQtAPI/SignalRange.h"
#include "MantidQtAPI/TSVSerialiser.h"
#include "MantidQtSliceViewer/SliceViewer.h"
#include "MantidQtSliceViewer/CustomTools.h"
#include "MantidQtSliceViewer/DimensionSliceWidget.h"
#include "MantidQtSliceViewer/LineOverlay.h"
#include "MantidQtSliceViewer/SnapToGridDialog.h"
#include "MantidQtSliceViewer/XYLimitsDialog.h"
#include "MantidQtSliceViewer/ConcretePeaksPresenter.h"
#include "MantidQtSliceViewer/CompositePeaksPresenter.h"
#include "MantidQtSliceViewer/ProxyCompositePeaksPresenter.h"
#include "MantidQtSliceViewer/PeakViewFactory.h"
#include "MantidQtSliceViewer/PeakBoundingBox.h"
#include "MantidQtSliceViewer/PeaksViewerOverlayDialog.h"
#include "MantidQtSliceViewer/SliceViewerFunctions.h"
#include "MantidQtMantidWidgets/SelectWorkspacesDialog.h"

#include <qwt_plot_panner.h>
#include <qwt_plot_rescaler.h>
#include <Poco/AutoPtr.h>
#include <Poco/DOM/Document.h>
#include <Poco/DOM/DOMParser.h>
#include <Poco/DOM/NodeIterator.h>
#include <Poco/DOM/NodeList.h>
#include <Poco/Exception.h>

using namespace Mantid;
using namespace Mantid::Kernel;
using namespace Mantid::Geometry;
using namespace Mantid::API;
using MantidQt::API::SyncedCheckboxes;
using MantidQt::API::SignalBlocker;
using Poco::XML::DOMParser;
using Poco::XML::Document;
using Poco::XML::Element;
using Poco::XML::Node;
using Poco::XML::NodeList;
using Poco::XML::NodeIterator;
using Poco::XML::NodeFilter;
using MantidQt::API::AlgorithmRunner;

namespace MantidQt {
namespace SliceViewer {

const QString SliceViewer::NoNormalizationKey = "No";
const QString SliceViewer::VolumeNormalizationKey = "Volume";
const QString SliceViewer::NumEventsNormalizationKey = "# Events";

//------------------------------------------------------------------------------
/** Constructor */
SliceViewer::SliceViewer(QWidget *parent)
    : QWidget(parent), m_ws(), m_firstWorkspaceOpen(false), m_dimensions(),
      m_data(NULL), m_X(), m_Y(), m_dimX(0), m_dimY(1), m_logColor(false),
      m_fastRender(true), m_rebinMode(false), m_rebinLocked(true),
      m_mdSettings(new MantidQt::API::MdSettings()), m_logger("SliceViewer"),
      m_peaksPresenter(boost::make_shared<CompositePeaksPresenter>(this)),
      m_proxyPeaksPresenter(
          boost::make_shared<ProxyCompositePeaksPresenter>(m_peaksPresenter)),
      m_peaksSliderWidget(NULL) {

  ui.setupUi(this);

  m_inf = std::numeric_limits<double>::infinity();

  // Point m_plot to the plot created in QtDesigner
  m_plot = ui.safeQwtPlot;
  // Add a spectrograph
  m_spect = new QwtPlotSpectrogram();
  m_spect->attach(m_plot);

  // Set up the ColorBarWidget
  m_colorBar = ui.colorBarWidget;
  m_colorBar->setViewRange(0, 10);
  QObject::connect(m_colorBar, SIGNAL(changedColorRange(double, double, bool)),
                   this, SLOT(colorRangeChanged()));

  // ---- Set the color map on the data ------
  m_data = new API::QwtRasterDataMD();
  m_spect->setColorMap(m_colorBar->getColorMap());
  m_plot->autoRefresh();

  // Make the splitter use the minimum size for the controls and not stretch out
  ui.splitter->setStretchFactor(0, 0);
  ui.splitter->setStretchFactor(1, 1);
  QSplitterHandle *handle = ui.splitter->handle(1);
  QVBoxLayout *layout = new QVBoxLayout(handle);
  layout->setSpacing(0);
  layout->setMargin(0);

  QFrame *line = new QFrame(handle);
  line->setFrameShape(QFrame::HLine);
  line->setFrameShadow(QFrame::Sunken);
  layout->addWidget(line);

  initZoomer();

  // hide unused buttons
  ui.btnZoom->hide(); // hidden for a long time

  // ----------- Toolbar button signals ----------------
  QObject::connect(ui.btnResetZoom, SIGNAL(clicked()), this, SLOT(resetZoom()));
  QObject::connect(ui.btnClearLine, SIGNAL(clicked()), this, SLOT(clearLine()));
  QObject::connect(ui.btnRangeFull, SIGNAL(clicked()), this,
                   SLOT(setColorScaleAutoFull()));
  QObject::connect(ui.btnRangeSlice, SIGNAL(clicked()), this,
                   SLOT(setColorScaleAutoSlice()));
  QObject::connect(ui.btnRebinRefresh, SIGNAL(clicked()), this,
                   SLOT(rebinParamsChanged()));
  QObject::connect(ui.btnAutoRebin, SIGNAL(toggled(bool)), this,
                   SLOT(autoRebin_toggled(bool)));
  QObject::connect(ui.btnPeakOverlay, SIGNAL(clicked()), this,
                   SLOT(peakOverlay_clicked()));

  // ----------- Other signals ----------------
  QObject::connect(m_colorBar, SIGNAL(colorBarDoubleClicked()), this,
                   SLOT(loadColorMapSlot()));

  m_algoRunner = new AlgorithmRunner(this);
  QObject::connect(m_algoRunner, SIGNAL(algorithmComplete(bool)), this,
                   SLOT(dynamicRebinComplete(bool)));

  initMenus();

  loadSettings();

  updateDisplay();

  // -------- Line Overlay ----------------
  m_lineOverlay = new LineOverlay(m_plot, m_plot->canvas());
  m_lineOverlay->setShown(false);

  m_overlayWSOutline = new LineOverlay(m_plot, m_lineOverlay);
  m_overlayWSOutline->setShowHandles(false);
  m_overlayWSOutline->setShowLine(false);
  m_overlayWSOutline->setShown(false);

  // -------- Peak Overlay ----------------
  m_peakTransformSelector.registerCandidate(
      boost::make_shared<PeakTransformHKLFactory>());
  m_peakTransformSelector.registerCandidate(
      boost::make_shared<PeakTransformQSampleFactory>());
  m_peakTransformSelector.registerCandidate(
      boost::make_shared<PeakTransformQLabFactory>());
  this->setAcceptDrops(true);

  // --------- Rescaler --------------------
  m_rescaler = new QwtPlotRescaler(m_plot->canvas());

  Mantid::Kernel::UsageService::Instance().registerFeatureUsage(
      "Interface", "SliceViewer", false);
}

void SliceViewer::updateAspectRatios() {

  bool lockAspectRatios = false;

  if (m_aspectRatioType == Guess) {
    /* Lock aspect ratios, if that feature has been enabled, and if the plot x
 * and
 * y units
 * are suitable.
*/
    lockAspectRatios =
        m_X->getMDUnits().isQUnit() && m_Y->getMDUnits().isQUnit();

  } else {
    // Lock everything (or not)
    lockAspectRatios = m_aspectRatioType == All;
  }

  m_rescaler->setEnabled(lockAspectRatios);
  m_rescaler->setReferenceAxis(QwtPlot::xBottom);
  m_rescaler->setAspectRatio(QwtPlot::yLeft, 1.0);
  m_rescaler->setAspectRatio(QwtPlot::yRight, 0.0);
  m_rescaler->setAspectRatio(QwtPlot::xTop, 0.0);
  m_rescaler->setExpandingDirection(QwtPlotRescaler::ExpandBoth);
}

//------------------------------------------------------------------------------
/// Destructor
SliceViewer::~SliceViewer() {
  saveSettings();
  delete m_data;
  delete m_rescaler;
  // Don't delete Qt objects, I think these are auto-deleted
}

//------------------------------------------------------------------------------
/** Load QSettings from .ini-type files */
void SliceViewer::loadSettings() {
  QSettings settings;
  settings.beginGroup("Mantid/SliceViewer");

  // Maintain backwards compatibility with use of LogColorScale
  int scaleType = settings.value("ColorScale", -1).toInt();
  if (scaleType == -1) {
    scaleType = settings.value("LogColorScale", 0).toInt();
  }

  double nth_power = settings.value("PowerScaleExponent", 2.0).toDouble();

  // Load Colormap. If the file is invalid the default stored colour map is
  // used.
  // If the user selected a unified color map for the SliceViewer and the VSI,
  // then this is loaded.
  if (m_mdSettings != NULL && m_mdSettings->getUsageGeneralMdColorMap()) {
    m_currentColorMapFile = m_mdSettings->getGeneralMdColorMapFile();
  } else {
    m_currentColorMapFile = settings.value("ColormapFile", "").toString();
  }

  // Set values from settings
  if (!m_currentColorMapFile.isEmpty())
    loadColorMap(m_currentColorMapFile);
  m_colorBar->setScale(scaleType);
  m_colorBar->setExponent(nth_power);
  // Last saved image file
  m_lastSavedFile = settings.value("LastSavedImagePath", "").toString();

  bool transparentZeros = settings.value("TransparentZeros", 1).toInt();
  this->setTransparentZeros(transparentZeros);

  const int aspectRatioOption = settings.value("LockAspectRatios", 0).toInt();
  this->setAspectRatio(static_cast<AspectRatioType>(aspectRatioOption));

  settings.endGroup();
}

//------------------------------------------------------------------------------
/** Save settings for next time. */
void SliceViewer::saveSettings() {
  QSettings settings;
  settings.beginGroup("Mantid/SliceViewer");
  settings.setValue("ColormapFile", m_currentColorMapFile);
  settings.setValue("ColorScale", m_colorBar->getScale());
  settings.setValue("PowerScaleExponent", m_colorBar->getExponent());
  settings.setValue("LastSavedImagePath", m_lastSavedFile);
  settings.setValue("TransparentZeros",
                    (m_actionTransparentZeros->isChecked() ? 1 : 0));

  settings.setValue("LockAspectRatios", static_cast<int>(m_aspectRatioType));
  settings.endGroup();
}
//------------------------------------------------------------------------------
/** set an icon given the control and a string.
* @param btn the widget to give the new icon
* @param iconName the path of the new icon
* @param mode the mode of the icon
* @param state on or off state of the icon
*/
void SliceViewer::setIconFromString(QAbstractButton *btn,
                                    const std::string &iconName,
                                    QIcon::Mode mode = QIcon::Mode::Normal,
                                    QIcon::State state = QIcon::State::Off) {
  QIcon icon;
  icon.addFile(QString::fromStdString(iconName), QSize(), mode, state);
  btn->setIcon(icon);
}
/** set an icon given the control and a string.
* @param action the menu action to give the new icon
* @param iconName the path of the new icon
* @param mode the mode of the icon
* @param state on or off state of the icon
*/
void SliceViewer::setIconFromString(QAction *action,
                                    const std::string &iconName,
                                    QIcon::Mode mode = QIcon::Mode::Normal,
                                    QIcon::State state = QIcon::State::Off) {
  QIcon icon;
  icon.addFile(QString::fromStdString(iconName), QSize(), mode, state);
  action->setIcon(icon);
}

//------------------------------------------------------------------------------
/** Create the menus */
void SliceViewer::initMenus() {
  // ---------------------- Build the menu bar -------------------------

  // Find the top-level parent
  QWidget *widget = this;
  while (widget && widget->parentWidget())
    widget = widget->parentWidget();
  QMainWindow *parentWindow = dynamic_cast<QMainWindow *>(widget);

  QMenuBar *bar;
  if (parentWindow)
    // Use the QMainWindow menu bar
    bar = parentWindow->menuBar();
  else {
    // Widget is not in a QMainWindow. Make a menu bar
    bar = new QMenuBar(this);
    bar->setObjectName("Main Menu Bar");
    ui.verticalLayout->insertWidget(0, bar);
  }

  QAction *action;

  // --------------- File Menu ----------------------------------------
  m_menuFile = new QMenu("&File", this);
  action = new QAction(QPixmap(), "&Close", this);
  connect(action, SIGNAL(triggered()), this, SLOT(close()));
  m_actionFileClose = action;
  m_menuFile->addAction(action);

  action = new QAction(QPixmap(), "&Save to image file", this);
  action->setShortcut(Qt::Key_S + Qt::ControlModifier);
  connect(action, SIGNAL(triggered()), this, SLOT(saveImage()));
  m_menuFile->addAction(action);

  action = new QAction(QPixmap(), "Copy image to &Clipboard", this);
  action->setShortcut(Qt::Key_C + Qt::ControlModifier);
  connect(action, SIGNAL(triggered()), this, SLOT(copyImageToClipboard()));
  m_menuFile->addAction(action);

  // --------------- View Menu ----------------------------------------
  m_menuView = new QMenu("&View", this);
  action = new QAction(QPixmap(), "&Reset Zoom", this);
  connect(action, SIGNAL(triggered()), this, SLOT(resetZoom()));
  setIconFromString(action, g_iconViewFull);
  m_menuView->addAction(action);

  action = new QAction(QPixmap(), "&Set X/Y View Size", this);
  connect(action, SIGNAL(triggered()), this, SLOT(setXYLimitsDialog()));
  m_menuView->addAction(action);

  action = new QAction(QPixmap(), "Zoom &In", this);
  action->setShortcut(Qt::Key_Plus + Qt::ControlModifier);
  connect(action, SIGNAL(triggered()), this, SLOT(zoomInSlot()));
  m_menuView->addAction(action);

  action = new QAction(QPixmap(), "Zoom &Out", this);
  action->setShortcut(Qt::Key_Minus + Qt::ControlModifier);
  connect(action, SIGNAL(triggered()), this, SLOT(zoomOutSlot()));
  m_menuView->addAction(action);

  action = new QAction(QPixmap(), "&Fast Rendering Mode", this);
  action->setShortcut(Qt::Key_F + Qt::ControlModifier);
  action->setCheckable(true);
  action->setChecked(true);
  connect(action, SIGNAL(toggled(bool)), this, SLOT(setFastRender(bool)));
  m_menuView->addAction(action);

  m_menuView->addSeparator();

  action = new QAction(QPixmap(), "Enable/Disable R&ebin Mode", this);
  m_syncRebinMode = new SyncedCheckboxes(action, ui.btnRebinMode, false);
  connect(m_syncRebinMode, SIGNAL(toggled(bool)), this,
          SLOT(RebinMode_toggled(bool)));
  m_menuView->addAction(action);

  action = new QAction(QPixmap(), "Rebin Current View", this);
  action->setShortcut(Qt::Key_R + Qt::ControlModifier);
  action->setEnabled(false);
  connect(action, SIGNAL(triggered()), this, SLOT(rebinParamsChanged()));
  m_menuView->addAction(action);
  m_actionRefreshRebin = action;

  action = new QAction(QPixmap(), "Auto Rebin", this);
  m_syncAutoRebin = new SyncedCheckboxes(action, ui.btnAutoRebin, false);
  connect(action, SIGNAL(toggled(bool)), this, SLOT(autoRebin_toggled(bool)));
  m_syncAutoRebin->setEnabled(false); // Cannot auto rebin by default.
  m_menuView->addAction(action);

  m_menuView->addSeparator();

  action = new QAction(QPixmap(), "Peak Overlay", this);
  connect(action, SIGNAL(triggered()), this, SLOT(peakOverlay_clicked()));
  m_menuView->addAction(action);
  m_menuView->addSeparator();

  QActionGroup *group = new QActionGroup(this);

  const QString normalization = " Normalization";
  action = new QAction(QPixmap(),
                       SliceViewer::NoNormalizationKey + normalization, this);
  m_menuView->addAction(action);
  action->setActionGroup(group);
  action->setCheckable(true);
  connect(action, SIGNAL(triggered()), this, SLOT(changeNormalizationNone()));
  m_actionNormalizeNone = action;

  action = new QAction(
      QPixmap(), SliceViewer::VolumeNormalizationKey + normalization, this);
  m_menuView->addAction(action);
  action->setActionGroup(group);
  action->setCheckable(true);
  action->setChecked(true);
  connect(action, SIGNAL(triggered()), this, SLOT(changeNormalizationVolume()));
  m_actionNormalizeVolume = action;

  action = new QAction(
      QPixmap(), SliceViewer::NumEventsNormalizationKey + normalization, this);
  m_menuView->addAction(action);
  action->setActionGroup(group);
  action->setCheckable(true);
  connect(action, SIGNAL(triggered()), this,
          SLOT(changeNormalizationNumEvents()));
  m_actionNormalizeNumEvents = action;

  // Mirror the menu options directly in the Ui.
  ui.comboNormalization->addItem(SliceViewer::NoNormalizationKey);
  ui.comboNormalization->addItem(SliceViewer::VolumeNormalizationKey);
  ui.comboNormalization->addItem(SliceViewer::NumEventsNormalizationKey);

  connect(this->ui.comboNormalization,
          SIGNAL(currentIndexChanged(const QString &)),
          SLOT(onNormalizationChanged(const QString &)));

  m_menuView->addSeparator();

  group = new QActionGroup(this);

  action = new QAction(QPixmap(), "Lock Aspect Ratios (Guess)", this);
  action->setCheckable(true);
  action->setChecked(true); // This is our default
  action->setActionGroup(group);
  m_lockAspectRatiosActionGuess = action;
  connect(action, SIGNAL(triggered()), this, SLOT(changeAspectRatioGuess()));
  m_menuView->addAction(action);

  action = new QAction(QPixmap(), "Lock Aspect Ratios (All)", this);
  action->setCheckable(true);
  action->setActionGroup(group);
  m_lockAspectRatiosActionAll = action;
  connect(action, SIGNAL(triggered()), this, SLOT(changeAspectRatioAll()));
  m_menuView->addAction(action);

  action = new QAction(QPixmap(), "Unlock Aspect Ratios (All)", this);
  action->setCheckable(true);
  action->setActionGroup(group);
  m_lockAspectRatiosActionUnlock = action;
  connect(action, SIGNAL(triggered()), this, SLOT(changeAspectRatioUnlock()));
  m_menuView->addAction(action);

  // --------------- Color options Menu ----------------------------------------
  m_menuColorOptions = new QMenu("&ColorMap", this);

  action = new QAction(QPixmap(), "&Load Colormap", this);
  connect(action, SIGNAL(triggered()), this, SLOT(loadColorMapSlot()));
  m_menuColorOptions->addAction(action);

  action = new QAction(QPixmap(), "&Current View Range", this);
  connect(action, SIGNAL(triggered()), this, SLOT(setColorScaleAutoSlice()));
  action->setIconVisibleInMenu(true);
  { setIconFromString(action, g_iconZoomPlus); }
  m_menuColorOptions->addAction(action);

  action = new QAction(QPixmap(), "&Full Range", this);
  connect(action, SIGNAL(triggered()), this, SLOT(setColorScaleAutoFull()));
  { setIconFromString(action, g_iconZoomMinus); }
  m_menuColorOptions->addAction(action);

  action = new QAction(QPixmap(), "Transparent &Zeros", this);
  action->setCheckable(true);
  action->setChecked(true);
  m_actionTransparentZeros = action;
  connect(action, SIGNAL(toggled(bool)), this, SLOT(setTransparentZeros(bool)));
  m_menuColorOptions->addAction(action);

  // --------------- Help Menu ----------------------------------------
  m_menuHelp = new QMenu("&Help", this);
  action = new QAction(QPixmap(), "&Slice Viewer Help (browser)", this);
  action->setShortcut(Qt::Key_F1);
  connect(action, SIGNAL(triggered()), this, SLOT(helpSliceViewer()));
  m_menuHelp->addAction(action);

  action = new QAction(QPixmap(), "&Line Viewer Help (browser)", this);
  connect(action, SIGNAL(triggered()), this, SLOT(helpLineViewer()));
  m_menuHelp->addAction(action);

  action = new QAction(QPixmap(), "&Peaks Viewer Help (browser)", this);
  connect(action, SIGNAL(triggered()), this, SLOT(helpPeaksViewer()));
  m_menuHelp->addAction(action);

  // --------------- Line Menu ----------------------------------------
  m_menuLine = new QMenu("&Line", this);

  // Line mode menu, synced to the button
  action = new QAction(QPixmap(), "&Line Mode", this);
  action->setShortcut(Qt::Key_L + Qt::ControlModifier);
  m_syncLineMode = new SyncedCheckboxes(action, ui.btnDoLine, false);
  connect(m_syncLineMode, SIGNAL(toggled(bool)), this,
          SLOT(LineMode_toggled(bool)));
  m_menuLine->addAction(action);

  // Snap-to-grid, synced to the button
  action = new QAction(QPixmap(), "&Snap to Grid", this);
  m_syncSnapToGrid = new SyncedCheckboxes(action, ui.btnSnapToGrid, false);
  connect(m_syncSnapToGrid, SIGNAL(toggled(bool)), this,
          SLOT(SnapToGrid_toggled(bool)));
  m_menuLine->addAction(action);

  // --------------- Peaks Menu ----------------------------------------
  m_menuPeaks = new QMenu("&Peak", this);
  action = new QAction(QPixmap(), "&Overlay Options", this);
  connect(action, SIGNAL(triggered()), this,
          SLOT(onPeaksViewerOverlayOptions()));
  m_menuPeaks->addAction(action);
  action = new QAction(QPixmap(), "&Visible Columns", this);
  connect(action, SIGNAL(triggered()), this,
          SIGNAL(peaksTableColumnOptions())); // just re-emit
  m_menuPeaks->addAction(action);
  m_menuPeaks->setEnabled(false); // Until a PeaksWorkspace is selected.

  // Add all the needed menus
  bar->addMenu(m_menuFile);
  bar->addMenu(m_menuView);
  bar->addMenu(m_menuColorOptions);
  bar->addMenu(m_menuLine);
  bar->addMenu(m_menuPeaks);
  bar->addMenu(m_menuHelp);
}

//------------------------------------------------------------------------------
/** Intialize the zooming/panning tools */
void SliceViewer::initZoomer() {
  QwtPlotPicker *zoomer = new QwtPlotPicker(m_plot->canvas());
  zoomer->setSelectionFlags(QwtPicker::RectSelection |
                            QwtPicker::DragSelection);
  zoomer->setMousePattern(QwtEventPattern::MouseSelect1, Qt::LeftButton);
  zoomer->setTrackerMode(QwtPicker::AlwaysOff);
  const QColor c(Qt::darkBlue);
  zoomer->setRubberBand(QwtPicker::RectRubberBand);
  zoomer->setRubberBandPen(c);
  QObject::connect(zoomer, SIGNAL(selected(const QwtDoubleRect &)), this,
                   SLOT(zoomRectSlot(const QwtDoubleRect &)));

  // Zoom in/out using middle-click+drag or the mouse wheel
  CustomMagnifier *magnif = new CustomMagnifier(m_plot->canvas());
  magnif->setAxisEnabled(QwtPlot::yRight, false); // Don't do the colorbar axis
  magnif->setWheelFactor(0.9);
  magnif->setMouseButton(Qt::MidButton);
  // Have to flip the keys to match our flipped mouse wheel
  magnif->setZoomInKey(Qt::Key_Minus, Qt::NoModifier);
  magnif->setZoomOutKey(Qt::Key_Equal, Qt::NoModifier);
  // Hook-up listener to rescaled event
  QObject::connect(magnif, SIGNAL(rescaled(double)), this,
                   SLOT(magnifierRescaled(double)));

  // Pan using the right mouse button + drag
  QwtPlotPanner *panner = new QwtPlotPanner(m_plot->canvas());
  panner->setMouseButton(Qt::RightButton);
  panner->setAxisEnabled(QwtPlot::yRight, false); // Don't do the colorbar axis
  QObject::connect(panner, SIGNAL(panned(int, int)), this,
                   SLOT(panned(int, int))); // Handle panning.

  // Custom picker for showing the current coordinates
  CustomPicker *picker =
      new CustomPicker(m_spect->xAxis(), m_spect->yAxis(), m_plot->canvas());
  QObject::connect(picker, SIGNAL(mouseMoved(double, double)), this,
                   SLOT(showInfoAt(double, double)));
}

//------------------------------------------------------------------------------
/** Programmatically show/hide the controls (sliders etc)
 *
 * @param visible :: true if you want to show the controls.
 */
void SliceViewer::showControls(bool visible) {
  ui.frmControls->setVisible(visible);
}

//------------------------------------------------------------------------------
/** Add (as needed) and update DimensionSliceWidget's. */
void SliceViewer::updateDimensionSliceWidgets() {
  // Create all necessary widgets
  if (m_dimWidgets.size() < m_ws->getNumDims()) {
    for (size_t d = m_dimWidgets.size(); d < m_ws->getNumDims(); d++) {
      DimensionSliceWidget *widget = new DimensionSliceWidget(this);

      ui.verticalLayoutControls->insertWidget(int(d), widget);

      // Slots for changes on the dimension widget
      QObject::connect(widget, SIGNAL(changedShownDim(int, int, int)), this,
                       SLOT(changedShownDim(int, int, int)));
      QObject::connect(widget, SIGNAL(changedSlicePoint(int, double)), this,
                       SLOT(updateDisplaySlot(int, double)));
      // Slots for dynamic rebinning
      QObject::connect(widget, SIGNAL(changedThickness(int, double)), this,
                       SLOT(rebinParamsChanged()));
      QObject::connect(widget, SIGNAL(changedNumBins(int, int)), this,
                       SLOT(rebinParamsChanged()));

      // Save in this list
      m_dimWidgets.push_back(widget);
    }
  }
  // Hide unnecessary ones
  for (size_t d = m_ws->getNumDims(); d < m_dimWidgets.size(); d++) {
    DimensionSliceWidget *widget = m_dimWidgets[d];
    widget->hide();
  }

  bool dimXset = false;
  bool dimYset = false;
  // put non integrated dimensions first
  for (size_t d = 0; d < m_dimensions.size(); d++) {
    if ((dimXset == false) &&
        (m_ws->getDimension(d)->getIsIntegrated() == false)) {
      m_dimX = d;
      dimXset = true;
    }
    if ((dimYset == false) &&
        (m_ws->getDimension(d)->getIsIntegrated() == false) && (d != m_dimX)) {
      m_dimY = d;
      dimYset = true;
    }
    if ((dimXset == true) && (dimYset == true)) {
      break;
    }
  }

  int maxLabelWidth = 10;
  int maxUnitsWidth = 10;
  // Set each dimension
  for (size_t d = 0; d < m_dimensions.size(); d++) {
    DimensionSliceWidget *widget = m_dimWidgets[d];
    widget->blockSignals(true);

    widget->setDimension(int(d), m_dimensions[d]);
    // Default slicing layout
    if (d == m_dimX)
      widget->setShownDim(0);
    else if (d == m_dimY)
      widget->setShownDim(1);
    else
      widget->setShownDim(-1);

    // To harmonize the layout, find the largest label
    int w;
    w = widget->ui.lblName->sizeHint().width();
    if (w > maxLabelWidth)
      maxLabelWidth = w;
    w = widget->ui.lblUnits->sizeHint().width();
    if (w > maxUnitsWidth)
      maxUnitsWidth = w;

    // if the workspace is already binned, update the interface with the
    // existing number of bins
    if (m_ws->isMDHistoWorkspace()) {
      auto dim = m_ws->getDimension(d);
      int numBins = static_cast<int>(dim->getNBins());
      widget->setNumBins(numBins);
    }
    widget->blockSignals(false);
  }

  // Make the labels all the same width
  for (size_t d = 0; d < m_ws->getNumDims(); d++) {
    DimensionSliceWidget *widget = m_dimWidgets[d];
    widget->ui.lblName->setMinimumSize(QSize(maxLabelWidth, 0));
    widget->ui.lblUnits->setMinimumSize(QSize(maxUnitsWidth, 0));
  }
}

//------------------------------------------------------------------------------
/** Set the displayed workspace. Updates UI.
 *
 * @param ws :: IMDWorkspace to show.
 */
void SliceViewer::setWorkspace(Mantid::API::IMDWorkspace_sptr ws) {
  m_ws = ws;
  m_data->setWorkspace(ws);
  m_plot->setWorkspace(ws);

  // Set the normalization appropriate
  this->setNormalization(ws->displayNormalization(), false);

  // Only allow perpendicular lines if looking at a matrix workspace.
  bool matrix = bool(boost::dynamic_pointer_cast<MatrixWorkspace>(m_ws));
  m_lineOverlay->setAngleSnapMode(matrix);
  m_lineOverlay->setAngleSnap(matrix ? 90 : 45);

  // Can't use dynamic rebin mode with a MatrixWorkspace
  m_syncRebinMode->setEnabled(!matrix);

  // Go to no normalization by default for MatrixWorkspaces
  if (matrix)
    this->setNormalization(Mantid::API::NoNormalization,
                           false /* without updating */);

  // Emit the signal that we changed the workspace
  emit workspaceChanged();

  // For MDEventWorkspace, estimate the resolution and change the # of bins
  // accordingly
  IMDEventWorkspace_sptr mdew =
      boost::dynamic_pointer_cast<IMDEventWorkspace>(m_ws);
  std::vector<coord_t> binSizes = m_ws->estimateResolution();

  // Copy the dimensions to this so they can be modified
  m_dimensions.clear();
  std::ostringstream mess;
  for (size_t d = 0; d < m_ws->getNumDims(); d++) {
    // Choose the number of bins based on the resolution of the workspace (for
    // MDEWs)
    coord_t min = m_ws->getDimension(d)->getMinimum();
    coord_t max = m_ws->getDimension(d)->getMaximum();
    if (max < min) {
      coord_t tmp = max;
      max = min;
      min = tmp;
    }
    if (boost::math::isnan(min) || boost::math::isinf(min) ||
        boost::math::isnan(max) || boost::math::isinf(max)) {
      mess << "Dimension " << m_ws->getDimension(d)->getName()
           << " has a bad range: (";
      mess << min << ", " << max << ")\n";
    }
    size_t numBins = static_cast<size_t>((max - min) / binSizes[d]);
    MDHistoDimension_sptr dim(
        new MDHistoDimension(m_ws->getDimension(d).get()));
    dim->setRange(numBins, min, max);
    m_dimensions.push_back(dim);
  }

  if (!mess.str().empty()) {
    mess << "Bad ranges could cause memory allocation errors. Please fix the "
            "workspace.\n"
            "You can continue using Mantid.";
    throw std::out_of_range(mess.str());
  }

  // Adjust the range to that of visible data
  if (mdew) {
    std::vector<Mantid::Geometry::MDDimensionExtents<coord_t>> ext =
        mdew->getMinimumExtents();
    for (size_t d = 0; d < mdew->getNumDims(); d++) {
      size_t newNumBins =
          size_t(ext[d].getSize() / m_dimensions[d]->getBinWidth() + 1);
      m_dimensions[d]->setRange(newNumBins, ext[d].getMin(), ext[d].getMax());
    }
  }

  // Build up the widgets
  this->updateDimensionSliceWidgets();

  // This will auto scale the color bar to the current slice when the workspace
  // is
  // loaded. This always happens when a workspace is loaded for the first time.
  // For live event data workspaces subsequent updates might not lead to an auto
  // scaling of the color scale range (if this is explicitly turned off).
  if (shouldAutoScaleForNewlySetWorkspace(m_firstWorkspaceOpen,
                                          m_colorBar->getAutoScale())) {
    findRangeFull();
    m_colorBar->setViewRange(m_colorRangeFull);
    m_colorBar->updateColorMap();
  }

  // Initial display update
  this->updateDisplay(
      !m_firstWorkspaceOpen /*Force resetting the axes, the first time*/);

  // Don't reset axes next time
  m_firstWorkspaceOpen = true;

  // For showing the original coordinates
  ui.frmMouseInfo->setVisible(false);
  if (m_ws->hasOriginalWorkspace()) {
    IMDWorkspace_sptr origWS =
        boost::dynamic_pointer_cast<IMDWorkspace>(m_ws->getOriginalWorkspace());
    auto toOrig = m_ws->getTransformToOriginal();
    if (toOrig) {
      ui.frmMouseInfo->setVisible(true);
      ui.lblOriginalWorkspace->setText(
          QString::fromStdString("in '" + origWS->getName() + "'"));
    }
  }

  // Enable peaks overlays according to the dimensionality and the displayed
  // dimensions.
  enablePeakOverlaysIfAppropriate();

  // Send out a signal
  emit changedShownDim(m_dimX, m_dimY);
}

//------------------------------------------------------------------------------
/** Set the workspace to view using its name.
 * The workspace should be a MDHistoWorkspace or a MDEventWorkspace,
 * with at least 2 dimensions.
 *
 * @param wsName :: name of the MDWorkspace to look for
 * @throw std::runtime_error if the workspace is not found or is a
 *MatrixWorkspace
 */
void SliceViewer::setWorkspace(const QString &wsName) {
  IMDWorkspace_sptr ws = boost::dynamic_pointer_cast<IMDWorkspace>(
      AnalysisDataService::Instance().retrieve(wsName.toStdString()));
  if (!ws)
    throw std::runtime_error("SliceViewer can only view MDWorkspaces.");
  if (boost::dynamic_pointer_cast<MatrixWorkspace>(ws))
    throw std::runtime_error(
        "SliceViewer cannot view MatrixWorkspaces. "
        "Please select a MDEventWorkspace or a MDHistoWorkspace.");
  this->setWorkspace(ws);
}

//------------------------------------------------------------------------------
/** @return the workspace in the SliceViewer */
Mantid::API::IMDWorkspace_sptr SliceViewer::getWorkspace() { return m_ws; }

//------------------------------------------------------------------------------
/** Load a color map from a file
 *
 * @param filename :: file to open; empty to ask via a dialog box.
 */
void SliceViewer::loadColorMap(QString filename) {
  QString fileselection;
  if (filename.isEmpty()) {
    fileselection = MantidColorMap::loadMapDialog(m_currentColorMapFile, this);
    if (fileselection.isEmpty())
      return;
  } else
    fileselection = filename;

  m_currentColorMapFile = fileselection;

  // Load from file
  m_colorBar->getColorMap().loadMap(fileselection);
  m_spect->setColorMap(m_colorBar->getColorMap());
  m_colorBar->updateColorMap();
  this->updateDisplay();
}

//==============================================================================
//================================ SLOTS =======================================
//==============================================================================

//------------------------------------------------------------------------------
/** Automatically sets the min/max of the color scale,
 * using the limits in the entire data set of the workspace
 * (every bin, even those not currently visible).
 */
void SliceViewer::setColorScaleAutoFull() {
  this->findRangeFull();
  m_colorBar->setViewRange(m_colorRangeFull);
  this->updateDisplay();
}

//------------------------------------------------------------------------------
/** Automatically sets the min/max of the color scale,
 * using the limits in the data that is currently visible
 * in the plot (only the bins in this slice and within the
 * view limits)
 */
void SliceViewer::setColorScaleAutoSlice() {
  this->findRangeSlice();
  m_colorBar->setViewRange(m_colorRangeSlice);
  this->updateDisplay();
}

void SliceViewer::setAspectRatio(AspectRatioType type) {

  SignalBlocker<QAction> actionGuess(m_lockAspectRatiosActionGuess);
  SignalBlocker<QAction> actionAll(m_lockAspectRatiosActionAll);
  SignalBlocker<QAction> actionUnlock(m_lockAspectRatiosActionUnlock);

  actionGuess->setChecked(type == Guess);
  actionAll->setChecked(type == All);
  actionUnlock->setChecked(type == Unlock);

  m_aspectRatioType = type;
  // Redraw the view.
  this->updateDisplay(true /*force axis reset*/);
}

void SliceViewer::changeAspectRatioGuess() { this->setAspectRatio(Guess); }

void SliceViewer::changeAspectRatioAll() { this->setAspectRatio(All); }

void SliceViewer::changeAspectRatioUnlock() { this->setAspectRatio(Unlock); }

//------------------------------------------------------------------------------
/// Slot called when the ColorBarWidget changes the range of colors
void SliceViewer::colorRangeChanged() {
  m_spect->setColorMap(m_colorBar->getColorMap());
  this->updateDisplay();
}

//------------------------------------------------------------------------------
/** Set whether to display 0 signal as "transparent" color.
 *
 * @param transparent :: true if you want zeros to be transparent.
 */
void SliceViewer::setTransparentZeros(bool transparent) {
  SignalBlocker<QAction> transparentZeros(m_actionTransparentZeros);
  transparentZeros->setChecked(transparent);
  // Set and display
  m_data->setZerosAsNan(transparent);
  this->updateDisplay();
}

//------------------------------------------------------------------------------
/// Slot called when changing the normalization menu
void SliceViewer::changeNormalizationNone() {
  this->setNormalization(Mantid::API::NoNormalization, true);
}

void SliceViewer::changeNormalizationVolume() {
  this->setNormalization(Mantid::API::VolumeNormalization, true);
}

void SliceViewer::changeNormalizationNumEvents() {
  this->setNormalization(Mantid::API::NumEventsNormalization, true);
}

/**
 * @brief Slot to handle change in normalization kicked-off from the combo box.
 * @param normalizationKey : Text key for type of normalization switched to.
 */
void SliceViewer::onNormalizationChanged(const QString &normalizationKey) {
  if (normalizationKey == SliceViewer::NoNormalizationKey) {
    changeNormalizationNone();
  } else if (normalizationKey == SliceViewer::VolumeNormalizationKey) {
    changeNormalizationVolume();
  } else {
    changeNormalizationNumEvents();
  }
}

//------------------------------------------------------------------------------
/** Set the normalization mode for viewing the data
 *
 * @param norm :: MDNormalization enum. 0=none; 1=volume; 2=# of events
 * @param update :: update the displayed image. If false, just sets it and shows
 *the checkboxes.
 */
void SliceViewer::setNormalization(Mantid::API::MDNormalization norm,
                                   bool update) {

  {
    SignalBlocker<QAction> normalizeNone(m_actionNormalizeNone);
    SignalBlocker<QAction> normalizeVolume(m_actionNormalizeVolume);
    SignalBlocker<QAction> normalizeNumEvents(m_actionNormalizeNumEvents);

    normalizeNone->setChecked(norm == Mantid::API::NoNormalization);
    normalizeVolume->setChecked(norm == Mantid::API::VolumeNormalization);
    normalizeNumEvents->setChecked(norm == Mantid::API::NumEventsNormalization);
  }

  // Sync the normalization combobox.
  {
    SignalBlocker<QComboBox> comboNormalization(ui.comboNormalization);
    if (norm == Mantid::API::NoNormalization) {
      comboNormalization->setCurrentIndex(0);
    } else if (norm == Mantid::API::VolumeNormalization) {
      comboNormalization->setCurrentIndex(1);
    } else {
      comboNormalization->setCurrentIndex(2);
    }
  }

  m_data->setNormalization(norm);
  if (update)
    this->updateDisplay();
}

//------------------------------------------------------------------------------
/** @return the current normalization */
Mantid::API::MDNormalization SliceViewer::getNormalization() const {
  return m_data->getNormalization();
}

//------------------------------------------------------------------------------
/** Set the thickness (above and below the plane) for dynamic rebinning.
 *
 * @param dim :: index of the dimension to adjust
 * @param thickness :: thickness to set, in units of the dimension.
 * @throw runtime_error if the dimension index is invalid or the thickness is <=
 *0.0.
 */
void SliceViewer::setRebinThickness(int dim, double thickness) {
  if (dim < 0 || dim >= static_cast<int>(m_dimWidgets.size()))
    throw std::runtime_error(
        "SliceViewer::setRebinThickness(): Invalid dimension index");
  if (thickness <= 0.0)
    throw std::runtime_error(
        "SliceViewer::setRebinThickness(): Thickness must be > 0.0");
  m_dimWidgets[dim]->setThickness(thickness);
}

//------------------------------------------------------------------------------
/** Set the number of bins for dynamic rebinning.
 *
 * @param xBins :: number of bins in the viewed X direction
 * @param yBins :: number of bins in the viewed Y direction
 * @throw runtime_error if the number of bins is < 1
 */
void SliceViewer::setRebinNumBins(int xBins, int yBins) {
  if (xBins < 1 || yBins < 1)
    throw std::runtime_error(
        "SliceViewer::setRebinNumBins(): Number of bins must be >= 1");
  m_dimWidgets[m_dimX]->setNumBins(xBins);
  m_dimWidgets[m_dimY]->setNumBins(yBins);
}

//------------------------------------------------------------------------------
/** Sets the SliceViewer in dynamic rebin mode.
 * In this mode, the current view area (see setXYLimits()) is used as the
 * limits to rebin.
 * See setRebinNumBins() to adjust the number of bins in the X/Y dimensions.
 * See setRebinThickness() to adjust the thickness in other dimensions.
 *
 * @param mode :: true for rebinning mode
 */
void SliceViewer::setRebinMode(bool mode) {
  // The events associated with these controls will trigger a re-draw
  m_syncRebinMode->toggle(mode);
}

//------------------------------------------------------------------------------
/** When in dynamic rebinning mode, this refreshes the rebinned area to be the
 * currently viewed area. See setXYLimits(), setRebinNumBins(),
 * setRebinThickness()
 */
void SliceViewer::refreshRebin() { this->rebinParamsChanged(); }

//------------------------------------------------------------------------------
/// Slot called when the btnDoLine button is checked/unchecked
void SliceViewer::LineMode_toggled(bool checked) {
  m_lineOverlay->setShown(checked);

  if (checked) {
    setIconFromString(ui.btnDoLine, g_iconCutOn, QIcon::Mode::Normal,
                      QIcon::State::Off);
    QString text;
    if (m_lineOverlay->getCreationMode())
      text = "Click and drag to draw an cut line.\n"
             "Hold Shift key to limit to 45 degree angles.";
    // Show a tooltip near the button
    QToolTip::showText(ui.btnDoLine->mapToGlobal(ui.btnDoLine->pos()), text,
                       this);
  }
  if (!checked) {
    // clear the old line
    clearLine();
    setIconFromString(ui.btnDoLine, g_iconCut, QIcon::Mode::Normal,
                      QIcon::State::On);
  }
  emit showLineViewer(checked);
}

//------------------------------------------------------------------------------
/** Toggle "line-drawing" mode (to draw 1D lines using the mouse)
 *
 * @param lineMode :: True to go into line mode, False to exit it.
 */
void SliceViewer::toggleLineMode(bool lineMode) {
  // This should send events to start line mode
  m_syncLineMode->toggle(lineMode);
  m_lineOverlay->setCreationMode(false);
}

//------------------------------------------------------------------------------
/// Slot called to clear the line in the line overlay
void SliceViewer::clearLine() {
  m_lineOverlay->reset();
  m_plot->update();
}

//------------------------------------------------------------------------------
/// Slot called when the snap to grid is checked
void SliceViewer::SnapToGrid_toggled(bool checked) {
  if (checked) {
    SnapToGridDialog *dlg = new SnapToGridDialog(this);
    dlg->setSnap(m_lineOverlay->getSnapX(), m_lineOverlay->getSnapY());
    if (dlg->exec() == QDialog::Accepted) {
      m_lineOverlay->setSnapEnabled(true);
      m_lineOverlay->setSnapX(dlg->getSnapX());
      m_lineOverlay->setSnapY(dlg->getSnapY());
      setIconFromString(ui.btnSnapToGrid, g_iconGridOn, QIcon::Normal,
                        QIcon::On);
    } else {
      // Uncheck - the user clicked cancel
      ui.btnSnapToGrid->setChecked(false);
      m_lineOverlay->setSnapEnabled(false);
      setIconFromString(ui.btnSnapToGrid, g_iconGrid, QIcon::Normal,
                        QIcon::Off);
    }
  } else {
    m_lineOverlay->setSnapEnabled(false);
    setIconFromString(ui.btnSnapToGrid, g_iconGrid, QIcon::Normal, QIcon::Off);
  }
}

//------------------------------------------------------------------------------
/** Slot called when going into or out of dynamic rebinning mode */
void SliceViewer::RebinMode_toggled(bool checked) {
  for (size_t d = 0; d < m_dimWidgets.size(); d++) {
    m_dimWidgets[d]->showRebinControls(checked);
  }
  ui.btnRebinRefresh->setEnabled(checked);
  m_syncAutoRebin->setEnabled(checked);
  m_actionRefreshRebin->setEnabled(checked);
  m_rebinMode = checked;

  if (!m_rebinMode) {
    setIconFromString(ui.btnRebinMode, g_iconRebin, QIcon::Normal, QIcon::Off);
    // uncheck auto-rebin
    ui.btnAutoRebin->setChecked(false);
    // Remove the overlay WS
    this->m_overlayWS.reset();
    this->m_data->setOverlayWorkspace(m_overlayWS);
    // Set the normalization from the original workspace
    this->setNormalization(m_ws->displayNormalization());
  } else {
    setIconFromString(ui.btnRebinMode, g_iconRebinOn, QIcon::Normal, QIcon::On);
    // Start the rebin
    this->rebinParamsChanged();
  }
  this->updateDisplay();
}

//------------------------------------------------------------------------------
/// Slot for zooming into
void SliceViewer::zoomInSlot() { this->zoomBy(1.1); }

/// Slot for zooming out
void SliceViewer::zoomOutSlot() { this->zoomBy(1.0 / 1.1); }

/** Slot called when zooming using QwtPlotZoomer (rubber-band method)
 *
 * @param rect :: rectangle to zoom to
 */
void SliceViewer::zoomRectSlot(const QwtDoubleRect &rect) {
  if ((rect.width() == 0) || (rect.height() == 0))
    return;
  this->setXYLimits(rect.left(), rect.right(), rect.top(), rect.bottom());
  autoRebinIfRequired();
}

/// Slot for opening help page
void SliceViewer::helpSliceViewer() {
  QString helpPage = "MantidPlot:_SliceViewer";
  QDesktopServices::openUrl(
      QUrl(QString("http://www.mantidproject.org/") + helpPage));
}

/// Slot for opening help page
void SliceViewer::helpLineViewer() {
  QString helpPage = "MantidPlot:_LineViewer";
  QDesktopServices::openUrl(
      QUrl(QString("http://www.mantidproject.org/") + helpPage));
}

void SliceViewer::helpPeaksViewer() {
  QString helpPage = "PeaksViewer";
  QDesktopServices::openUrl(
      QUrl(QString("http://www.mantidproject.org/") + helpPage));
}

//------------------------------------------------------------------------------
/** Automatically resets the zoom view to full axes.
 * This will reset the XY limits to the full range of the workspace.
 * Use zoomBy() or setXYLimits() to modify the view range.
 * This corresponds to the "View Extents" button.
 */
void SliceViewer::resetZoom() {
  // Reset the 2 axes to full scale
  resetAxis(m_spect->xAxis(), m_X);
  resetAxis(m_spect->yAxis(), m_Y);
  // Make sure the view updates
  m_plot->replot();
  autoRebinIfRequired();
  updatePeaksOverlay();
}

//------------------------------------------------------------------------------
/// SLOT to open a dialog to set the XY limits
void SliceViewer::setXYLimitsDialog() {
  // Initialize the dialog with the current values
  XYLimitsDialog *dlg = new XYLimitsDialog(this);
  dlg->setXDim(m_X);
  dlg->setYDim(m_Y);
  QwtDoubleInterval xint = this->getXLimits();
  QwtDoubleInterval yint = this->getYLimits();
  dlg->setLimits(xint.minValue(), xint.maxValue(), yint.minValue(),
                 yint.maxValue());
  // Show the dialog
  if (dlg->exec() == QDialog::Accepted) {
    this->setXYLimits(dlg->getXMin(), dlg->getXMax(), dlg->getYMin(),
                      dlg->getYMax());
  }
}

//------------------------------------------------------------------------------
/** Slot to redraw when the slice point changes */
void SliceViewer::updateDisplaySlot(int index, double value) {
  UNUSED_ARG(index)
  UNUSED_ARG(value)
  this->updateDisplay();
  // Trigger a rebin on each movement of the slice point
  if (m_rebinMode && ui.btnAutoRebin->isChecked())
    this->rebinParamsChanged();

  // Update the colors scale if required
  applyColorScalingForCurrentSliceIfRequired();
}

//------------------------------------------------------------------------------
/** SLOT to open a dialog to choose a file, load a color map from that file */
void SliceViewer::loadColorMapSlot() { this->loadColorMap(QString()); }

//------------------------------------------------------------------------------
/** Grab the 2D view as an image. The image is rendered at the current window
 * size, with the color scale but without the text boxes for changing them.
 *
 * See also saveImage() and copyImageToClipboard()
 *
 * @return QPixmap containing the image.
 */
QPixmap SliceViewer::getImage() {

  // Switch to full resolution rendering
  bool oldFast = this->getFastRender();
  this->setFastRender(false);
  // Hide the line overlay handles
  this->m_lineOverlay->setShowHandles(false);
  this->m_colorBar->setRenderMode(true);

  // Grab it
  QCoreApplication::processEvents();
  QCoreApplication::processEvents();
  QPixmap pix = QPixmap::grabWidget(this->ui.frmPlot);

  // Back to previous mode
  this->m_lineOverlay->setShowHandles(true);
  this->m_colorBar->setRenderMode(false);
  this->setFastRender(oldFast);

  return pix;
}

//------------------------------------------------------------------------------
/** Copy the rendered 2D image to the clipboard
 */
void SliceViewer::copyImageToClipboard() {
  // Create the image
  QPixmap pix = this->getImage();
  // Set the clipboard
  QApplication::clipboard()->setImage(pix.toImage(), QClipboard::Clipboard);
}

/**
 * Adds .png extension if not already included
 *
 * @param fname :: a file name to save an (png) image
 * @return input file name with '.png' appended if needed
 **/
QString SliceViewer::ensurePngExtension(const QString &fname) const {
  const QString goodExt = "png";

  QString res = fname;
  if (QFileInfo(fname).suffix() != goodExt) {
    res = res + "." + goodExt;
  }
  return res;
}

//------------------------------------------------------------------------------
/** Save the rendered 2D slice to an image file.
 *
 * @param filename :: full path to the file to save, including extension
 *        (e.g. .png). If not specified or empty, then a dialog will prompt
 *        the user to pick a file.
 */
void SliceViewer::saveImage(const QString &filename) {
  QString fileselection;
  if (filename.isEmpty()) {
    fileselection = MantidQt::API::FileDialogHandler::getSaveFileName(
        this, tr("Pick a file to which to save the image"),
        QFileInfo(m_lastSavedFile).absoluteFilePath(),
        tr("PNG files(*.png *.png)"));
    // User cancelled if filename is still empty
    if (fileselection.isEmpty())
      return;
    m_lastSavedFile = fileselection;
  } else
    fileselection = filename;

  // append '.png' if needed
  QString finalName = ensurePngExtension(fileselection);

  // Create the image
  QPixmap pix = this->getImage();
  // And save to the file
  pix.save(finalName);
}

//==============================================================================
//==============================================================================
//==============================================================================
/** Zoom in or out, keeping the center of the plot in the same position.
 *
 * @param factor :: double, if > 1 : zoom in by this factor.
 *                  if < 1 : it will zoom out.
 */
void SliceViewer::zoomBy(double factor) {
  QwtDoubleInterval xint = this->getXLimits();
  QwtDoubleInterval yint = this->getYLimits();

  double newHalfWidth = (xint.width() / factor) * 0.5;
  double middle = (xint.minValue() + xint.maxValue()) * 0.5;
  double x_min = middle - newHalfWidth;
  double x_max = middle + newHalfWidth;

  newHalfWidth = (yint.width() / factor) * 0.5;
  middle = (yint.minValue() + yint.maxValue()) * 0.5;
  double y_min = middle - newHalfWidth;
  double y_max = middle + newHalfWidth;
  // Perform the move
  this->setXYLimits(x_min, x_max, y_min, y_max);
  autoRebinIfRequired();

  // Peaks in region will change.
  this->updatePeaksOverlay();
}

//------------------------------------------------------------------------------
/** Manually set the center of the plot, in X Y coordinates.
 * This keeps the plot the same size as previously.
 * Use setXYLimits() to modify the size of the plot by setting the X/Y edges,
 * or you can use zoomBy() to zoom in/out
 *
 * @param x :: new position of the center in X
 * @param y :: new position of the center in Y
 */
void SliceViewer::setXYCenter(double x, double y) {
  QwtDoubleInterval xint = this->getXLimits();
  QwtDoubleInterval yint = this->getYLimits();
  double halfWidthX = xint.width() * 0.5;
  double halfWidthY = yint.width() * 0.5;
  // Perform the move
  this->setXYLimits(x - halfWidthX, x + halfWidthX, y - halfWidthY,
                    y + halfWidthY);
}

//------------------------------------------------------------------------------
/** Reset the axis and scale it
 *
 * @param axis :: int for X or Y
 * @param dim :: dimension to show
 */
void SliceViewer::resetAxis(int axis, const IMDDimension_const_sptr &dim) {
  m_plot->setAxisScale(axis, dim->getMinimum(), dim->getMaximum());
  m_plot->setAxisTitle(axis, API::PlotAxis(*dim).title());
}

//------------------------------------------------------------------------------
/// Find the full range of values in the workspace
void SliceViewer::findRangeFull() {
  IMDWorkspace_sptr workspace_used = m_ws;
  if (m_rebinMode) {
    workspace_used = this->m_overlayWS;
  }

  if (!workspace_used)
    return;

  // Acquire a scoped read-only lock on the workspace, preventing it from being
  // written
  // while we iterate through.
  ReadLock lock(*workspace_used);

  // Iterate through the entire workspace
  m_colorRangeFull =
      API::SignalRange(*workspace_used, this->getNormalization()).interval();
  double minR = m_colorRangeFull.minValue();
  if (minR <= 0 && this->getColorScaleType() == 1) {
    double maxR = m_colorRangeFull.maxValue();
    minR = pow(10., log10(maxR) - 10.);
    m_colorRangeFull = QwtDoubleInterval(minR, maxR);
  }
}

//------------------------------------------------------------------------------
/** Find the full range of values ONLY in the currently visible
part of the workspace */
void SliceViewer::findRangeSlice() {
  IMDWorkspace_sptr workspace_used = m_ws;
  if (m_rebinMode) {
    // If the rebinned state is inconsistent, then we turn off
    // the rebin selection and continue to use the original WS
    if (!isRebinInConsistentState(m_overlayWS.get(), m_rebinMode)) {
      setRebinMode(false);
    } else {
      workspace_used = this->m_overlayWS;
    }
  }

  if (!workspace_used)
    return;

  // Set the full color range if it has not been set yet
  // We need to do this before aquiring the dead lock
  if (m_colorRangeFull == QwtDoubleInterval(0.0, -1.0)) {
    findRangeFull();
  }

  // Acquire a scoped read-only lock on the workspace, preventing it from being
  // written while we iterate through.
  ReadLock lock(*workspace_used);

  m_colorRangeSlice = QwtDoubleInterval(0., 1.0);

  // This is what is currently visible on screen
  QwtDoubleInterval xint = m_plot->axisScaleDiv(m_spect->xAxis())->interval();
  QwtDoubleInterval yint = m_plot->axisScaleDiv(m_spect->yAxis())->interval();

  // Find the min-max extents in each dimension
  VMD min(workspace_used->getNumDims());
  VMD max(workspace_used->getNumDims());
  for (size_t d = 0; d < m_dimensions.size(); d++) {
    DimensionSliceWidget *widget = m_dimWidgets[d];
    IMDDimension_const_sptr dim = m_dimensions[d];
    if (widget->getShownDim() == 0) {
      min[d] = VMD_t(xint.minValue());
      max[d] = VMD_t(xint.maxValue());
    } else if (widget->getShownDim() == 1) {
      min[d] = VMD_t(yint.minValue());
      max[d] = VMD_t(yint.maxValue());
    } else {
      // Is a slice. Take a slice of widht = binWidth
      min[d] = VMD_t(widget->getSlicePoint()) - dim->getBinWidth() * 0.45f;
      max[d] = min[d] + dim->getBinWidth();
    }
  }

  if (doesSliceCutThroughWorkspace(min, max, m_dimensions)) {
    // This builds the implicit function for just this slice
    MDBoxImplicitFunction *function = new MDBoxImplicitFunction(min, max);

    // Iterate through the slice
    m_colorRangeSlice = API::SignalRange(*workspace_used, *function,
                                         this->getNormalization()).interval();
    delete function;

    // In case of failure, use the full range instead
    if (m_colorRangeSlice == QwtDoubleInterval(0.0, 1.0)) {
      m_colorRangeSlice = m_colorRangeFull;
    }
  } else {
    // If the slice does not cut through the workspace we make use fo the full
    // workspace
    m_colorRangeSlice = m_colorRangeFull;
  }
}

//------------------------------------------------------------------------------
/** Slot to show the mouse info at the mouse position
 *
 * @param x :: position of the mouse in plot coords
 * @param y :: position of the mouse in plot coords
 */
void SliceViewer::showInfoAt(double x, double y) {
  // Show the coordinates in the viewed workspace
  if (!m_ws)
    return;
  VMD coords(m_ws->getNumDims());
  for (size_t d = 0; d < m_ws->getNumDims(); d++)
    coords[d] = VMD_t(m_dimWidgets[d]->getSlicePoint());
  coords[m_dimX] = VMD_t(x);
  coords[m_dimY] = VMD_t(y);
  signal_t signal =
      m_ws->getSignalWithMaskAtVMD(coords, this->m_data->getNormalization());
  ui.lblInfoX->setText(QString::number(x, 'g', 4));
  ui.lblInfoY->setText(QString::number(y, 'g', 4));
  ui.lblInfoSignal->setText(QString::number(signal, 'g', 4));

  // Now show the coords in the original workspace
  if (m_ws->hasOriginalWorkspace()) {
    IMDWorkspace_sptr origWS =
        boost::dynamic_pointer_cast<IMDWorkspace>(m_ws->getOriginalWorkspace());
    auto toOrig = m_ws->getTransformToOriginal();
    if (toOrig) {
      // Transform the coordinates
      VMD orig = toOrig->applyVMD(coords);

      QString text;
      for (size_t d = 0; d < origWS->getNumDims(); d++) {
        text += QString::fromStdString(origWS->getDimension(d)->getName());
        text += ": ";
        text += (orig[d] < 0) ? "-" : " ";
        text += QString::number(fabs(orig[d]), 'g', 3).leftJustified(8, ' ');
        if (d != origWS->getNumDims() - 1)
          text += " ";
      }
      ui.lblOriginalCoord->setText(text);
    }
  }
}

//------------------------------------------------------------------------------
/** Update the 2D plot using all the current controls settings */
void SliceViewer::updateDisplay(bool resetAxes) {
  if (!m_ws)
    return;
  size_t oldX = m_dimX;
  size_t oldY = m_dimY;

  m_dimX = 0;
  m_dimY = 1;
  std::vector<coord_t> slicePoint;

  for (size_t d = 0; d < m_ws->getNumDims(); d++) {
    DimensionSliceWidget *widget = m_dimWidgets[d];
    if (widget->getShownDim() == 0) {
      m_dimX = d;
    } else if (widget->getShownDim() == 1) {
      m_dimY = d;
    }
    slicePoint.push_back(VMD_t(widget->getSlicePoint()));
  }
  // Avoid going out of range
  if (m_dimX >= m_ws->getNumDims())
    m_dimX = m_ws->getNumDims() - 1;
  if (m_dimY >= m_ws->getNumDims())
    m_dimY = m_ws->getNumDims() - 1;
  m_X = m_dimensions[m_dimX];
  m_Y = m_dimensions[m_dimY];

  m_data->setSliceParams(m_dimX, m_dimY, m_X, m_Y, slicePoint);
  m_slicePoint = VMD(slicePoint);

  // Was there a change of which dimensions are shown?
  if (resetAxes || oldX != m_dimX || oldY != m_dimY) {
    this->resetAxis(m_spect->xAxis(), m_X);
    this->resetAxis(m_spect->yAxis(), m_Y);

    // The dimensionality has changed. It might no longer be possible to plot
    // peaks.
    enablePeakOverlaysIfAppropriate();

    // Transform the peak overlays according to the new plotting.
    m_peaksPresenter->changeShownDim();

    // Update the pointer to the slider widget.
    updatePeakOverlaySliderWidget();

    // Lock or unlock aspect ratios
    updateAspectRatios();
  }

  // Set the color range
  m_data->setRange(m_colorBar->getViewRange());

  //  m_colorBar->setColorMap(m_colorRange, m_colorMap);
  //  m_plot->setAxisScale(QwtPlot::yRight, m_colorRange.minValue(),
  //  m_colorRange.maxValue() );

  // Is the overlay workspace visible at all from this slice point?
  if (m_overlayWS) {
    bool overlayInSlice = true;
    for (size_t d = 0; d < m_overlayWS->getNumDims(); d++) {
      if ((d != m_dimX && d != m_dimY) &&
          (m_slicePoint[d] < m_overlayWS->getDimension(d)->getMinimum() ||
           m_slicePoint[d] >= m_overlayWS->getDimension(d)->getMaximum()))
        overlayInSlice = false;
    }
    m_overlayWSOutline->setShown(overlayInSlice);
  }

  // Notify the graph that the underlying data changed
  m_spect->setData(*m_data);
  m_spect->itemChanged();
  m_plot->replot();

  // Peaks overlays may need redrawing
  updatePeaksOverlay();

  // Send out a signal
  emit changedSlicePoint(m_slicePoint);
}

//------------------------------------------------------------------------------
/** The user changed the shown dimension somewhere.
 *
 * @param index :: index of the dimension
 * @param dim :: shown dimension, 0=X, 1=Y, -1 sliced
 * @param oldDim :: previous shown dimension, 0=X, 1=Y, -1 sliced
 */
void SliceViewer::changedShownDim(int index, int dim, int oldDim) {
  if (dim >= 0) {
    // Swap from X to Y
    if (oldDim >= 0 && oldDim != dim) {
      for (size_t d = 0; d < m_ws->getNumDims(); d++) {
        // A different dimension had the same shown dimension
        if ((size_t(index) != d) && (m_dimWidgets[d]->getShownDim() == dim)) {
          // So flip it. If the new one is X, the old one becomes Y
          m_dimWidgets[d]->setShownDim((dim == 0) ? 1 : 0);
          break;
        }
      }
    }
    // Make sure no other dimension is showing the same one
    for (size_t d = 0; d < m_ws->getNumDims(); d++) {
      // A different dimension had the same shown dimension
      if ((size_t(index) != d) && (m_dimWidgets[d]->getShownDim() == dim)) {
        m_dimWidgets[d]->setShownDim(-1);
      }
    }
  }
  // Show the new slice. This finds m_dimX and m_dimY
  this->updateDisplay();
  // Send out a signal
  emit changedShownDim(m_dimX, m_dimY);
}

//==============================================================================
//================================ PYTHON METHODS ==============================
//==============================================================================

/** @return the name of the workspace selected, or a blank string
 * if no workspace is set.
 */
QString SliceViewer::getWorkspaceName() const {
  if (m_ws)
    return QString::fromStdString(m_ws->getName());
  else
    return QString();
}

//------------------------------------------------------------------------------
/** @return the index of the dimension that is currently
 * being shown as the X axis of the plot.
 */
int SliceViewer::getDimX() const { return int(m_dimX); }

/** @return the index of the dimension that is currently
 * being shown as the Y axis of the plot.
 */
int SliceViewer::getDimY() const { return int(m_dimY); }

//------------------------------------------------------------------------------
/** Set the index of the dimensions that will be shown as
 * the X and Y axis of the plot.
 * You cannot set both axes to be the same.
 *
 * To be called from Python, primarily.
 *
 * @param indexX :: index of the X dimension, from 0 to NDims-1.
 * @param indexY :: index of the Y dimension, from 0 to NDims-1.
 * @throw std::invalid_argument if an index is invalid or repeated.
 */
void SliceViewer::setXYDim(int indexX, int indexY) {
  if (indexX >= int(m_dimWidgets.size()) || indexX < 0)
    throw std::invalid_argument("There is no dimension # " +
                                Strings::toString(indexX) +
                                " in the workspace.");
  if (indexY >= int(m_dimWidgets.size()) || indexY < 0)
    throw std::invalid_argument("There is no dimension # " +
                                Strings::toString(indexY) +
                                " in the workspace.");
  if (indexX == indexY)
    throw std::invalid_argument(
        "X dimension must be different than the Y dimension index.");

  // Set the X and Y widgets
  m_dimWidgets[indexX]->setShownDim(0);
  m_dimWidgets[indexY]->setShownDim(1);

  // Set all other dimensions as slice points
  for (int d = 0; d < int(m_dimWidgets.size()); d++)
    if (d != indexX && d != indexY)
      m_dimWidgets[d]->setShownDim(-1);

  // Show the new slice. This finds m_dimX and m_dimY
  this->updateDisplay();
  emit changedShownDim(m_dimX, m_dimY);
}

//------------------------------------------------------------------------------
/** Set the dimensions that will be shown as the X and Y axes
 *
 * @param dimX :: name of the X dimension. Must match the workspace dimension
 *names.
 * @param dimY :: name of the Y dimension. Must match the workspace dimension
 *names.
 * @throw std::runtime_error if the dimension name is not found.
 */
void SliceViewer::setXYDim(const QString &dimX, const QString &dimY) {
  if (!m_ws)
    return;
  int indexX = int(m_ws->getDimensionIndexByName(dimX.toStdString()));
  int indexY = int(m_ws->getDimensionIndexByName(dimY.toStdString()));
  this->setXYDim(indexX, indexY);
}

//------------------------------------------------------------------------------
/** Sets the slice point in the given dimension:
 * that is, what is the position of the plane in that dimension
 *
 * @param dim :: index of the dimension to change
 * @param value :: value of the slice point, in the units of the given
 *dimension.
 *        This should be within the range of min/max for that dimension.
 * @throw std::invalid_argument if the index is invalid
 */
void SliceViewer::setSlicePoint(int dim, double value) {
  if (dim >= int(m_dimWidgets.size()) || dim < 0)
    throw std::invalid_argument("There is no dimension # " +
                                Strings::toString(dim) + " in the workspace.");
  m_dimWidgets[dim]->setSlicePoint(value);
}

//------------------------------------------------------------------------------
/** Returns the slice point in the given dimension
 *
 * @param dim :: index of the dimension
 * @return slice point for that dimension. Value has no significance for the
 *         X or Y display dimensions.
 * @throw std::invalid_argument if the index is invalid
 */
double SliceViewer::getSlicePoint(int dim) const {
  if (dim >= int(m_dimWidgets.size()) || dim < 0)
    throw std::invalid_argument("There is no dimension # " +
                                Strings::toString(dim) + " in the workspace.");
  return m_slicePoint[dim];
}

//------------------------------------------------------------------------------
/** Sets the slice point in the given dimension:
 * that is, what is the position of the plane in that dimension
 *
 * @param dim :: name of the dimension to change
 * @param value :: value of the slice point, in the units of the given
 *dimension.
 *        This should be within the range of min/max for that dimension.
 * @throw std::runtime_error if the name is not found in the workspace
 */
void SliceViewer::setSlicePoint(const QString &dim, double value) {
  if (!m_ws)
    return;
  int index = int(m_ws->getDimensionIndexByName(dim.toStdString()));
  return this->setSlicePoint(index, value);
}

//------------------------------------------------------------------------------
/** Returns the slice point in the given dimension
 *
 * @param dim :: name of the dimension
 * @return slice point for that dimension. Value has no significance for the
 *         X or Y display dimensions.
 * @throw std::runtime_error if the name is not found in the workspace
 */
double SliceViewer::getSlicePoint(const QString &dim) const {
  if (!m_ws)
    return 0;
  int index = int(m_ws->getDimensionIndexByName(dim.toStdString()));
  return this->getSlicePoint(index);
}

//------------------------------------------------------------------------------
/** Set the color scale limits and log mode via a method call.
 *  Here for backwards compatibility, setColorScale(double min, double max, int
 *type)
 *  should be used instead.
 *
 * @param min :: minimum value corresponding to the lowest color on the map
 * @param max :: maximum value corresponding to the highest color on the map
 * @param log :: true for a log color scale, false for linear
 * @throw std::invalid_argument if max < min or if the values are
 *        inconsistent with a log color scale
 */
void SliceViewer::setColorScale(double min, double max, bool log) {
  if (max <= min)
    throw std::invalid_argument("Color scale maximum must be > minimum.");
  if (log && ((min <= 0) || (max <= 0)))
    throw std::invalid_argument(
        "For logarithmic color scales, both minimum and maximum must be > 0.");
  m_colorBar->setViewRange(min, max);
  m_colorBar->setScale(log ? 1 : 0);
  this->colorRangeChanged();
}

//------------------------------------------------------------------------------
/** Set the color scale limits and type via a method call.
 *
 * @param min :: minimum value corresponding to the lowest color on the map
 * @param max :: maximum value corresponding to the highest color on the map
 * @param type :: 0 for linear, 1 for log, 2 for power
 * @throw std::invalid_argument if max < min or if the values are
 *        inconsistent with a log color scale
 */
void SliceViewer::setColorScale(double min, double max, int type) {
  if (max <= min)
    throw std::invalid_argument("Color scale maximum must be > minimum.");
  if (type == 1 && ((min <= 0) || (max <= 0)))
    throw std::invalid_argument(
        "For logarithmic color scales, both minimum and maximum must be > 0.");
  m_colorBar->setViewRange(min, max);
  m_colorBar->setScale(type);
  this->colorRangeChanged();
}

//------------------------------------------------------------------------------
/** Set the "background" color to use in the color map. Default is white.
 *
 * This is the color that is shown when:
 *
 *  - The coordinate is out of bounds of the workspace.
 *  - When a signal is NAN (not-a-number).
 *  - When the signal is Zero, if that option is selected using
 *setTransparentZeros()
 *
 * @param r :: red component, from 0-255
 * @param g :: green component, from 0-255
 * @param b :: blue component, from 0-255
 */
void SliceViewer::setColorMapBackground(int r, int g, int b) {
  m_colorBar->getColorMap().setNanColor(r, g, b);
  this->colorRangeChanged();
}

//------------------------------------------------------------------------------
/** Set the minimum value corresponding to the lowest color on the map
 *
 * @param min :: minimum value corresponding to the lowest color on the map
 * @throw std::invalid_argument if max < min or if the values are
 *        inconsistent with a log color scale
 */
void SliceViewer::setColorScaleMin(double min) {
  this->setColorScale(min, this->getColorScaleMax(), this->getColorScaleType());
}

//------------------------------------------------------------------------------
/** Get the colormap scale type
 *
 * @return int corresponding to the selected scale type
 */
int SliceViewer::getColorScaleType() { return m_colorBar->getScale(); }

//------------------------------------------------------------------------------
/** Set the maximum value corresponding to the lowest color on the map
 *
 * @param max :: maximum value corresponding to the lowest color on the map
 * @throw std::invalid_argument if max < min or if the values are
 *        inconsistent with a log color scale
 */
void SliceViewer::setColorScaleMax(double max) {
  this->setColorScale(this->getColorScaleMin(), max, this->getColorScaleType());
}

//------------------------------------------------------------------------------
/** Set whether the color scale is logarithmic
 *
 * @param log :: true for a log color scale, false for linear
 * @throw std::invalid_argument if the min/max values are inconsistent
 *        with a log color scale
 */
void SliceViewer::setColorScaleLog(bool log) {
  this->setColorScale(this->getColorScaleMin(), this->getColorScaleMax(),
                      (int)log);
}

//------------------------------------------------------------------------------
/** @return the value that corresponds to the lowest color on the color map */
double SliceViewer::getColorScaleMin() const {
  return m_colorBar->getMinimum();
}

/** @return the value that corresponds to the highest color on the color map */
double SliceViewer::getColorScaleMax() const {
  return m_colorBar->getMaximum();
}

/** @return True if the color scale is in logarithmic mode */
bool SliceViewer::getColorScaleLog() const { return m_colorBar->getLog(); }

//------------------------------------------------------------------------------
/** Sets whether the image should be rendered in "fast" mode, where
 * the workspace's resolution is used to guess how many pixels to render.
 *
 * If false, each pixel on screen will be rendered. This is the most
 * accurate view but the slowest.
 *
 * This redraws the screen.
 *
 * @param fast :: true to use "fast" rendering mode.
 */
void SliceViewer::setFastRender(bool fast) {
  m_fastRender = fast;
  m_data->setFastMode(m_fastRender);
  this->updateDisplay();
}

/** Return true if the image is in "fast" rendering mode.
 *
 * In "fast" mode, the workspace's resolution is used to guess how many
 * pixels to render. If false, each pixel on screen will be rendered.
 * This is the most accurate view but the slowest.
 *
 * @return True if the image is in "fast" rendering mode.
 */
bool SliceViewer::getFastRender() const { return m_fastRender; }

//------------------------------------------------------------------------------
/** Set the limits in X and Y to be shown in the plot.
 * The X and Y values are in the units of their respective dimensions.
 * You can change the mapping from X/Y in the plot to specific
 * dimensions in the displayed workspace using setXYDim().
 *
 * You can flip the direction of the scale if you specify,
 * e.g., xleft > xright.
 *
 * @param xleft   :: x-value on the left side of the graph
 * @param xright  :: x-value on the right side of the graph
 * @param ybottom :: y-value on the bottom of the graph
 * @param ytop    :: y-value on the top of the graph
 */
void SliceViewer::setXYLimits(double xleft, double xright, double ybottom,
                              double ytop) {
  // Set the limits in X and Y
  m_plot->setAxisScale(m_spect->xAxis(), xleft, xright);
  m_plot->setAxisScale(m_spect->yAxis(), ybottom, ytop);
  // Make sure the view updates
  m_plot->replot();
  updatePeaksOverlay();
}

//------------------------------------------------------------------------------
/** @return Returns the [left, right] limits of the view in the X axis. */
QwtDoubleInterval SliceViewer::getXLimits() const {
  return m_plot->axisScaleDiv(m_spect->xAxis())->interval();
}

/** @return Returns the [bottom, top] limits of the view in the Y axis. */
QwtDoubleInterval SliceViewer::getYLimits() const {
  return m_plot->axisScaleDiv(m_spect->yAxis())->interval();
}

//------------------------------------------------------------------------------
/** Opens a workspace and sets the view and slice points
 * given the XML from the MultiSlice view in XML format.
 *
 * @param xml :: string describing workspace, slice point, etc.
 * @throw std::runtime_error if error in parsing XML
 */
void SliceViewer::openFromXML(const QString &xml) {
  // Set up the DOM parser and parse xml file
  DOMParser pParser;
  Poco::AutoPtr<Poco::XML::Document> pDoc;
  try {
    pDoc = pParser.parseString(xml.toStdString());
  } catch (Poco::Exception &exc) {
    throw std::runtime_error(
        "SliceViewer::openFromXML(): Unable to parse XML. " +
        std::string(exc.what()));
  } catch (...) {
    throw std::runtime_error(
        "SliceViewer::openFromXML(): Unspecified error parsing XML. ");
  }

  // Get pointer to root element
  Poco::XML::Element *pRootElem = pDoc->documentElement();
  if (!pRootElem->hasChildNodes())
    throw std::runtime_error(
        "SliceViewer::openFromXML(): No root element in XML string.");

  // ------- Find the workspace ------------
  Poco::XML::Element *cur = NULL;
  cur = pRootElem->getChildElement("MDWorkspaceName");
  if (!cur)
    throw std::runtime_error(
        "SliceViewer::openFromXML(): No MDWorkspaceName element.");
  std::string wsName = cur->innerText();

  if (wsName.empty())
    throw std::runtime_error(
        "SliceViewer::openFromXML(): Empty MDWorkspaceName found!");

  // Look for the rebinned workspace with a custom name:
  std::string histoName = wsName + "_visual_md";
  // Use the rebinned workspace if available.
  if (AnalysisDataService::Instance().doesExist(histoName))
    this->setWorkspace(QString::fromStdString(histoName));
  else
    this->setWorkspace(QString::fromStdString(wsName));

  if (!m_ws)
    throw std::runtime_error("SliceViewer::openFromXML(): Workspace no found!");
  if ((m_ws->getNumDims() < 3) || (m_ws->getNumDims() > 4))
    throw std::runtime_error(
        "SliceViewer::openFromXML(): Workspace should have 3 or 4 dimensions.");

  // Hard update to make sure axis reorientations are respected.
  this->updateDisplay(true);

  // ------- Read which are the X/Y dimensions ------------
  Poco::XML::Element *dims = pRootElem->getChildElement("DimensionSet");
  if (!dims)
    throw std::runtime_error(
        "SliceViewer::openFromXML(): No DimensionSet element.");

  // Map: The index = dimension in ParaView; Value = dimension of the workspace.
  int dimMap[4];
  // For 4D workspace, the value of the "time"
  double TimeValue = 0.0;

  std::string dimChars = "XYZT";
  for (size_t ind = 0; ind < 4; ind++) {
    // X, Y, Z, or T
    std::string dimLetter = " ";
    dimLetter[0] = dimChars[ind];
    Poco::XML::Element *dim = dims->getChildElement(dimLetter + "Dimension");
    if (!dim)
      throw std::runtime_error("SliceViewer::openFromXML(): No " + dimLetter +
                               "Dimension element.");
    cur = dim->getChildElement("RefDimensionId");
    if (!cur)
      throw std::runtime_error(
          "SliceViewer::openFromXML(): No RefDimensionId in " + dimLetter +
          "Dimension element.");
    std::string dimName = cur->innerText();
    if (!dimName.empty())
      dimMap[ind] = int(m_ws->getDimensionIndexByName(dimName));
    else
      dimMap[ind] = -1;
    // Find the time value
    if (ind == 3) {
      cur = dim->getChildElement("Value");
      if (cur) {
        if (!Kernel::Strings::convert(cur->innerText(), TimeValue))
          throw std::runtime_error(
              "SliceViewer::openFromXML(): Could not cast Value '" +
              cur->innerText() + "' to double in TDimension element.");
      }
    }
  }
  // The index of the time dimensions
  int timeDim = dimMap[3];

  // ------- Read the plane function ------------
  Poco::XML::Element *func = pRootElem->getChildElement("Function");
  if (!func)
    throw std::runtime_error(
        "SliceViewer::openFromXML(): No Function element.");
  Poco::XML::Element *paramlist = func->getChildElement("ParameterList");
  if (!paramlist)
    throw std::runtime_error(
        "SliceViewer::openFromXML(): No ParameterList element.");

  Poco::AutoPtr<NodeList> params = paramlist->getElementsByTagName("Parameter");
  Poco::AutoPtr<NodeList> paramvals;
  Node *param;
  if (!params || params->length() < 2)
    throw std::runtime_error("SliceViewer::openFromXML(): Too few parameters.");

  param = params->item(0);
  paramvals = param->childNodes();
  if (!paramvals || paramvals->length() < 2)
    throw std::runtime_error(
        "SliceViewer::openFromXML(): Parameter has too few children");
  std::string normalStr = paramvals->item(1)->innerText();

  param = params->item(1);
  paramvals = param->childNodes();
  if (!paramvals || paramvals->length() < 2)
    throw std::runtime_error(
        "SliceViewer::openFromXML(): Parameter has too few children");
  std::string originStr = paramvals->item(1)->innerText();

  // ------- Apply the X/Y dimensions ------------
  V3D normal, origin;
  normal.fromString(normalStr);
  origin.fromString(originStr);
  coord_t planeOrigin = 0;
  int normalDim = -1;
  for (int i = 0; i < 3; i++)
    if (normal[i] > 0.99)
      normalDim = i;
  if (normal.norm() > 1.01 || normal.norm() < 0.99)
    throw std::runtime_error("Normal vector is not length 1.0!");
  if (normalDim < 0)
    throw std::runtime_error("Could not find the normal of the plane. Plane "
                             "must be along one of the axes!");

  // Get the plane origin and the dimension in the workspace dimensions
  planeOrigin = static_cast<coord_t>(origin[normalDim]);
  normalDim = dimMap[normalDim];

  VMD slicePoint(m_ws->getNumDims());
  slicePoint *= 0; // clearnormalDim
  // The plane origin in the 3D view
  slicePoint[normalDim] = planeOrigin;
  // The "time" of the paraview view
  if (dimMap[3] > 0)
    slicePoint[dimMap[3]] = static_cast<coord_t>(TimeValue);

  // Now find the first unused dimensions = that is the X view dimension
  int xdim = -1;
  for (int d = 0; d < int(m_ws->getNumDims()); d++)
    if ((d != normalDim) && (d != timeDim)) {
      xdim = d;
      break;
    }

  // Now find the second unused dimensions = that is the Y view dimension
  int ydim = -1;
  for (int d = 0; d < int(m_ws->getNumDims()); d++)
    if ((d != normalDim) && (d != timeDim) && (d != xdim)) {
      ydim = d;
      break;
    }

  if (xdim < 0 || ydim < 0)
    throw std::runtime_error("SliceViewer::openFromXML(): Could not find the X "
                             "or Y view dimension.");

  // Finally, set the view dimension and slice points
  this->setXYDim(xdim, ydim);
  for (int d = 0; d < int(m_ws->getNumDims()); d++)
    this->setSlicePoint(d, slicePoint[d]);
}

//------------------------------------------------------------------------------
/** This slot is called when the dynamic rebinning parameters are changed.
 * It recalculates the dynamically rebinned workspace and plots it
 */
void SliceViewer::rebinParamsChanged() {
  if (!m_ws)
    return;

  // Cancel pre-existing algo.
  m_algoRunner->cancelRunningAlgorithm();

  IAlgorithm_sptr alg = AlgorithmManager::Instance().create("BinMD");
  alg->setProperty("InputWorkspace", m_ws);
  alg->setProperty("AxisAligned", false);

  // If we are rebinning from an existing MDHistoWorkspace, and that workspace
  // has been created with basis vectors normalized, then we reapply that
  // setting here.
  if (m_ws->isMDHistoWorkspace()) {
    alg->setProperty("NormalizeBasisVectors", m_ws->allBasisNormalized());
  }

  std::vector<double> OutputExtents;
  std::vector<int> OutputBins;

  for (size_t d = 0; d < m_dimWidgets.size(); d++) {
    DimensionSliceWidget *widget = m_dimWidgets[d];
    MDHistoDimension_sptr dim = m_dimensions[d];

    // Build up the arguments to BinMD
    double min = 0;
    double max = 1;
    int numBins = 1;
    if (m_ws->isMDHistoWorkspace()) {
      // If rebinning from an existing MDHistoWorkspaces we should take exents
      // from the existing workspace.
      auto dim = m_ws->getDimension(d);
      min = dim->getMinimum();
      max = dim->getMaximum();
      // And the user-entered number of bins
      numBins = widget->getNumBins();
    } else if (widget->getShownDim() < 0) {
      // Slice point. So integrate with a thickness
      min = widget->getSlicePoint() - widget->getThickness();
      max = widget->getSlicePoint() + widget->getThickness();
      // From min to max, with only 1 bin
    } else {
      // Shown dimension. Use the currently visible range.
      QwtDoubleInterval limits;
      if (widget->getShownDim() == 0)
        limits = this->getXLimits();
      else
        limits = this->getYLimits();
      min = limits.minValue();
      max = limits.maxValue();
      // And the user-entered number of bins
      numBins = widget->getNumBins();
    }

    OutputExtents.push_back(min);
    OutputExtents.push_back(max);
    OutputBins.push_back(numBins);

    // Set the BasisVector property...
    VMD basis(m_ws->getNumDims());
    basis[d] = 1.0;
    std::string prop = dim->getName() + "," + dim->getUnits().ascii() + "," +
                       basis.toString(",");
    alg->setPropertyValue("BasisVector" + Strings::toString(d), prop);
  }

  m_overlayWSName = m_ws->getName() + "_rebinned";

  // Set all the other properties
  alg->setProperty("OutputExtents", OutputExtents);
  alg->setProperty("OutputBins", OutputBins);
  alg->setPropertyValue("Translation", "");
  alg->setProperty("ForceOrthogonal", false);
  alg->setProperty("Parallel", true);
  alg->setPropertyValue("OutputWorkspace", m_overlayWSName);

  // Make the algorithm begin asynchronously
  m_algoRunner->startAlgorithm(alg);
  // The dynamicRebinComplete() slot is connected to the runner to plot when
  // complete.
}

//------------------------------------------------------------------------------
/** Slot called by the observer when the BinMD call has completed.
 * This returns the execution to the main GUI thread, and
 * so can update the GUI.
 * @param error :: true if the algorithm died with an error.
 */
void SliceViewer::dynamicRebinComplete(bool error) {
  // If there was an error, clear the workspace
  m_overlayWS.reset();
  if (!error) {
    if (AnalysisDataService::Instance().doesExist(m_overlayWSName))
      m_overlayWS = AnalysisDataService::Instance().retrieveWS<IMDWorkspace>(
          m_overlayWSName);

    // Set the normalization from the rebinned workspace.
    this->setNormalization(m_overlayWS->displayNormalization());
  }

  // Make it so we refresh the display, with this workspace on TOP
  m_data->setOverlayWorkspace(m_overlayWS);

  if (m_overlayWS) {
    // Position the outline according to the position of the workspace.
    double yMin = m_overlayWS->getDimension(m_dimY)->getMinimum();
    double yMax = m_overlayWS->getDimension(m_dimY)->getMaximum();
    double yMiddle = (yMin + yMax) / 2.0;
    QPointF pointA(m_overlayWS->getDimension(m_dimX)->getMinimum(), yMiddle);
    QPointF pointB(m_overlayWS->getDimension(m_dimX)->getMaximum(), yMiddle);
    m_overlayWSOutline->setPointA(pointA);
    m_overlayWSOutline->setPointB(pointB);
    m_overlayWSOutline->setWidth((yMax - yMin) / 2.0);
    m_overlayWSOutline->setCreationMode(false);
    m_overlayWSOutline->setShown(true);
  } else
    m_overlayWSOutline->setShown(false);
  this->updateDisplay();
}

/**
Event handler for plot panning.
*/
void SliceViewer::panned(int, int) {
  autoRebinIfRequired();

  applyColorScalingForCurrentSliceIfRequired();

  this->updatePeaksOverlay();
}

/**
Event handler for changing magnification.
*/
void SliceViewer::magnifierRescaled(double) {
  autoRebinIfRequired();

  this->updatePeaksOverlay();
}

/**
Event handler for the auto rebin toggle event.
*/
void SliceViewer::autoRebin_toggled(bool checked) {
  if (checked) {
    // Generate the rebin overlay assuming it isn't up to date.
    this->rebinParamsChanged();
  }
}

/**
@return True only when Auto-Rebinning should be considered.
*/
bool SliceViewer::isAutoRebinSet() const {
  return ui.btnAutoRebin->isEnabled() && ui.btnAutoRebin->isChecked();
}

/**
Auto rebin the workspace according the the current-view + rebin parameters if
that option has been set.
*/
void SliceViewer::autoRebinIfRequired() {
  if (isAutoRebinSet()) {
    rebinParamsChanged();
  }
}

/**
 * Convenience function for removing all displayed peaks workspaces.
 */
void SliceViewer::clearPeaksWorkspaces() { this->disablePeakOverlays(); }

/**
 * Helper function to rest the SliceViewer into a no-peak overlay mode.
 */
void SliceViewer::disablePeakOverlays() {
  // Un-check the button for consistency.
  m_peaksPresenter->clear();
  emit showPeaksViewer(false);
  m_menuPeaks->setEnabled(false);

  setIconFromString(ui.btnPeakOverlay, g_iconPeakList, QIcon::Normal,
                    QIcon::Off);
  ui.btnPeakOverlay->setChecked(false);
}

/**
 * Show a collection of peaks workspaces as overplots
 * @param list : List of peak workspace names to show.
 */
ProxyCompositePeaksPresenter *
SliceViewer::setPeaksWorkspaces(const QStringList &list) {

  if (m_ws->getNumDims() < 2) {

    this->m_logger.information(
        "SliceViewer Cannot overplot a peaks workspace unless the "
        "base workspace has two or more dimensions");

    disablePeakOverlays();
    return m_proxyPeaksPresenter.get();
  }

  PeakTransformFactory_sptr transformFactory;
  try {
    // Fetch the correct Peak Overlay Transform Factory;
    const std::string xDim =
        m_plot->axisTitle(QwtPlot::xBottom).text().toStdString();
    const std::string yDim =
        m_plot->axisTitle(QwtPlot::yLeft).text().toStdString();

    transformFactory = m_peakTransformSelector.makeChoice(xDim, yDim);
  } catch (std::invalid_argument &ex) {
    disablePeakOverlays();
    this->m_logger.information("SliceViewer: " + std::string(ex.what()));
    return m_proxyPeaksPresenter.get();
    ;
  }

  // Loop through each of those peaks workspaces and display them.
  for (int i = 0; i < list.size(); ++i) {
    const std::string workspaceName = list[i].toStdString();
    if (!AnalysisDataService::Instance().doesExist(workspaceName)) {
      throw std::invalid_argument(workspaceName + " Does not exist");
    }
    IPeaksWorkspace_sptr peaksWS =
        AnalysisDataService::Instance().retrieveWS<IPeaksWorkspace>(
            workspaceName);
    const size_t numberOfChildPresenters = m_peaksPresenter->size();

    // Peak View factory, displays peaks on a peak by peak basis
    auto peakViewFactory = boost::make_shared<PeakViewFactory>(
        m_ws, peaksWS, m_plot, m_plot->canvas(), m_spect->xAxis(),
        m_spect->yAxis(), numberOfChildPresenters);

    try {
      m_peaksPresenter->addPeaksPresenter(
          boost::make_shared<ConcretePeaksPresenter>(peakViewFactory, peaksWS,
                                                     m_ws, transformFactory));
    } catch (std::logic_error &ex) {
      // Incompatible PeaksWorkspace.
      disablePeakOverlays();
      this->m_logger.information("SliceViewer: " + std::string(ex.what()));
      return m_proxyPeaksPresenter.get();
    }
  }
  updatePeakOverlaySliderWidget();
  emit showPeaksViewer(true);
  m_menuPeaks->setEnabled(true);

  setIconFromString(ui.btnPeakOverlay, g_iconPeakList, QIcon::Normal,
                    QIcon::Off);
  ui.btnPeakOverlay->setChecked(true);
  return m_proxyPeaksPresenter.get();
}

/**
Event handler for selection/de-selection of peak overlays.

Allow user to choose a suitable input peaks workspace

*/
void SliceViewer::peakOverlay_clicked() {
  MantidQt::MantidWidgets::SelectWorkspacesDialog dlg(this, "PeaksWorkspace",
                                                      "Remove All");

  int ret = dlg.exec();
  if (ret == QDialog::Accepted) {
    QStringList list = dlg.getSelectedNames();
    if (!list.isEmpty()) {
      // Fetch the correct Peak Overlay Transform Factory;
      setPeaksWorkspaces(list);
    }
  }
  if (ret == MantidQt::MantidWidgets::SelectWorkspacesDialog::CustomButton) {
    disablePeakOverlays();
  }
  if (m_peaksPresenter->size() > 0) {
    setIconFromString(ui.btnPeakOverlay, g_iconPeakListOn, QIcon::Normal,
                      QIcon::On);
    ui.btnPeakOverlay->setChecked(true);
  } else {
    setIconFromString(ui.btnPeakOverlay, g_iconPeakList, QIcon::Normal,
                      QIcon::Off);
    ui.btnPeakOverlay->setChecked(false);
  }
}

/**
Obtain the reference to a new PeakOverlay slider widget if necessary.
*/
void SliceViewer::updatePeakOverlaySliderWidget() {
  for (size_t d = 0; d < m_ws->getNumDims(); d++) {
    DimensionSliceWidget *widget = m_dimWidgets[d];
    if (widget->getShownDim() < 0) {
      if (m_peaksPresenter->isLabelOfFreeAxis(widget->getDimName())) {
        m_peaksSliderWidget = widget; // Cache the widget being used for this.
        auto xInterval = getXLimits();
        auto yInterval = getYLimits();
        PeakBoundingBox viewableRegion(
            Left(xInterval.minValue()), Right(xInterval.maxValue()),
            Top(yInterval.maxValue()), Bottom(yInterval.minValue()),
            SlicePoint(m_peaksSliderWidget->getSlicePoint()));

        updatePeaksOverlay(); // Ensure that the presenter is up-to-date with
                              // the change
      }
    }
  }
}

/**
 * Update the peaks presenter. Use the slice position as well as the plot region
 * to update the collection of peaks presetners.
 */
void SliceViewer::updatePeaksOverlay() {
  if (m_peaksSliderWidget != NULL) {
    auto xInterval = getXLimits();
    auto yInterval = getYLimits();
    PeakBoundingBox viewableRegion(
        Left(xInterval.minValue()), Right(xInterval.maxValue()),
        Top(yInterval.maxValue()), Bottom(yInterval.minValue()),
        SlicePoint(m_peaksSliderWidget->getSlicePoint()));
    m_peaksPresenter->updateWithSlicePoint(viewableRegion);
  }
}

/**
Decide whether to enable peak overlays, then reflect the ui controls to indicate
this.

1) Check the dimensionality of the workspace.
2) Check that the currently displayed plot x and y correspond to a valid peak
transform (H, K, L) etc.

*/
void SliceViewer::enablePeakOverlaysIfAppropriate() {
  bool enablePeakOverlays = false;
  if (m_ws->getNumDims() >= 2) {
    const std::string xDim =
        m_plot->axisTitle(QwtPlot::xBottom).text().toStdString();
    const std::string yDim =
        m_plot->axisTitle(QwtPlot::yLeft).text().toStdString();
    enablePeakOverlays =
        m_peakTransformSelector.hasFactoryForTransform(xDim, yDim);
  }

  if (!enablePeakOverlays) {
    m_peaksPresenter->clear(); // Reset the presenter
  }
}

/**
Get the peaks proxy presenter.
*/
boost::shared_ptr<ProxyCompositePeaksPresenter>
SliceViewer::getPeaksPresenter() const {
  return m_proxyPeaksPresenter;
}

/**
Zoom in upon a rectangle
@param boundingBox : The bounding rectangular box to zoom to.
*/
void SliceViewer::zoomToRectangle(const PeakBoundingBox &boundingBox) {
  // Set the limits in X and Y
  m_plot->setAxisScale(m_spect->xAxis(), boundingBox.left(),
                       boundingBox.right());
  m_plot->setAxisScale(m_spect->yAxis(), boundingBox.bottom(),
                       boundingBox.top());

  const QString dimensionName =
      QString::fromStdString(m_peaksSliderWidget->getDimName());
  this->setSlicePoint(dimensionName, boundingBox.slicePoint());

  // Set the color scale range for the current slice if required
  applyColorScalingForCurrentSliceIfRequired();

  // Make sure the view updates
  m_plot->replot();
}

/**
 * Reset the original view.
 */
void SliceViewer::resetView() { this->resetZoom(); }

/**
 * @brief Detach this sliceviewer from the peaksviewer
 */
void SliceViewer::detach() { this->disablePeakOverlays(); }

void SliceViewer::peakWorkspaceChanged(
    const std::string &wsName,
    boost::shared_ptr<Mantid::API::IPeaksWorkspace> &changedPeaksWS) {
  // Tell the composite presenter about it
  m_peaksPresenter->notifyWorkspaceChanged(wsName, changedPeaksWS);
}

void SliceViewer::onPeaksViewerOverlayOptions() {
  PeaksViewerOverlayDialog dlg(this->m_peaksPresenter);
  dlg.exec();
}

void SliceViewer::dragEnterEvent(QDragEnterEvent *e) {
  QString name = e->mimeData()->objectName();
  if (name == "MantidWorkspace") {
    e->accept();
  } else {
    e->ignore();
  }
}

void SliceViewer::dropEvent(QDropEvent *e) {
  QString name = e->mimeData()->objectName();
  if (name == "MantidWorkspace") {
    QString text = e->mimeData()->text();
    int endIndex = 0;
    QStringList wsNames;
    while (text.indexOf("[\"", endIndex) > -1) {
      int startIndex = text.indexOf("[\"", endIndex) + 2;
      endIndex = text.indexOf("\"]", startIndex);
      QString candidate = text.mid(startIndex, endIndex - startIndex);
      if (boost::dynamic_pointer_cast<IPeaksWorkspace>(
              AnalysisDataService::Instance().retrieve(
                  candidate.toStdString()))) {
        wsNames.append(candidate);
        e->accept();
      } else {
        e->ignore();
      }
    }
    if (!wsNames.empty()) {
      // Show these peaks workspaces
      this->setPeaksWorkspaces(wsNames);
    }
  }
}

/**
 * Set autoscaling for the color bar on or off
 * @param autoscale :: [input] On/off status for autoscaling
 */
void SliceViewer::setColorBarAutoScale(bool autoscale) {
  m_colorBar->setAutoScale(autoscale);
}

/**
* Apply the color scaling for the current slice. This will
* be applied only if it is explicitly requested
*/
void SliceViewer::applyColorScalingForCurrentSliceIfRequired() {
  auto useAutoColorScaleforCurrentSlice =
      m_colorBar->getAutoScaleforCurrentSlice();
  if (useAutoColorScaleforCurrentSlice) {
    setColorScaleAutoSlice();
  }
}

/**
 * Load the state of the slice viewer from a Mantid project file
 * @param lines :: lines from the project file to load state from
 */
void SliceViewer::loadFromProject(const std::string &lines) {
  API::TSVSerialiser tsv(lines);

  int dimX, dimY, aspectRatio, normalization;
  double xMin, yMin, xMax, yMax;
  bool dynamicRebin, fastRender, autoRebin, overlayVisible;
  std::vector<float> slicePoints;

  // read in settings from project file
  tsv.selectLine("LineMode");
  tsv >> overlayVisible;
  tsv.selectLine("Dimensions");
  tsv >> dimX >> dimY;
  tsv.selectLine("SlicePoint");
  tsv >> slicePoints;
  tsv.selectLine("DynamicRebinMode");
  tsv >> dynamicRebin;
  tsv.selectLine("FasterRendering");
  tsv >> fastRender;
  tsv.selectLine("Normalization");
  tsv >> normalization;
  auto norm = static_cast<Mantid::API::MDNormalization>(normalization);
  tsv.selectLine("AspectRatioType");
  tsv >> aspectRatio;
  auto ratio = static_cast<AspectRatioType>(aspectRatio);
  tsv.selectLine("AutoRebin");
  tsv >> autoRebin;
  tsv.selectLine("Limits");
  tsv >> xMin >> yMin >> xMax >> yMax;

<<<<<<< HEAD
  // apply settings to interface
  setXYDim(dimX, dimY);
  setRebinMode(dynamicRebin);
  setFastRender(fastRender);
  setNormalization(norm);
  setAspectRatio(ratio);
  setXYLimits(xMin, xMax, yMin, yMax);
  ui.btnAutoRebin->setChecked(autoRebin);
  m_syncLineMode->toggle(overlayVisible);

=======
>>>>>>> 81c296c9
  // set slice points for each dimension
  for (size_t i = 0; i < slicePoints.size(); ++i) {
    setSlicePoint(static_cast<int>(i), slicePoints[i]);
  }

  // setup dimension widgets
  if (tsv.selectSection("dimensionwidgets")) {
    std::string dimensionLines;
    tsv >> dimensionLines;
    loadDimensionWidgets(dimensionLines);
  }

<<<<<<< HEAD
=======
  setXYDim(dimX, dimY);
  setAspectRatio(ratio);
  setXYLimits(xMin, xMax, yMin, yMax);
  setRebinMode(dynamicRebin);
  setFastRender(fastRender);
  setNormalization(norm);
  ui.btnAutoRebin->setChecked(autoRebin);
  m_syncLineMode->toggle(overlayVisible);

>>>>>>> 81c296c9
  // setup color map
  if (tsv.selectSection("colormap")) {
    std::string colorMapLines;
    tsv >> colorMapLines;
    m_colorBar->loadFromProject(colorMapLines);
  }

  // setup line overlay
  if (tsv.selectSection("overlay")) {
    std::string overlayLines;
    tsv >> overlayLines;
    m_lineOverlay->loadFromProject(overlayLines);
  }

  // set any peak workspaces here
  // this ensures the presenter and the slice viewer are linked properly
  if (tsv.selectSection("peaksviewer")) {
    std::string peaksViewerLines;
    tsv >> peaksViewerLines;
    API::TSVSerialiser peaks(peaksViewerLines);

    QStringList names;
    for (auto section : peaks.sections("peaksworkspace")) {
      API::TSVSerialiser sec(section);
      QString name;

      sec.selectLine("Name");
      sec >> name;
      names << name;
    }

    setPeaksWorkspaces(names);
  }

  // handle overlay workspace
  if (tsv.selectLine("OverlayWorkspace")) {
    std::string workspace_name;
    tsv >> workspace_name;

    m_overlayWSName = workspace_name;
    dynamicRebinComplete(false);
  }
}

/** Load the current state of the dimension widgets from a string
 * @param lines :: a string containing the state of the widgets
 */
void SliceViewer::loadDimensionWidgets(const std::string &lines) {
  API::TSVSerialiser tsv(lines);

  size_t nDims;
  tsv.selectLine("NumDimensions");
  tsv >> nDims;

  for (size_t i = 0; i < nDims; i++) {
    double thickness;
    int numBins;
    tsv.selectLine("Dimension", i);
    tsv >> thickness >> numBins;

    m_dimWidgets[i]->setNumBins(numBins);
    m_dimWidgets[i]->setThickness(thickness);
  }

  updateDimensionSliceWidgets();
}

/**
 * Save the state of th slice viewer to a Mantid project file
 * @return a string representing the current state
 */
std::string SliceViewer::saveToProject() const {
  API::TSVSerialiser tsv;

  tsv.writeLine("LineMode") << m_lineOverlay->isShown();
  tsv.writeLine("Dimensions") << m_dimX << m_dimY;
  tsv.writeLine("SlicePoint") << m_slicePoint.toString("\t");
  tsv.writeLine("DynamicRebinMode") << m_rebinMode;
  tsv.writeLine("FasterRendering") << m_fastRender;
  tsv.writeLine("Normalization") << static_cast<int>(getNormalization());
  tsv.writeLine("AspectRatioType") << static_cast<int>(m_aspectRatioType);
  tsv.writeLine("AutoRebin") << isAutoRebinSet();

  auto xLimits = getXLimits();
  auto yLimits = getYLimits();

  tsv.writeLine("Limits");
  tsv << xLimits.minValue() << yLimits.minValue();
  tsv << xLimits.maxValue() << yLimits.maxValue();

  tsv.writeSection("dimensionwidgets", saveDimensionWidgets());
  tsv.writeSection("colormap", m_colorBar->saveToProject());
  tsv.writeSection("overlay", m_lineOverlay->saveToProject());

  if (m_overlayWS)
    tsv.writeLine("OverlayWorkspace") << m_overlayWS->name();

  return tsv.outputLines();
}

/** Save the current state of the dimension widgets to string
 * @return a string containing the state of the widgets
 */
std::string SliceViewer::saveDimensionWidgets() const {
  API::TSVSerialiser tsv;
  tsv.writeLine("NumDimensions") << m_dimWidgets.size();

  for (const auto &dim : m_dimWidgets) {
    tsv.writeLine("Dimension");
    tsv << dim->getThickness() << dim->getNumBins();
  }

  return tsv.outputLines();
}

} // namespace
}<|MERGE_RESOLUTION|>--- conflicted
+++ resolved
@@ -2639,19 +2639,6 @@
   tsv.selectLine("Limits");
   tsv >> xMin >> yMin >> xMax >> yMax;
 
-<<<<<<< HEAD
-  // apply settings to interface
-  setXYDim(dimX, dimY);
-  setRebinMode(dynamicRebin);
-  setFastRender(fastRender);
-  setNormalization(norm);
-  setAspectRatio(ratio);
-  setXYLimits(xMin, xMax, yMin, yMax);
-  ui.btnAutoRebin->setChecked(autoRebin);
-  m_syncLineMode->toggle(overlayVisible);
-
-=======
->>>>>>> 81c296c9
   // set slice points for each dimension
   for (size_t i = 0; i < slicePoints.size(); ++i) {
     setSlicePoint(static_cast<int>(i), slicePoints[i]);
@@ -2664,8 +2651,6 @@
     loadDimensionWidgets(dimensionLines);
   }
 
-<<<<<<< HEAD
-=======
   setXYDim(dimX, dimY);
   setAspectRatio(ratio);
   setXYLimits(xMin, xMax, yMin, yMax);
@@ -2675,7 +2660,6 @@
   ui.btnAutoRebin->setChecked(autoRebin);
   m_syncLineMode->toggle(overlayVisible);
 
->>>>>>> 81c296c9
   // setup color map
   if (tsv.selectSection("colormap")) {
     std::string colorMapLines;
