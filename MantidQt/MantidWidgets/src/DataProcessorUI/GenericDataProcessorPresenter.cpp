#include "MantidQtMantidWidgets/DataProcessorUI/GenericDataProcessorPresenter.h"
#include "MantidAPI/AlgorithmManager.h"
#include "MantidAPI/IEventWorkspace.h"
#include "MantidAPI/ITableWorkspace.h"
#include "MantidAPI/MatrixWorkspace.h"
#include "MantidAPI/NotebookWriter.h"
#include "MantidAPI/TableRow.h"
#include "MantidAPI/WorkspaceFactory.h"
#include "MantidGeometry/Instrument.h"
#include "MantidKernel/Strings.h"
#include "MantidKernel/TimeSeriesProperty.h"
#include "MantidKernel/Utils.h"
#include "MantidKernel/make_unique.h"
#include "MantidQtMantidWidgets/AlgorithmHintStrategy.h"
#include "MantidQtMantidWidgets/DataProcessorUI/DataProcessorGenerateNotebook.h"
#include "MantidQtMantidWidgets/DataProcessorUI/DataProcessorView.h"
#include "MantidQtMantidWidgets/DataProcessorUI/DataProcessorWorkspaceCommand.h"
#include "MantidQtMantidWidgets/DataProcessorUI/GenericDataProcessorPresenterGroupReducerWorker.h"
#include "MantidQtMantidWidgets/DataProcessorUI/GenericDataProcessorPresenterRowReducerWorker.h"
#include "MantidQtMantidWidgets/DataProcessorUI/GenericDataProcessorPresenterThread.h"
#include "MantidQtMantidWidgets/DataProcessorUI/ParseKeyValueString.h"
#include "MantidQtMantidWidgets/DataProcessorUI/QtDataProcessorOptionsDialog.h"
#include "MantidQtMantidWidgets/ProgressableView.h"

#include <QHash>
#include <QStringList>
#include <algorithm>
#include <boost/tokenizer.hpp>
#include <fstream>
#include <iterator>
#include <sstream>

#include <iostream>

using namespace Mantid::API;
using namespace Mantid::Geometry;
using namespace Mantid::Kernel;
using namespace MantidQt::MantidWidgets;

namespace {

std::map<QString, QString> convertStringToMap(const QString &options) {
  std::map<QString, QString> optionsMap;
  auto optionsVec = options.split(";");

  for (auto const &option : optionsVec) {
    auto opt = option.split(",");
    auto const key = opt[0];
    opt.removeFirst();
    optionsMap[key] = opt.join(",");
  }

  return optionsMap;
}

QHash<QString, std::set<QString>>
convertStringToMapWithSet(const QString &properties) {
  // The provided string has the form
  // key1: value11, value12; key2: value21;
  // The keys are keys in a map which maps to a set of values
  QHash<QString, std::set<QString>> props;

  if (properties.isEmpty()) {
    return props;
  }

  // Split by each map pair
  auto propVec = properties.split(";");
  for (const auto &prop : propVec) {
    // Split the key and values
    auto elements = prop.split(":");
    auto vals = elements[1].split(",");
    std::set<QString> values(vals.begin(), vals.end());
    props[elements[0]] = values;
  }
  return props;
}

void setAlgorithmProperty(IAlgorithm *const alg, std::string const &name,
                          std::string const &value) {
  alg->setProperty(name, value);
}

void setAlgorithmProperty(IAlgorithm *const alg, QString const &name,
                          std::string const &value) {
  setAlgorithmProperty(alg, name.toStdString(), value);
}

void setAlgorithmProperty(IAlgorithm *const alg, QString const &name,
                          QString const &value) {
  setAlgorithmProperty(alg, name.toStdString(), value.toStdString());
}

bool workspaceExists(QString const &workspaceName) {
  return AnalysisDataService::Instance().doesExist(workspaceName.toStdString());
}

void removeWorkspace(QString const &workspaceName) {
  AnalysisDataService::Instance().remove(workspaceName.toStdString());
}
}

namespace MantidQt {
namespace MantidWidgets {

/**
* Constructor
* @param whitelist : The set of properties we want to show as columns
* @param preprocessMap : A map containing instructions for pre-processing
* @param processor : A DataProcessorProcessingAlgorithm
* @param postprocessor : A DataProcessorPostprocessingAlgorithm
* workspaces
* @param postprocessMap : A map containing instructions for post-processing.
* This map links column name to properties of the post-processing algorithm
* @param loader : The algorithm responsible for loading data
*/
GenericDataProcessorPresenter::GenericDataProcessorPresenter(
    const DataProcessorWhiteList &whitelist,
    const std::map<QString, DataProcessorPreprocessingAlgorithm> &preprocessMap,
    const DataProcessorProcessingAlgorithm &processor,
    const DataProcessorPostprocessingAlgorithm &postprocessor,
    const std::map<QString, QString> &postprocessMap, const QString &loader)
    : WorkspaceObserver(), m_view(nullptr), m_progressView(nullptr),
      m_mainPresenter(), m_loader(loader), m_whitelist(whitelist),
      m_preprocessMap(preprocessMap), m_processor(processor),
      m_postprocessor(postprocessor), m_postprocessMap(postprocessMap),
      m_progressReporter(nullptr), m_postprocess(true), m_promptUser(true),
      m_tableDirty(false), m_pauseReduction(false), m_reductionPaused(true),
      m_nextActionFlag(ReductionFlag::StopReduceFlag) {

  // Column Options must be added to the whitelist
  m_whitelist.addElement("Options", "Options",
                         "<b>Override <samp>" + processor.name() +
                             "</samp> properties</b><br /><i>optional</i><br "
                             "/>This column allows you to "
                             "override the properties used when executing "
                             "the main reduction algorithm. "
                             "Options are given as "
                             "key=value pairs, separated by commas. Values "
                             "containing commas must be quoted. In case of "
                             "conflict between options "
                             "specified via this column and global options "
                             "specified externally, the former prevail.");

  // Column Hidden Options must be added to the whitelist
  m_whitelist.addElement("HiddenOptions", "HiddenOptions",
                         "<b>Override <samp>" +
                             QString::fromStdString(processor.name()) +
                             "</samp> properties</b><br /><i>optional</i><br "
                             "/>This column allows you to "
                             "override the properties used when executing "
                             "the main reduction algorithm in the same way"
                             "as the Options column, but this column is hidden"
                             "from the user. "
                             "Hidden Options are given as "
                             "key=value pairs, separated by commas. Values "
                             "containing commas must be quoted. In case of "
                             "conflict between options "
                             "specified via this column and global options "
                             "specified externally, the former prevail.");

  m_columns = static_cast<int>(m_whitelist.size());

  if (m_postprocessor.name().isEmpty()) {
    m_postprocess = false;
    m_manager = Mantid::Kernel::make_unique<DataProcessorOneLevelTreeManager>(
        this, m_whitelist);
  } else {
    m_manager = Mantid::Kernel::make_unique<DataProcessorTwoLevelTreeManager>(
        this, m_whitelist);
  }
}

/**
* Delegating constructor (no pre-processing needed)
* @param whitelist : The set of properties we want to show as columns
* @param processor : A DataProcessorProcessingAlgorithm
* @param postprocessor : A DataProcessorPostprocessingAlgorithm
* workspaces
*/
GenericDataProcessorPresenter::GenericDataProcessorPresenter(
    const DataProcessorWhiteList &whitelist,
    const DataProcessorProcessingAlgorithm &processor,
    const DataProcessorPostprocessingAlgorithm &postprocessor)
    : GenericDataProcessorPresenter(
          whitelist, std::map<QString, DataProcessorPreprocessingAlgorithm>(),
          processor, postprocessor) {}

/**
* Delegating constructor (no post-processing needed)
* @param whitelist : The set of properties we want to show as columns
* @param preprocessMap : A map containing instructions for pre-processing
* @param processor : A DataProcessorProcessingAlgorithm
* workspaces
*/
GenericDataProcessorPresenter::GenericDataProcessorPresenter(
    const DataProcessorWhiteList &whitelist,
    const std::map<QString, DataProcessorPreprocessingAlgorithm> &preprocessMap,
    const DataProcessorProcessingAlgorithm &processor)
    : GenericDataProcessorPresenter(whitelist, preprocessMap, processor,
                                    DataProcessorPostprocessingAlgorithm()) {}

/**
* Delegating constructor (no pre-processing needed, no post-processing needed)
* @param whitelist : The set of properties we want to show as columns
* @param processor : A DataProcessorProcessingAlgorithm
* workspaces
*/
GenericDataProcessorPresenter::GenericDataProcessorPresenter(
    const DataProcessorWhiteList &whitelist,
    const DataProcessorProcessingAlgorithm &processor)
    : GenericDataProcessorPresenter(
          whitelist, std::map<QString, DataProcessorPreprocessingAlgorithm>(),
          processor, DataProcessorPostprocessingAlgorithm()) {}

/**
* Destructor
*/
GenericDataProcessorPresenter::~GenericDataProcessorPresenter() {}

namespace {
std::set<std::string> toStdStringSet(std::set<QString> in) {
  auto out = std::set<std::string>();
  std::transform(std::begin(in), std::end(in), std::inserter(out, out.begin()),
                 [](QString const &inStr)
                     -> std::string { return inStr.toStdString(); });
  return out;
}
}
/**
* Sets the views this presenter is going to handle
* @param tableView : The table view
* @param progressView : The progress view
*/
void GenericDataProcessorPresenter::acceptViews(
    DataProcessorView *tableView, ProgressableView *progressView) {

  // As soon as we are given a view, initialize everything
  m_view = tableView;
  m_progressView = progressView;

  // Add actions to toolbar
  addCommands();

  // Initialise options
  // Load saved values from disk
  initOptions();

  // Populate an initial list of valid tables to open, and subscribe to the ADS
  // to keep it up to date
  Mantid::API::AnalysisDataServiceImpl &ads =
      Mantid::API::AnalysisDataService::Instance();

  auto items = ads.getObjectNames();
  for (auto const &name : items) {
    Workspace_sptr ws = ads.retrieve(name);

    if (m_manager->isValidModel(
            boost::dynamic_pointer_cast<ITableWorkspace>(ws),
            m_whitelist.size()))
      m_workspaceList.insert(QString::fromStdString(name));
  }
  observeAdd();
  observePostDelete();
  observeRename();
  observeADSClear();
  observeAfterReplace();
  m_view->setTableList(m_workspaceList);

  // Provide autocompletion hints for the options column. We use the algorithm's
  // properties minus those we blacklist. We blacklist any useless properties or
  // ones we're handling that the user should'nt touch.
  IAlgorithm_sptr alg =
      AlgorithmManager::Instance().create(m_processor.name().toStdString());
  m_view->setOptionsHintStrategy(
<<<<<<< HEAD
      new AlgorithmHintStrategy(alg, toStdStringSet(m_processor.blacklist())),
      m_columns - 1);
=======
      new AlgorithmHintStrategy(alg, m_processor.blacklist()), m_columns - 2);
>>>>>>> 3d741d6e

  // Start with a blank table
  newTable();

  // The view should currently be in the paused state
  m_view->pause();
}

/**
Process selected data
*/
void GenericDataProcessorPresenter::process() {

  m_selectedData = m_manager->selectedData(m_promptUser);

  // Don't continue if there are no items selected
  if (m_selectedData.size() == 0)
    return;

  // Set the global settings. If any have been changed, set all groups and rows
  // as unprocessed
  QString newPreprocessingOptions =
      m_mainPresenter->getPreprocessingOptionsAsString();
  QString newProcessingOptions = m_mainPresenter->getProcessingOptions();
  QString newPostprocessingOptions =
      m_mainPresenter->getPostprocessingOptions();

  bool settingsChanged = m_preprocessingOptions != newPreprocessingOptions ||
                         m_processingOptions != newProcessingOptions ||
                         m_postprocessingOptions != newPostprocessingOptions;

  m_preprocessingOptions = newPreprocessingOptions;
  m_processingOptions = newProcessingOptions;
  m_postprocessingOptions = newPostprocessingOptions;

  // Clear the group queue
  m_gqueue = GroupQueue();

  // Progress: each group and each row within count as a progress step.
  int maxProgress = 0;

  for (const auto &item : m_selectedData) {
    // Loop over each group

    // Set group as unprocessed if settings have changed or the expected output
    // workspace cannot be found
    bool groupWSFound = workspaceExists(
        getPostprocessedWorkspaceName(item.second, m_postprocessor.prefix()));

    if (settingsChanged || !groupWSFound)
      m_manager->setProcessed(false, item.first);

    // Groups that are already processed or cannot be post-processed (only 1
    // child row selected) do not count in progress
    if (!isProcessed(item.first) && item.second.size() > 1)
      maxProgress++;

    RowQueue rowQueue;

    for (const auto &data : item.second) {

      // Add all row items to queue
      rowQueue.push(data);

      // Set row as unprocessed if settings have changed or the expected output
      // workspaces cannot be found
      bool rowWSFound = true;
      for (auto i = 0u;
           i < m_processor.numberOfOutputProperties() && rowWSFound; i++) {
        rowWSFound = workspaceExists(
            getReducedWorkspaceName(data.second, m_processor.prefix(i)));
      }

      if (settingsChanged || !rowWSFound)
        m_manager->setProcessed(false, data.first, item.first);

      // Rows that are already processed do not count in progress
      if (!isProcessed(data.first, item.first))
        maxProgress++;
    }
    m_gqueue.emplace(item.first, rowQueue);
  }

  // Create progress reporter bar
  if (maxProgress > 0) {
    int progress = 0;
    m_progressReporter = new ProgressPresenter(progress, maxProgress,
                                               maxProgress, m_progressView);
  }
  // Start processing the first group
  m_nextActionFlag = ReductionFlag::ReduceGroupFlag;
  resume();
}

/**
Decide which processing action to take next
*/
void GenericDataProcessorPresenter::doNextAction() {

  switch (m_nextActionFlag) {
  case ReductionFlag::ReduceRowFlag:
    nextRow();
    break;
  case ReductionFlag::ReduceGroupFlag:
    nextGroup();
    break;
  case ReductionFlag::StopReduceFlag:
    endReduction();
    break;
  }
  // Not having a 'default' case is deliberate. gcc issues a warning if there's
  // a flag we aren't handling.
}

/**
Process a new row
*/
void GenericDataProcessorPresenter::nextRow() {

  if (m_pauseReduction) {
    // Notify presenter that reduction is paused
    m_mainPresenter->confirmReductionPaused();
    m_reductionPaused = true;
    return;
  }

  // Add processed row data to the group
  int rowIndex = m_rowItem.first;
  m_groupData[rowIndex] = m_rowItem.second;
  int groupIndex = m_gqueue.front().first;
  auto &rqueue = m_gqueue.front().second;

  if (!rqueue.empty()) {
    // Set next action flag
    m_nextActionFlag = ReductionFlag::ReduceRowFlag;
    // Reduce next row
    m_rowItem = rqueue.front();
    rqueue.pop();
    // Skip reducing rows that are already processed
    if (!isProcessed(m_rowItem.first, groupIndex)) {
      startAsyncRowReduceThread(&m_rowItem, groupIndex);
      return;
    }
  } else {
    m_gqueue.pop();
    // Set next action flag
    m_nextActionFlag = ReductionFlag::ReduceGroupFlag;

    // Skip post-processing groups that are already processed or only contain a
    // single row
    if (!isProcessed(groupIndex) && m_groupData.size() > 1) {
      startAsyncGroupReduceThread(m_groupData, groupIndex);
      return;
    }
  }

  // Row / group skipped, perform next action
  doNextAction();
}

/**
Process a new group
*/
void GenericDataProcessorPresenter::nextGroup() {

  if (m_pauseReduction) {
    // Notify presenter that reduction is paused
    m_mainPresenter->confirmReductionPaused();
    m_reductionPaused = true;
    return;
  }

  // Clear group data from any previously processed groups
  m_groupData.clear();

  if (!m_gqueue.empty()) {
    // Set next action flag
    m_nextActionFlag = ReductionFlag::ReduceRowFlag;
    // Reduce first row
    auto &rqueue = m_gqueue.front().second;
    m_rowItem = rqueue.front();
    rqueue.pop();
    // Skip reducing rows that are already processed
    if (!isProcessed(m_rowItem.first, m_gqueue.front().first))
      startAsyncRowReduceThread(&m_rowItem, m_gqueue.front().first);
    else
      doNextAction();
  } else {
    // If "Output Notebook" checkbox is checked then create an ipython notebook
    if (m_view->getEnableNotebook())
      saveNotebook(m_selectedData);
    endReduction();
  }
}

/*
Reduce the current row asynchronously
*/
void GenericDataProcessorPresenter::startAsyncRowReduceThread(RowItem *rowItem,
                                                              int groupIndex) {

  auto *worker = new GenericDataProcessorPresenterRowReducerWorker(
      this, rowItem, groupIndex);
  m_workerThread.reset(new GenericDataProcessorPresenterThread(this, worker));
  m_workerThread->start();
}

/*
Reduce the current group asynchronously
*/
void GenericDataProcessorPresenter::startAsyncGroupReduceThread(
    GroupData &groupData, int groupIndex) {

  auto *worker = new GenericDataProcessorPresenterGroupReducerWorker(
      this, groupData, groupIndex);
  m_workerThread.reset(new GenericDataProcessorPresenterThread(this, worker));
  m_workerThread->start();
}

/**
End reduction
*/
void GenericDataProcessorPresenter::endReduction() {

  pause();
  m_reductionPaused = true;
  m_mainPresenter->confirmReductionPaused();
}

/**
Handle reduction error
*/
void GenericDataProcessorPresenter::reductionError(QString ex) {
  m_view->giveUserCritical(ex, "Error");
}

/**
Handle thread completion
*/
void GenericDataProcessorPresenter::threadFinished(const int exitCode) {

  m_workerThread.release();

  if (exitCode == 0) { // Success
    m_progressReporter->report();
    doNextAction();
  } else { // Error
    m_progressReporter->clear();
    endReduction();
  }
}

/**
Display a dialog to choose save location for notebook, then save the notebook
there
@param data : the processed data
*/
void GenericDataProcessorPresenter::saveNotebook(const TreeData &data) {

  QString filename = m_view->requestNotebookPath();
  if (!filename.isEmpty()) {
    // Global pre-processing options as a map where keys are column
    // name and values are pre-processing options as a string
    const auto preprocessingOptionsMap =
        convertStringToMap(m_preprocessingOptions);

    auto notebook = Mantid::Kernel::make_unique<DataProcessorGenerateNotebook>(
        m_wsName, m_view->getProcessInstrument(), m_whitelist, m_preprocessMap,
        m_processor, m_postprocessor, preprocessingOptionsMap,
        m_processingOptions, m_postprocessingOptions);
    auto generatedNotebook =
        std::string(notebook->generateNotebook(data).toStdString());

    std::ofstream file(filename.toStdString(), std::ofstream::trunc);
    file << generatedNotebook;
    file.flush();
    file.close();
  }
}

/**
Post-processes the workspaces created by the given rows together.
@param groupData : the data in a given group as received from the tree manager
*/
void GenericDataProcessorPresenter::postProcessGroup(
    const GroupData &groupData) {

  // If no post processing has been defined, then we are dealing with a
  // one-level tree
  // where all rows are in one group. We don't want to perform post-processing
  // in
  // this case.
  if (!m_postprocess)
    return;

  // The input workspace names
  QStringList inputNames;

  // The name to call the post-processed ws
  auto const outputWSName =
      getPostprocessedWorkspaceName(groupData, m_postprocessor.prefix());

  // Go through each row and get the input ws names
  for (auto const &row : groupData) {

    // The name of the reduced workspace for this row
    auto const inputWSName =
        getReducedWorkspaceName(row.second, m_processor.prefix(0));

    if (workspaceExists(inputWSName)) {
      inputNames.append(inputWSName);
    }
  }

  auto const inputWSNames = inputNames.join(", ");

  // If the previous result is in the ADS already, we'll need to remove it.
  // If it's a group, we'll get an error for trying to group into a used group
  // name
  if (workspaceExists(outputWSName)) {
    removeWorkspace(outputWSName);
  }

  IAlgorithm_sptr alg =
      AlgorithmManager::Instance().create(m_postprocessor.name().toStdString());
  alg->initialize();
  setAlgorithmProperty(alg.get(), m_postprocessor.inputProperty(),
                       inputWSNames);
  setAlgorithmProperty(alg.get(), m_postprocessor.outputProperty(),
                       outputWSName);

  auto optionsMap = parseKeyValueString(m_postprocessingOptions.toStdString());
  for (auto kvp = optionsMap.begin(); kvp != optionsMap.end(); ++kvp) {
    try {
      setAlgorithmProperty(alg.get(), kvp->first, kvp->second);
    } catch (Mantid::Kernel::Exception::NotFoundError &) {
      throw std::runtime_error("Invalid property in options column: " +
                               kvp->first);
    }
  }

  // Options specified via post-process map
  for (auto const &prop : m_postprocessMap) {
    auto const propName = prop.second;
    auto const propValueStr =
        groupData.begin()->second[m_whitelist.colIndexFromColName(prop.first)];
    if (!propValueStr.isEmpty()) {
      // Warning: we take minus the value of the properties because in
      // Reflectometry this property refers to the rebin step, and they want a
      // logarithmic binning. If other technique areas need to use a
      // post-process map we'll need to re-think how to do this.
      alg->setPropertyValue(propName.toStdString(),
                            ("-" + propValueStr).toStdString());
    }
  }

  alg->execute();

  if (!alg->isExecuted())
    throw std::runtime_error("Failed to post-process workspaces.");
}

/**
Takes a user specified run, or list of runs, and returns a pointer to the
desired workspace
@param runStr : The run or list of runs (separated by '+')
@param preprocessor : The pre-processing algorithm acting on this column
@param optionsMap : User-specified options as a map
@throws std::runtime_error if the workspace could not be prepared
@returns a shared pointer to the workspace
*/
Workspace_sptr GenericDataProcessorPresenter::prepareRunWorkspace(
    const QString &runStr,
    const DataProcessorPreprocessingAlgorithm &preprocessor,
    const std::map<std::string, std::string> &optionsMap) {
  auto const instrument = m_view->getProcessInstrument();

  auto runs = runStr.split(QRegExp("[+,]"));
  if (runs.isEmpty())
    throw std::runtime_error("No runs given");

  // Remove leading/trailing whitespace from each run
  std::transform(runs.begin(), runs.end(), runs.begin(),
                 [](QString in) -> QString { return in.trimmed(); });

  // If we're only given one run, just return that
  if (runs.size() == 1)
    return getRun(runs[0], instrument, preprocessor.prefix());

  auto const outputName = preprocessor.prefix() + runs.join("_");

  /* Ideally, this should be executed as a child algorithm to keep the ADS tidy,
  * but that doesn't preserve history nicely, so we'll just take care of tidying
  * up in the event of failure.
  */
  IAlgorithm_sptr alg =
      AlgorithmManager::Instance().create(preprocessor.name().toStdString());
  alg->initialize();
  setAlgorithmProperty(
      alg.get(), preprocessor.lhsProperty(),
      getRun(runs[0], instrument, preprocessor.prefix())->getName());
  setAlgorithmProperty(alg.get(), preprocessor.outputProperty(), outputName);

  // Drop the first run from the runs list
  runs.erase(runs.begin());

  try {
    // Iterate through all the remaining runs, adding them to the first run
    for (auto runIt = runs.begin(); runIt != runs.end(); ++runIt) {

      for (auto kvp = optionsMap.begin(); kvp != optionsMap.end(); ++kvp) {
        try {
          setAlgorithmProperty(alg.get(), kvp->first, kvp->second);
        } catch (Mantid::Kernel::Exception::NotFoundError &) {
          // We can't apply this option to this pre-processing alg
          throw;
        }
      }

      setAlgorithmProperty(
          alg.get(), preprocessor.rhsProperty(),
          getRun(*runIt, instrument, preprocessor.prefix())->getName());
      alg->execute();

      if (runIt != --runs.end()) {
        // After the first execution we replace the LHS with the previous output
        setAlgorithmProperty(alg.get(), preprocessor.lhsProperty(), outputName);
      }
    }
  } catch (...) {
    // If we're unable to create the full workspace, discard the partial version
    removeWorkspace(outputName);
    // We've tidied up, now re-throw.
    throw;
  }

  return AnalysisDataService::Instance().retrieveWS<Workspace>(
      outputName.toStdString());
}

/**
Returns the name of the reduced workspace for a given row
@param data :: [input] The data for this row
@param prefix : A prefix to be appended to the generated ws name
@throws std::runtime_error if the workspace could not be prepared
@returns : The name of the workspace
*/
QString
GenericDataProcessorPresenter::getReducedWorkspaceName(const QStringList &data,
                                                       const QString &prefix) {

  if (static_cast<int>(data.size()) != m_columns)
    throw std::invalid_argument("Can't find reduced workspace name");

  /* This method calculates, for a given row, the name of the output (processed)
  * workspace. This is done using the white list, which contains information
  * about the columns that should be included to create the ws name. In
  * Reflectometry for example, we want to include values in the 'Run(s)' and
  * 'Transmission Run(s)' columns. We may also use a prefix associated with
  * the column when specified. Finally, to construct the ws name we may also
  * use a 'global' prefix associated with the processing algorithm (for
  * instance 'IvsQ_' in Reflectometry) this is given by the second argument to
  * this method */

  // Temporary vector of strings to construct the name
  QStringList names;

  for (int col = 0; col < m_columns; col++) {

    // Do we want to use this column to generate the name of the output ws?
    if (m_whitelist.showValue(col)) {

      // Get what's in the column
      auto const valueStr = data.at(col);

      // If it's not empty, use it
      if (!valueStr.isEmpty()) {
        // But we may have things like '1+2' which we want to replace with '1_2'
        auto value = valueStr.split("+", QString::SkipEmptyParts);
        names.append(m_whitelist.prefix(col) + value.join("_"));
      }
    }
  } // Columns

  auto wsname = prefix;
  wsname += names.join("_");
  return wsname;
}

/**
Returns the name of the reduced workspace for a given group
@param groupData : The data in a given group
@param prefix : A prefix to be appended to the generated ws name
@returns : The name of the workspace
*/
QString GenericDataProcessorPresenter::getPostprocessedWorkspaceName(
    const GroupData &groupData, const QString &prefix) {

  if (!m_postprocess)
    return QString();

  /* This method calculates, for a given set of rows, the name of the output
  * (post-processed) workspace */

  QStringList outputNames;

  for (const auto &data : groupData) {
    outputNames.append(getReducedWorkspaceName(data.second));
  }
  return prefix + outputNames.join("_");
}

/** Loads a run found from disk or AnalysisDataService
 *
 * @param run : The name of the run
 * @param instrument : The instrument the run belongs to
 * @param prefix : The prefix to be prepended to the run number
 * @throws std::runtime_error if the run could not be loaded
 * @returns a shared pointer to the workspace
 */
Workspace_sptr GenericDataProcessorPresenter::getRun(const QString &run,
                                                     const QString &instrument,
                                                     const QString &prefix) {

  bool runFound;
  QString outName;
  QString fileName = instrument + run;

  outName = findRunInADS(run, prefix, runFound);
  if (!runFound) {
    outName = loadRun(run, instrument, prefix, m_loader, runFound);
    if (!runFound)
      throw std::runtime_error("Could not open " + fileName.toStdString());
  }

  return AnalysisDataService::Instance().retrieveWS<Workspace>(
      outName.toStdString());
}

bool isNumeric(QString const &numericCandidate) {
  return QRegExp("\\d+").exactMatch(numericCandidate);
}
/** Tries fetching a run from AnalysisDataService
 *
 * @param run : The name of the run
 * @param prefix : The prefix to be prepended to the run number
 * @param runFound : Whether or not the run was actually found
 * @returns string name of the run
 */
QString GenericDataProcessorPresenter::findRunInADS(const QString &run,
                                                    const QString &prefix,
                                                    bool &runFound) {

  runFound = true;

  // First, let's see if the run given is the name of a workspace in the ADS
  if (workspaceExists(run))
    return run;

  // Try with prefix
  if (workspaceExists(prefix + run))
    return prefix + run;

  // Is the run string is numeric?
  if (isNumeric(run)) {
    // Look for "<run_number>" in the ADS
    if (workspaceExists(run))
      return run;

    // Look for "<instrument><run_number>" in the ADS
    if (workspaceExists(prefix + run))
      return prefix + run;
  }

  // Run not found in ADS;
  runFound = false;
  return "";
}

/** Tries loading a run from disk
 *
 * @param run : The name of the run
 * @param instrument : The instrument the run belongs to
 * @param prefix : The prefix to be prepended to the run number
 * @param loader : The algorithm used for loading runs
 * @param runFound : Whether or not the run was actually found
 * @returns string name of the run
 */
QString GenericDataProcessorPresenter::loadRun(const QString &run,
                                               const QString &instrument,
                                               const QString &prefix,
                                               const QString &loader,
                                               bool &runFound) {

  runFound = true;
  auto const fileName = instrument + run;
  auto const outputName = prefix + run;

  IAlgorithm_sptr algLoadRun =
      AlgorithmManager::Instance().create(loader.toStdString());
  algLoadRun->initialize();
  algLoadRun->setProperty("Filename", fileName.toStdString());
  algLoadRun->setProperty("OutputWorkspace", outputName.toStdString());
  algLoadRun->execute();
  if (!algLoadRun->isExecuted()) {
    // Run not loaded from disk
    runFound = false;
    return "";
  }

  return outputName;
}

/** Reduce a row
 *
 * @param data :: [input] The data in this row as a vector where elements
 * correspond to column contents
 * @throws std::runtime_error if reduction fails
 */
void GenericDataProcessorPresenter::reduceRow(RowData *data) {

  /* Create the processing algorithm */

  IAlgorithm_sptr alg =
      AlgorithmManager::Instance().create(m_processor.name().toStdString());
  alg->initialize();

  /* Read input properties from the table */
  /* excluding 'Group' and 'Options' */

  // Global pre-processing options as a map
  std::map<QString, QString> globalOptions;
  if (!m_preprocessMap.empty())
    globalOptions = convertStringToMap(m_preprocessingOptions);

  // Pre-processing properties
  auto preProcessPropMap =
      convertStringToMapWithSet(m_mainPresenter->getPreprocessingProperties());

  // Properties not to be used in processing
  std::set<QString> restrictedProps;

  // Loop over all columns in the whitelist except 'Options' and 'Hidden
  // Options'
  for (int i = 0; i < m_columns - 2; i++) {

    // The algorithm's property linked to this column
    auto propertyName = m_whitelist.algPropFromColIndex(i);
    // The column's name
    auto columnName = m_whitelist.colNameFromColIndex(i);

    // The value for which preprocessing can be conducted on
    QString preProcessValue;

    if (globalOptions.count(columnName) &&
        !globalOptions[columnName].isEmpty()) {
      auto tmpOptionsMap =
          parseKeyValueString(globalOptions[columnName].toStdString());
      for (auto &optionMapEntry : tmpOptionsMap) {
        preProcessValue += QString::fromStdString(optionMapEntry.second);
      }
    } else if (!data->at(i).isEmpty()) {
      preProcessValue = data->at(i);
    } else {
      continue;
    }

    if (m_preprocessMap.count(columnName)) {
      // This column needs pre-processing

      // We do not want the associated properties to be set again in
      // processing
      if (preProcessPropMap.count(columnName) > 0) {
        for (auto &prop : preProcessPropMap[columnName]) {
          restrictedProps.insert(prop);
        }
      }

      auto preprocessor = m_preprocessMap.at(columnName);

      auto const globalOptionsForColumn = globalOptions.count(columnName) > 0
                                              ? globalOptions.at(columnName)
                                              : "";

      auto optionsMap =
          parseKeyValueString(globalOptionsForColumn.toStdString());
      auto runWS =
          prepareRunWorkspace(preProcessValue, preprocessor, optionsMap);
      setAlgorithmProperty(alg.get(), propertyName.toStdString(),
                           runWS->getName());
    } else {
      // No pre-processing needed
      auto propertyValue = data->at(i);
      if (!propertyValue.isEmpty())
        alg->setPropertyValue(propertyName.toStdString(),
                              propertyValue.toStdString());
    }
  }

  // Parse and set any user-specified options
  auto optionsMap = parseKeyValueString(m_processingOptions.toStdString());
  for (auto kvp = optionsMap.begin(); kvp != optionsMap.end(); ++kvp) {
    try {
      if (restrictedProps.find(QString::fromStdString(kvp->first)) ==
          restrictedProps.end())
        setAlgorithmProperty(alg.get(), kvp->first, kvp->second);
    } catch (Mantid::Kernel::Exception::NotFoundError &) {
      throw std::runtime_error("Invalid property in options column: " +
                               kvp->first);
    }
  }

  /* Now deal with 'Options' column */
  const auto userOptions = data->at(m_columns - 2);

  // Parse and set any user-specified options
  optionsMap = parseKeyValueString(userOptions.toStdString());
  for (auto kvp = optionsMap.begin(); kvp != optionsMap.end(); ++kvp) {
    try {
      setAlgorithmProperty(alg.get(), kvp->first, kvp->second);
    } catch (Mantid::Kernel::Exception::NotFoundError &) {
      throw std::runtime_error("Invalid property in options column: " +
                               kvp->first);
    }
  }

  // Now deal with the 'Hidden Options' column
  const auto hiddenOptions = data->back();

  // Parse and set any user-specified options
  auto hiddenOptionsMap = parseKeyValueString(hiddenOptions);
  for (auto kvp = hiddenOptionsMap.begin(); kvp != hiddenOptionsMap.end();
       ++kvp) {
    try {
      alg->setProperty(kvp->first, kvp->second);
    } catch (Mantid::Kernel::Exception::NotFoundError &) {
      throw std::runtime_error("Invalid property in hidden options column: " +
                               kvp->first);
    }
  }

  /* We need to give a name to the output workspaces */
  for (auto i = 0u; i < m_processor.numberOfOutputProperties(); i++) {
    setAlgorithmProperty(alg.get(), m_processor.outputPropertyName(i),
                         getReducedWorkspaceName(*data, m_processor.prefix(i)));
  }

  /* Now run the processing algorithm */
  alg->execute();

  auto newData = data;
  if (alg->isExecuted()) {

    /* The reduction is complete, try to populate the columns */
    for (int i = 0; i < m_columns - 2; i++) {

      auto columnName = m_whitelist.colNameFromColIndex(i);

      if (data->at(i).isEmpty() && !m_preprocessMap.count(columnName)) {

        QString propValue = QString::fromStdString(alg->getPropertyValue(
            m_whitelist.algPropFromColIndex(i).toStdString()));

        if (m_options["Round"].toBool()) {
          QString exp = (propValue.indexOf("e") != -1)
                            ? propValue.right(propValue.indexOf("e"))
                            : "";
          propValue =
              propValue.mid(0, propValue.indexOf(".") +
                                   m_options["RoundPrecision"].toInt() + 1) +
              exp;
        }

        (*newData)[i] = propValue;
      }
    }
  }
}

/**
Insert a new row
*/
void GenericDataProcessorPresenter::appendRow() { m_manager->appendRow(); }

/**
Insert a new group
*/
void GenericDataProcessorPresenter::appendGroup() { m_manager->appendGroup(); }

/**
Delete row(s) from the model
*/
void GenericDataProcessorPresenter::deleteRow() { m_manager->deleteRow(); }

/**
Delete group(s) from the model
*/
void GenericDataProcessorPresenter::deleteGroup() { m_manager->deleteGroup(); }

/**
Group rows together
*/
void GenericDataProcessorPresenter::groupRows() { m_manager->groupRows(); }

/**
Expand all groups
*/
void GenericDataProcessorPresenter::expandAll() { m_view->expandAll(); }

/**
Collapse all groups
*/
void GenericDataProcessorPresenter::collapseAll() { m_view->collapseAll(); }

/**
Select all rows / groups
*/
void GenericDataProcessorPresenter::selectAll() { m_view->selectAll(); }

/**
Used by the view to tell the presenter something has changed
*/
void GenericDataProcessorPresenter::notify(DataProcessorPresenter::Flag flag) {

  switch (flag) {
  case DataProcessorPresenter::SaveAsFlag:
    saveTableAs();
    break;
  case DataProcessorPresenter::SaveFlag:
    saveTable();
    break;
  case DataProcessorPresenter::AppendRowFlag:
    appendRow();
    break;
  case DataProcessorPresenter::AppendGroupFlag:
    appendGroup();
    break;
  case DataProcessorPresenter::DeleteRowFlag:
    deleteRow();
    break;
  case DataProcessorPresenter::DeleteGroupFlag:
    deleteGroup();
    break;
  case DataProcessorPresenter::ProcessFlag:
    process();
    break;
  case DataProcessorPresenter::GroupRowsFlag:
    groupRows();
    break;
  case DataProcessorPresenter::NewTableFlag:
    newTable();
    break;
  case DataProcessorPresenter::TableUpdatedFlag:
    m_tableDirty = true;
    break;
  case DataProcessorPresenter::ExpandSelectionFlag:
    expandSelection();
    break;
  case DataProcessorPresenter::OptionsDialogFlag:
    showOptionsDialog();
    break;
  case DataProcessorPresenter::ClearSelectedFlag:
    clearSelected();
    break;
  case DataProcessorPresenter::CopySelectedFlag:
    copySelected();
    break;
  case DataProcessorPresenter::CutSelectedFlag:
    cutSelected();
    break;
  case DataProcessorPresenter::PasteSelectedFlag:
    pasteSelected();
    break;
  case DataProcessorPresenter::ImportTableFlag:
    importTable();
    break;
  case DataProcessorPresenter::OpenTableFlag:
    openTable();
    break;
  case DataProcessorPresenter::ExportTableFlag:
    exportTable();
    break;
  case DataProcessorPresenter::PlotRowFlag:
    plotRow();
    break;
  case DataProcessorPresenter::PlotGroupFlag:
    plotGroup();
    break;
  case DataProcessorPresenter::ExpandAllGroupsFlag:
    expandAll();
    break;
  case DataProcessorPresenter::CollapseAllGroupsFlag:
    collapseAll();
    break;
  case DataProcessorPresenter::SelectAllFlag:
    selectAll();
    break;
  case DataProcessorPresenter::PauseFlag:
    pause();
    break;
  }
  // Not having a 'default' case is deliberate. gcc issues a warning if there's
  // a flag we aren't handling.
}

/**
Press changes to the same item in the ADS
*/
void GenericDataProcessorPresenter::saveTable() {
  if (!m_wsName.isEmpty()) {
    AnalysisDataService::Instance().addOrReplace(
        m_wsName.toStdString(),
        boost::shared_ptr<ITableWorkspace>(
            m_manager->getTableWorkspace()->clone().release()));
    m_tableDirty = false;
  } else {
    saveTableAs();
  }
}

/**
Press changes to a new item in the ADS
*/
void GenericDataProcessorPresenter::saveTableAs() {
  auto const userString =
      m_view->askUserString("Save As", "Enter a workspace name:", "Workspace");
  if (!userString.isEmpty()) {
    m_wsName = userString;
    saveTable();
  }
}

/**
Start a new, untitled table
*/
void GenericDataProcessorPresenter::newTable() {
  if (m_tableDirty && m_options["WarnDiscardChanges"].toBool())
    if (!m_view->askUserYesNo("Your current table has unsaved changes. Are you "
                              "sure you want to discard them?",
                              "Start New Table?"))
      return;

  m_manager->newTable(m_whitelist);
  m_wsName.clear();
  m_view->showTable(m_manager->getModel());

  m_tableDirty = false;
}

/**
Open a table from the ADS
*/
void GenericDataProcessorPresenter::openTable() {
  if (m_tableDirty && m_options["WarnDiscardChanges"].toBool())
    if (!m_view->askUserYesNo("Your current table has unsaved changes. Are you "
                              "sure you want to discard them?",
                              "Open Table?"))
      return;

  auto &ads = AnalysisDataService::Instance();
  auto const toOpen = m_view->getWorkspaceToOpen();

  if (toOpen.isEmpty())
    return;

  if (!ads.isValid(toOpen.toStdString()).empty()) {
    m_view->giveUserCritical("Could not open workspace: " + toOpen, "Error");
    return;
  }

  ITableWorkspace_sptr origTable =
      AnalysisDataService::Instance().retrieveWS<ITableWorkspace>(
          toOpen.toStdString());

  // We create a clone of the table for live editing. The original is not
  // updated unless we explicitly save.
  ITableWorkspace_sptr newTable =
      boost::shared_ptr<ITableWorkspace>(origTable->clone().release());
  try {
    m_manager->isValidModel(newTable, m_whitelist.size());
    m_manager->newTable(newTable, m_whitelist);
    m_wsName = toOpen;
    m_view->showTable(m_manager->getModel());
    m_tableDirty = false;
  } catch (std::runtime_error &e) {
    m_view->giveUserCritical(
        QString(QString("Could not open workspace: ") + e.what()), "Error");
  }
}

/**
Import a table from TBL file
*/
void GenericDataProcessorPresenter::importTable() {

  QString pythonSrc;
  pythonSrc += "try:\n";
  pythonSrc += "  algm = LoadTBLDialog()\n";
  pythonSrc += "  print algm.getPropertyValue(\"OutputWorkspace\")\n";
  pythonSrc += "except:\n";
  pythonSrc += "  pass\n";

  auto const result = m_view->runPythonAlgorithm(pythonSrc);

  // result will hold the name of the output workspace
  // otherwise this should be an empty string.
  QString outputWorkspaceName = result.trimmed();
  if (!outputWorkspaceName.isEmpty())
    m_view->setModel(outputWorkspaceName);
}

/**
Export a table to TBL file
*/
void GenericDataProcessorPresenter::exportTable() {

  QString pythonSrc;
  pythonSrc += "try:\n";
  pythonSrc += "  algm = SaveTBLDialog()\n";
  pythonSrc += "except:\n";
  pythonSrc += "  pass\n";

  m_view->runPythonAlgorithm(pythonSrc);
}

/**
Handle ADS add events
*/
void GenericDataProcessorPresenter::addHandle(
    const std::string &name, Mantid::API::Workspace_sptr workspace) {
  if (Mantid::API::AnalysisDataService::Instance().isHiddenDataServiceObject(
          name))
    return;

  if (!m_manager->isValidModel(workspace, m_columns))
    return;

  m_workspaceList.insert(QString::fromStdString(name));
  m_view->setTableList(m_workspaceList);
  m_mainPresenter->notifyADSChanged(m_workspaceList);
}

/**
Handle ADS remove events
*/
void GenericDataProcessorPresenter::postDeleteHandle(const std::string &name) {
  m_workspaceList.remove(QString::fromStdString(name));
  m_view->setTableList(m_workspaceList);
  m_mainPresenter->notifyADSChanged(m_workspaceList);
}

/**
Handle ADS clear events
*/
void GenericDataProcessorPresenter::clearADSHandle() {
  m_workspaceList.clear();
  m_view->setTableList(m_workspaceList);
  m_mainPresenter->notifyADSChanged(m_workspaceList);
}

/**
Handle ADS rename events
*/
void GenericDataProcessorPresenter::renameHandle(const std::string &oldName,
                                                 const std::string &newName) {

  // if a workspace with oldName exists then replace it for the same workspace
  // with newName
  auto qOldName = QString::fromStdString(oldName);
  auto qNewName = QString::fromStdString(newName);
  if (m_workspaceList.contains(qOldName)) {
    m_workspaceList.remove(qOldName);
    m_workspaceList.insert(qNewName);
    m_view->setTableList(m_workspaceList);
    m_mainPresenter->notifyADSChanged(m_workspaceList);
  }
}

/**
Handle ADS replace events
*/
void GenericDataProcessorPresenter::afterReplaceHandle(
    const std::string &name, Mantid::API::Workspace_sptr workspace) {
  auto qName = QString::fromStdString(name);
  // Erase it
  m_workspaceList.remove(qName);

  // If it's a table workspace, bring it back
  if (m_manager->isValidModel(workspace, m_columns))
    m_workspaceList.insert(qName);

  m_view->setTableList(m_workspaceList);
}

/** Expands the current selection */
void GenericDataProcessorPresenter::expandSelection() {

  auto selection = m_manager->expandSelection();

  if (!selection.empty())
    m_view->setSelection(selection);
}

/** Clear current selection */
void GenericDataProcessorPresenter::clearSelected() {

  m_manager->clearSelected();
}

/** Copy current selection to clipboard */
void GenericDataProcessorPresenter::copySelected() {

  m_view->setClipboard(m_manager->copySelected());
}

/** Copy currently selected rows to the clipboard, and then delete them. */
void GenericDataProcessorPresenter::cutSelected() {
  copySelected();
  deleteRow();
}

/** Paste the contents of the clipboard */
void GenericDataProcessorPresenter::pasteSelected() {
  auto const text = m_view->getClipboard();

  if (!text.isEmpty())
    m_manager->pasteSelected(text);
}

/** Transfers the selected runs in the search results to the processing table
* @param runs : [input] the set of runs to transfer as a vector of maps
*/
void GenericDataProcessorPresenter::transfer(
    const std::vector<std::map<QString, QString>> &runs) {

  m_manager->transfer(runs, m_whitelist);
  m_view->showTable(m_manager->getModel());
}

/**
Set the list of available instruments to search for and updates the list of
available instruments in the table view
@param instruments : The list of instruments available
@param defaultInstrument : The instrument to have selected by default
*/
void GenericDataProcessorPresenter::setInstrumentList(
    const QStringList &instruments, const QString &defaultInstrument) {

  QString instrList = instruments.join(",");

  m_view->setInstrumentList(instrList, defaultInstrument);
}

/** Plots any currently selected rows */
void GenericDataProcessorPresenter::plotRow() {

  // Set of workspaces to plot
  QOrderedSet<QString> workspaces;
  // Set of workspaces not found in the ADS
  QSet<QString> notFound;

  const auto items = m_manager->selectedData();

  for (const auto &item : items) {

    for (const auto &run : item.second) {

      auto const wsName =
          getReducedWorkspaceName(run.second, m_processor.prefix(0));

      if (workspaceExists(wsName))
        workspaces.insert(wsName, nullptr);
      else
        notFound.insert(wsName);
    }
  }

  if (!notFound.isEmpty())
    issueNotFoundWarning("rows", notFound);

  plotWorkspaces(workspaces);
}

void GenericDataProcessorPresenter::issueNotFoundWarning(
    QString const &granule, QSet<QString> const &missingWorkspaces) {
  m_view->giveUserWarning(
      "The following workspaces were not plotted because they were not "
      "found:\n" +
          QStringList(QStringList::fromSet(missingWorkspaces)).join("\n") +
          "\n\nPlease check that the " + granule +
          " you are trying to plot have been "
          "fully processed.",
      "Error plotting " + granule + ".");
}

/** Plots any currently selected groups */
void GenericDataProcessorPresenter::plotGroup() {

  // This method shouldn't be called if a post-processing algorithm is not
  // defined
  if (!m_postprocess)
    throw std::runtime_error("Can't plot group.");

  // Set of workspaces to plot
  QOrderedSet<QString> workspaces;
  // Set of workspaces not found in the ADS
  QSet<QString> notFound;

  auto const items = m_manager->selectedData();

  for (const auto &item : items) {
    if (item.second.size() > 1) {
      auto const wsName =
          getPostprocessedWorkspaceName(item.second, m_postprocessor.prefix());

      if (workspaceExists(wsName))
        workspaces.insert(wsName, nullptr);
      else
        notFound.insert(wsName);
    }
  }

  if (!notFound.empty())
    issueNotFoundWarning("groups", notFound);

  plotWorkspaces(workspaces);
}

/**
Plot a set of workspaces
* @param workspaces : [input] The list of workspaces as a set
*/
void GenericDataProcessorPresenter::plotWorkspaces(
    const QOrderedSet<QString> &workspaces) {
  if (!workspaces.isEmpty()) {
    QString pythonSrc;
    pythonSrc += "base_graph = None\n";
    for (auto ws = workspaces.begin(); ws != workspaces.end(); ++ws)
      pythonSrc += "base_graph = plotSpectrum(\"" + ws.key() +
                   "\", 0, True, window = base_graph)\n";

    pythonSrc += "base_graph.activeLayer().logLogAxes()\n";

    m_view->runPythonAlgorithm(pythonSrc);
  }
}

/** Shows the Refl Options dialog */
void GenericDataProcessorPresenter::showOptionsDialog() {
  auto options =
      new QtDataProcessorOptionsDialog(m_view, m_view->getPresenter());
  // By default the dialog is only destroyed when ReflMainView is and so they'll
  // stack up.
  // This way, they'll be deallocated as soon as they've been closed.
  options->setAttribute(Qt::WA_DeleteOnClose, true);
  options->exec();
}

/** Gets the options used by the presenter
@returns The options used by the presenter
*/
const std::map<QString, QVariant> &
GenericDataProcessorPresenter::options() const {
  return m_options;
}

/** Sets the options used by the presenter
@param options : The new options for the presenter to use
*/
void GenericDataProcessorPresenter::setOptions(
    const std::map<QString, QVariant> &options) {
  // Overwrite the given options
  for (auto it = options.begin(); it != options.end(); ++it)
    m_options[it->first] = it->second;

  // Save any changes to disk
  m_view->saveSettings(m_options);
}

/** Load options from disk if possible, or set to defaults */
void GenericDataProcessorPresenter::initOptions() {
  m_options.clear();

  // Set defaults
  m_options["WarnProcessAll"] = true;
  m_options["WarnDiscardChanges"] = true;
  m_options["WarnProcessPartialGroup"] = true;
  m_options["Round"] = false;
  m_options["RoundPrecision"] = 3;

  // Load saved values from disk
  m_view->loadSettings(m_options);
}

/** Tells the view which of the actions should be added to the toolbar
*/
void GenericDataProcessorPresenter::addCommands() {

  auto commands = m_manager->publishCommands();
  std::vector<std::unique_ptr<DataProcessorCommand>> commandsToShow;
  for (auto comm = 10u; comm < commands.size(); comm++)
    commandsToShow.push_back(std::move(commands.at(comm)));
  m_view->addActions(std::move(commandsToShow));
}

/**
Pauses reduction. If currently reducing runs, this does not take effect until
the current thread for reducing a row or group has finished
*/
void GenericDataProcessorPresenter::pause() {

  m_view->pause();
  m_mainPresenter->pause();

  m_pauseReduction = true;
}

/** Resumes reduction if currently paused
*/
void GenericDataProcessorPresenter::resume() {

  m_view->resume();
  m_mainPresenter->resume();

  m_pauseReduction = false;
  m_reductionPaused = false;
  m_mainPresenter->confirmReductionResumed();

  doNextAction();
}

/**
* Tells the view to load a table workspace
* @param name : [input] The workspace's name
*/
void GenericDataProcessorPresenter::setModel(QString const &name) {
  m_view->setModel(name);
}

/**
* Sets whether to prompt user when getting selected runs
* @param allowPrompt : [input] Enable setting user prompt
*/
void GenericDataProcessorPresenter::setPromptUser(bool allowPrompt) {
  m_promptUser = allowPrompt;
}

/**
* Publishes a list of available commands
* @return : The list of available commands
*/
std::vector<std::unique_ptr<DataProcessorCommand>>
GenericDataProcessorPresenter::publishCommands() {

  auto commands = m_manager->publishCommands();

  // "Open Table" needs the list of "child" commands, i.e. the list of
  // available workspaces in the ADS
  commands.at(0)->setChild(getTableList());

  return commands;
}

/** Register a workspace receiver
* @param mainPresenter : [input] The outer presenter
*/
void GenericDataProcessorPresenter::accept(
    DataProcessorMainPresenter *mainPresenter) {
  m_mainPresenter = mainPresenter;
  // Notify workspace receiver with the list of valid workspaces as soon as it
  // is registered
  m_mainPresenter->notifyADSChanged(m_workspaceList);
  // Presenter should initially be in the paused state
  m_mainPresenter->pause();
}

/** Returs the list of valid workspaces currently in the ADS
* @return : The vector of workspaces (as commands)
*/
std::vector<DataProcessorCommand_uptr>
GenericDataProcessorPresenter::getTableList() {

  std::vector<DataProcessorCommand_uptr> workspaces;
  workspaces.reserve(m_workspaceList.size());
  // Create a command for each of the workspaces in the ADS
  for (const auto &name : m_workspaceList) {
    workspaces.push_back(
        Mantid::Kernel::make_unique<DataProcessorWorkspaceCommand>(this, name));
  }
  return workspaces;
}

/** Asks the view for selected parent items
 * @return :: the selected parent items
 */
ParentItems GenericDataProcessorPresenter::selectedParents() const {
  return m_view->getSelectedParents();
}

/** Asks the view for selected child items
 * @return :: the selected child items
 */
ChildItems GenericDataProcessorPresenter::selectedChildren() const {
  return m_view->getSelectedChildren();
}

/** Ask user for Yes/No
 * @param prompt :: the question to ask
 * @param title :: the title
 * @return :: Yes/No
 */
bool GenericDataProcessorPresenter::askUserYesNo(const QString &prompt,
                                                 const QString &title) const {

  return m_view->askUserYesNo(prompt, title);
}

/** Print warning message
 * @param prompt :: the message
 * @param title :: the title
 */
void GenericDataProcessorPresenter::giveUserWarning(
    const QString &prompt, const QString &title) const {

  m_view->giveUserWarning(prompt, title);
}

/** Checks whether data reduction is still in progress or not
* @return :: the reduction state
*/
bool GenericDataProcessorPresenter::isProcessing() const {
  return !m_reductionPaused;
}

/** Checks if a row in the table has been processed.
 * @param position :: the row to check
 * @return :: true if the row has already been processed else false.
 */
bool GenericDataProcessorPresenter::isProcessed(int position) const {
  // processing truth table
  // isProcessed      manager    force
  //    0               1          1
  //    0               0          1
  //    1               1          0
  //    0               0          0
  return m_manager->isProcessed(position) && !m_forceProcessing;
}

/** Checks if a row in the table has been processed.
 * @param position :: the row to check
 * @param parent :: the parent
 * @return :: true if the row has already been processed else false.
 */
bool GenericDataProcessorPresenter::isProcessed(int position,
                                                int parent) const {
  // processing truth table
  // isProcessed      manager    force
  //    0               1          1
  //    0               0          1
  //    1               1          0
  //    0               0          0
  return m_manager->isProcessed(position, parent) && !m_forceProcessing;
}

/** Set the forced reprocessing flag
 * @param forceReProcessing :: the row to check
 */
void GenericDataProcessorPresenter::setForcedReProcessing(
    bool forceReProcessing) {
  m_forceProcessing = forceReProcessing;
}
}
}<|MERGE_RESOLUTION|>--- conflicted
+++ resolved
@@ -273,12 +273,8 @@
   IAlgorithm_sptr alg =
       AlgorithmManager::Instance().create(m_processor.name().toStdString());
   m_view->setOptionsHintStrategy(
-<<<<<<< HEAD
       new AlgorithmHintStrategy(alg, toStdStringSet(m_processor.blacklist())),
-      m_columns - 1);
-=======
-      new AlgorithmHintStrategy(alg, m_processor.blacklist()), m_columns - 2);
->>>>>>> 3d741d6e
+      m_columns - 2);
 
   // Start with a blank table
   newTable();
