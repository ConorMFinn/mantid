#include "MantidQtMantidWidgets/DataProcessorUI/GenericDataProcessorPresenter.h"
#include "MantidAPI/AlgorithmManager.h"
#include "MantidAPI/IEventWorkspace.h"
#include "MantidAPI/ITableWorkspace.h"
#include "MantidAPI/MatrixWorkspace.h"
#include "MantidAPI/NotebookWriter.h"
#include "MantidAPI/TableRow.h"
#include "MantidAPI/WorkspaceFactory.h"
#include "MantidGeometry/Instrument.h"
#include "MantidKernel/Strings.h"
#include "MantidKernel/TimeSeriesProperty.h"
#include "MantidKernel/Utils.h"
#include "MantidKernel/make_unique.h"
#include "MantidQtMantidWidgets/AlgorithmHintStrategy.h"
#include "MantidQtMantidWidgets/DataProcessorUI/DataProcessorGenerateNotebook.h"
#include "MantidQtMantidWidgets/DataProcessorUI/DataProcessorView.h"
#include "MantidQtMantidWidgets/DataProcessorUI/DataProcessorWorkspaceCommand.h"
#include "MantidQtMantidWidgets/DataProcessorUI/GenericDataProcessorPresenterRowReducerWorker.h"
#include "MantidQtMantidWidgets/DataProcessorUI/GenericDataProcessorPresenterGroupReducerWorker.h"
#include "MantidQtMantidWidgets/DataProcessorUI/GenericDataProcessorPresenterThread.h"
#include "MantidQtMantidWidgets/DataProcessorUI/ParseKeyValueString.h"
#include "MantidQtMantidWidgets/DataProcessorUI/QtDataProcessorOptionsDialog.h"
#include "MantidQtMantidWidgets/ProgressableView.h"

#include <boost/algorithm/string/join.hpp>
#include <algorithm>
#include <unordered_map>
#include <boost/regex.hpp>
#include <boost/tokenizer.hpp>
#include <fstream>
#include <sstream>

using namespace Mantid::API;
using namespace Mantid::Geometry;
using namespace Mantid::Kernel;
using namespace MantidQt::MantidWidgets;

namespace {
std::map<std::string, std::string>
convertStringToMap(const std::string &options) {

  std::vector<std::string> optionsVec;
  std::map<std::string, std::string> optionsMap;

  boost::split(optionsVec, options, boost::is_any_of(";"));

  for (const auto &option : optionsVec) {

    std::vector<std::string> opt;
    boost::split(opt, option, boost::is_any_of(","));

    std::vector<std::string> temp(opt.begin() + 1, opt.end());

    optionsMap[opt[0]] = boost::algorithm::join(temp, ",");
  }
  return optionsMap;
}

std::unordered_map<std::string, std::set<std::string>>
convertStringToMapWithSet(const std::string &properties) {
  // The provided string has the form
  // key1: value11, value12; key2: value21;
  // The keys are keys in a map which maps to a set of values
  std::unordered_map<std::string, std::set<std::string>> props;

  if (properties.empty()) {
    return props;
  }

  // Split by each map pair
  std::vector<std::string> propVec;
  boost::split(propVec, properties, boost::is_any_of(";"));

  for (const auto &prop : propVec) {
    // Split the key and values
    std::vector<std::string> elements;
    boost::split(elements, prop, boost::is_any_of(":"));

    // Split values
    std::vector<std::string> vals;
    boost::split(vals, elements[1], boost::is_any_of(","));
    std::set<std::string> values(vals.begin(), vals.end());
    props[elements[0]] = values;
  }
  return props;
}
}

namespace MantidQt {
namespace MantidWidgets {

/**
* Constructor
* @param whitelist : The set of properties we want to show as columns
* @param preprocessMap : A map containing instructions for pre-processing
* @param processor : A DataProcessorProcessingAlgorithm
* @param postprocessor : A DataProcessorPostprocessingAlgorithm
* workspaces
* @param postprocessMap : A map containing instructions for post-processing.
* This map links column name to properties of the post-processing algorithm
* @param loader : The algorithm responsible for loading data
*/
GenericDataProcessorPresenter::GenericDataProcessorPresenter(
    const DataProcessorWhiteList &whitelist,
    const std::map<std::string, DataProcessorPreprocessingAlgorithm> &
        preprocessMap,
    const DataProcessorProcessingAlgorithm &processor,
    const DataProcessorPostprocessingAlgorithm &postprocessor,
    const std::map<std::string, std::string> &postprocessMap,
    const std::string &loader)
    : WorkspaceObserver(), m_view(nullptr), m_progressView(nullptr),
      m_mainPresenter(), m_loader(loader), m_whitelist(whitelist),
      m_preprocessMap(preprocessMap), m_processor(processor),
      m_postprocessor(postprocessor), m_postprocessMap(postprocessMap),
      m_progressReporter(nullptr), m_postprocess(true), m_promptUser(true),
      m_tableDirty(false), m_pauseReduction(false), m_reductionPaused(true),
      m_nextActionFlag(ReductionFlag::StopReduceFlag) {

  // Column Options must be added to the whitelist
  m_whitelist.addElement("Options", "Options",
                         "<b>Override <samp>" +
                             QString::fromStdString(processor.name()) +
                             "</samp> properties</b><br /><i>optional</i><br "
                             "/>This column allows you to "
                             "override the properties used when executing "
                             "the main reduction algorithm. "
                             "Options are given as "
                             "key=value pairs, separated by commas. Values "
                             "containing commas must be quoted. In case of "
                             "conflict between options "
                             "specified via this column and global options "
                             "specified externally, the former prevail.");
  m_columns = static_cast<int>(m_whitelist.size());

  if (m_postprocessor.name().empty()) {
    m_postprocess = false;
    m_manager = Mantid::Kernel::make_unique<DataProcessorOneLevelTreeManager>(
        this, m_whitelist);
  } else {
    m_manager = Mantid::Kernel::make_unique<DataProcessorTwoLevelTreeManager>(
        this, m_whitelist);
  }
}

/**
* Delegating constructor (no pre-processing needed)
* @param whitelist : The set of properties we want to show as columns
* @param processor : A DataProcessorProcessingAlgorithm
* @param postprocessor : A DataProcessorPostprocessingAlgorithm
* workspaces
*/
GenericDataProcessorPresenter::GenericDataProcessorPresenter(
    const DataProcessorWhiteList &whitelist,
    const DataProcessorProcessingAlgorithm &processor,
    const DataProcessorPostprocessingAlgorithm &postprocessor)
    : GenericDataProcessorPresenter(
          whitelist,
          std::map<std::string, DataProcessorPreprocessingAlgorithm>(),
          processor, postprocessor) {}

/**
* Delegating constructor (no post-processing needed)
* @param whitelist : The set of properties we want to show as columns
* @param preprocessMap : A map containing instructions for pre-processing
* @param processor : A DataProcessorProcessingAlgorithm
* workspaces
*/
GenericDataProcessorPresenter::GenericDataProcessorPresenter(
    const DataProcessorWhiteList &whitelist,
    const std::map<std::string, DataProcessorPreprocessingAlgorithm> &
        preprocessMap,
    const DataProcessorProcessingAlgorithm &processor)
    : GenericDataProcessorPresenter(whitelist, preprocessMap, processor,
                                    DataProcessorPostprocessingAlgorithm()) {}

/**
* Delegating constructor (no pre-processing needed, no post-processing needed)
* @param whitelist : The set of properties we want to show as columns
* @param processor : A DataProcessorProcessingAlgorithm
* workspaces
*/
GenericDataProcessorPresenter::GenericDataProcessorPresenter(
    const DataProcessorWhiteList &whitelist,
    const DataProcessorProcessingAlgorithm &processor)
    : GenericDataProcessorPresenter(
          whitelist,
          std::map<std::string, DataProcessorPreprocessingAlgorithm>(),
          processor, DataProcessorPostprocessingAlgorithm()) {}

/**
 * Delegating constructor (only whitelist specified)
 * @param whitelist : The set of properties we want to show as columns
 */
GenericDataProcessorPresenter::GenericDataProcessorPresenter(
    const DataProcessorWhiteList &whitelist)
    : GenericDataProcessorPresenter(
          whitelist,
          std::map<std::string, DataProcessorPreprocessingAlgorithm>(),
          DataProcessorProcessingAlgorithm(),
          DataProcessorPostprocessingAlgorithm()) {}

/**
 * Destructor
 */
GenericDataProcessorPresenter::~GenericDataProcessorPresenter() {}

/**
* Sets the views this presenter is going to handle
* @param tableView : The table view
* @param progressView : The progress view
*/
void GenericDataProcessorPresenter::acceptViews(
    DataProcessorView *tableView, ProgressableView *progressView) {

  // As soon as we are given a view, initialize everything
  m_view = tableView;
  m_progressView = progressView;

  // Add actions to toolbar
  addCommands();

  // Initialise options
  // Load saved values from disk
  initOptions();

  // Populate an initial list of valid tables to open, and subscribe to the ADS
  // to keep it up to date
  Mantid::API::AnalysisDataServiceImpl &ads =
      Mantid::API::AnalysisDataService::Instance();

  auto items = ads.getObjectNames();
  for (auto const &name : items) {
    Workspace_sptr ws = ads.retrieve(name);

    if (m_manager->isValidModel(
            boost::dynamic_pointer_cast<ITableWorkspace>(ws),
            m_whitelist.size()))
      m_workspaceList.insert(QString::fromStdString(name));
  }
  observeAdd();
  observePostDelete();
  observeRename();
  observeADSClear();
  observeAfterReplace();
  m_view->setTableList(m_workspaceList);

  // Provide autocompletion hints for the options column. We use the algorithm's
  // properties minus those we blacklist. We blacklist any useless properties or
  // ones we're handling that the user should'nt touch.
  IAlgorithm_sptr alg = AlgorithmManager::Instance().create(m_processor.name());
  m_view->setOptionsHintStrategy(
      new AlgorithmHintStrategy(alg, m_processor.blacklist()), m_columns - 1);

  // Start with a blank table
  newTable();

  // The view should currently be in the paused state
  m_view->pause();
}

/**
Process selected data
*/
void GenericDataProcessorPresenter::process() {
  // Emit a signal hat the process is starting
  m_view->emitProcessClicked();

  m_selectedData = m_manager->selectedData(m_promptUser);

  // Don't continue if there are no items selected
  if (m_selectedData.size() == 0)
    return;

  // Set the global settings. If any have been changed, set all groups and rows
  // as unprocessed
  std::string newPreprocessingOptions =
      m_mainPresenter->getPreprocessingOptionsAsString().toStdString();
  std::string newProcessingOptions =
      m_mainPresenter->getProcessingOptions().toStdString();
  std::string newPostprocessingOptions =
      m_mainPresenter->getPostprocessingOptions().toStdString();

  bool settingsChanged = m_preprocessingOptions != newPreprocessingOptions ||
                         m_processingOptions != newProcessingOptions ||
                         m_postprocessingOptions != newPostprocessingOptions;

  m_preprocessingOptions = newPreprocessingOptions;
  m_processingOptions = newProcessingOptions;
  m_postprocessingOptions = newPostprocessingOptions;

  // Clear the group queue
  m_gqueue = GroupQueue();

  // Progress: each group and each row within count as a progress step.
  int maxProgress = 0;

  for (const auto &item : m_selectedData) {
    // Loop over each group

    // Set group as unprocessed if settings have changed or the expected output
    // workspace cannot be found
    bool groupWSFound = AnalysisDataService::Instance().doesExist(
        getPostprocessedWorkspaceName(item.second, m_postprocessor.prefix()));

    if (settingsChanged || !groupWSFound)
      m_manager->setProcessed(false, item.first);

    // Groups that are already processed or cannot be post-processed (only 1
    // child row selected) do not count in progress
    if (!isProcessed(item.first) && item.second.size() > 1)
      maxProgress++;

    RowQueue rowQueue;

    for (const auto &data : item.second) {

      // Add all row items to queue
      rowQueue.push(data);

      // Set row as unprocessed if settings have changed or the expected output
      // workspaces cannot be found
      bool rowWSFound = true;
      for (size_t i = 0; i < m_processor.numberOfOutputProperties(); i++) {
        rowWSFound = AnalysisDataService::Instance().doesExist(
            getReducedWorkspaceName(data.second, m_processor.prefix(i)));
        if (!rowWSFound)
          break;
      }

      if (settingsChanged || !rowWSFound)
        m_manager->setProcessed(false, data.first, item.first);

      // Rows that are already processed do not count in progress
      if (!isProcessed(data.first, item.first))
        maxProgress++;
    }
    m_gqueue.emplace(item.first, rowQueue);
  }

  // Create progress reporter bar
  if (maxProgress > 0) {
    int progress = 0;
    m_progressReporter = new ProgressPresenter(progress, maxProgress,
                                               maxProgress, m_progressView);
  }
  // Start processing the first group
  m_nextActionFlag = ReductionFlag::ReduceGroupFlag;
  resume();
}

/**
Decide which processing action to take next
*/
void GenericDataProcessorPresenter::doNextAction() {

  switch (m_nextActionFlag) {
  case ReductionFlag::ReduceRowFlag:
    nextRow();
    break;
  case ReductionFlag::ReduceGroupFlag:
    nextGroup();
    break;
  case ReductionFlag::StopReduceFlag:
    endReduction();
    break;
  }
  // Not having a 'default' case is deliberate. gcc issues a warning if there's
  // a flag we aren't handling.
}

/**
Process a new row
*/
void GenericDataProcessorPresenter::nextRow() {

  if (m_pauseReduction) {
    // Notify presenter that reduction is paused
    m_mainPresenter->confirmReductionPaused();
    m_reductionPaused = true;
    return;
  }

  // Add processed row data to the group
  int rowIndex = m_rowItem.first;
  m_groupData[rowIndex] = m_rowItem.second;
  int groupIndex = m_gqueue.front().first;
  auto &rqueue = m_gqueue.front().second;

  if (!rqueue.empty()) {
    // Set next action flag
    m_nextActionFlag = ReductionFlag::ReduceRowFlag;
    // Reduce next row
    m_rowItem = rqueue.front();
    rqueue.pop();
    // Skip reducing rows that are already processed
    if (!isProcessed(m_rowItem.first, groupIndex)) {
      startAsyncRowReduceThread(&m_rowItem, groupIndex);
      return;
    }
  } else {
    m_gqueue.pop();
    // Set next action flag
    m_nextActionFlag = ReductionFlag::ReduceGroupFlag;

    // Skip post-processing groups that are already processed or only contain a
    // single row
    if (!isProcessed(groupIndex) && m_groupData.size() > 1) {
      startAsyncGroupReduceThread(m_groupData, groupIndex);
      return;
    }
  }

  // Row / group skipped, perform next action
  doNextAction();
}

/**
Process a new group
*/
void GenericDataProcessorPresenter::nextGroup() {

  if (m_pauseReduction) {
    // Notify presenter that reduction is paused
    m_mainPresenter->confirmReductionPaused();
    m_reductionPaused = true;
    return;
  }

  // Clear group data from any previously processed groups
  m_groupData.clear();

  if (!m_gqueue.empty()) {
    // Set next action flag
    m_nextActionFlag = ReductionFlag::ReduceRowFlag;
    // Reduce first row
    auto &rqueue = m_gqueue.front().second;
    m_rowItem = rqueue.front();
    rqueue.pop();
    // Skip reducing rows that are already processed
    if (!isProcessed(m_rowItem.first, m_gqueue.front().first))
      startAsyncRowReduceThread(&m_rowItem, m_gqueue.front().first);
    else
      doNextAction();
  } else {
    // If "Output Notebook" checkbox is checked then create an ipython notebook
    if (m_view->getEnableNotebook())
      saveNotebook(m_selectedData);
    endReduction();
  }
}

/*
Reduce the current row asynchronously
*/
void GenericDataProcessorPresenter::startAsyncRowReduceThread(RowItem *rowItem,
                                                              int groupIndex) {

  auto *worker = new GenericDataProcessorPresenterRowReducerWorker(
      this, rowItem, groupIndex);
  m_workerThread.reset(new GenericDataProcessorPresenterThread(this, worker));
  m_workerThread->start();
}

/*
Reduce the current group asynchronously
*/
void GenericDataProcessorPresenter::startAsyncGroupReduceThread(
    GroupData &groupData, int groupIndex) {

  auto *worker = new GenericDataProcessorPresenterGroupReducerWorker(
      this, groupData, groupIndex);
  m_workerThread.reset(new GenericDataProcessorPresenterThread(this, worker));
  m_workerThread->start();
}

/**
End reduction
*/
void GenericDataProcessorPresenter::endReduction() {

  pause();
  m_reductionPaused = true;
  m_mainPresenter->confirmReductionPaused();
}

/**
Handle reduction error
*/
void GenericDataProcessorPresenter::reductionError(std::exception ex) {

  m_view->giveUserCritical(ex.what(), "Error");
}

/**
Handle thread completion
*/
void GenericDataProcessorPresenter::threadFinished(const int exitCode) {

  m_workerThread.release();

  if (exitCode == 0) { // Success
    m_progressReporter->report();
    doNextAction();
  } else { // Error
    m_progressReporter->clear();
    endReduction();
  }
}

/**
Display a dialog to choose save location for notebook, then save the notebook
there
@param data : the processed data
*/
void GenericDataProcessorPresenter::saveNotebook(const TreeData &data) {

  std::string filename = m_view->requestNotebookPath();
  if (filename == "") {
    return;
  }

  // Global pre-processing options as a map where keys are column
  // name and values are pre-processing options as a string
  const auto preprocessingOptionsMap =
      convertStringToMap(m_preprocessingOptions);

  auto notebook = Mantid::Kernel::make_unique<DataProcessorGenerateNotebook>(
      m_wsName, m_view->getProcessInstrument(), m_whitelist, m_preprocessMap,
      m_processor, m_postprocessor, preprocessingOptionsMap,
      m_processingOptions, m_postprocessingOptions);
  std::string generatedNotebook = notebook->generateNotebook(data);

  std::ofstream file(filename.c_str(), std::ofstream::trunc);
  file << generatedNotebook;
  file.flush();
  file.close();
}

/**
Post-processes the workspaces created by the given rows together.
@param groupData : the data in a given group as received from the tree manager
*/
void GenericDataProcessorPresenter::postProcessGroup(
    const GroupData &groupData) {

  // If no post processing has been defined, then we are dealing with a
  // one-level tree
  // where all rows are in one group. We don't want to perform post-processing
  // in
  // this case.
  if (!m_postprocess)
    return;

  // The input workspace names
  std::vector<std::string> inputNames;

  // The name to call the post-processed ws
  const std::string outputWSName =
      getPostprocessedWorkspaceName(groupData, m_postprocessor.prefix());

  // Go through each row and get the input ws names
  for (const auto &row : groupData) {

    // The name of the reduced workspace for this row
    const std::string inputWSName =
        getReducedWorkspaceName(row.second, m_processor.prefix(0));

    if (AnalysisDataService::Instance().doesExist(inputWSName)) {

      inputNames.emplace_back(inputWSName);
    }
  }
  const std::string inputWSNames = boost::algorithm::join(inputNames, ", ");

  // If the previous result is in the ADS already, we'll need to remove it.
  // If it's a group, we'll get an error for trying to group into a used group
  // name
  if (AnalysisDataService::Instance().doesExist(outputWSName))
    AnalysisDataService::Instance().remove(outputWSName);

  IAlgorithm_sptr alg =
      AlgorithmManager::Instance().create(m_postprocessor.name());
  alg->initialize();
  alg->setProperty(m_postprocessor.inputProperty(), inputWSNames);
  alg->setProperty(m_postprocessor.outputProperty(), outputWSName);

  auto optionsMap = parseKeyValueString(m_postprocessingOptions);
  for (auto kvp = optionsMap.begin(); kvp != optionsMap.end(); ++kvp) {
    try {
      alg->setProperty(kvp->first, kvp->second);
    } catch (Mantid::Kernel::Exception::NotFoundError &) {
      throw std::runtime_error("Invalid property in options column: " +
                               kvp->first);
    }
  }

  // Options specified via post-process map
  for (const auto &prop : m_postprocessMap) {
    const std::string propName = prop.second;
    const std::string propValueStr =
        groupData.begin()->second[m_whitelist.colIndexFromColName(prop.first)];
    if (!propValueStr.empty()) {
      // Warning: we take minus the value of the properties because in
      // Reflectometry this property refers to the rebin step, and they want a
      // logarithmic binning. If other technique areas need to use a
      // post-process map we'll need to re-think how to do this.
      alg->setPropertyValue(propName, "-" + propValueStr);
    }
  }

  alg->execute();

  if (!alg->isExecuted())
    throw std::runtime_error("Failed to post-process workspaces.");
}

/**
Takes a user specified run, or list of runs, and returns a pointer to the
desired workspace
@param runStr : The run or list of runs (separated by '+')
@param preprocessor : The pre-processing algorithm acting on this column
@param optionsMap : User-specified options as a map
@throws std::runtime_error if the workspace could not be prepared
@returns a shared pointer to the workspace
*/
Workspace_sptr GenericDataProcessorPresenter::prepareRunWorkspace(
    const std::string &runStr,
    const DataProcessorPreprocessingAlgorithm &preprocessor,
    const std::map<std::string, std::string> &optionsMap) {
  const std::string instrument = m_view->getProcessInstrument();

  std::vector<std::string> runs;
  boost::split(runs, runStr, boost::is_any_of("+,"));

  if (runs.empty())
    throw std::runtime_error("No runs given");

  // Remove leading/trailing whitespace from each run
  for (auto runIt = runs.begin(); runIt != runs.end(); ++runIt)
    boost::trim(*runIt);

  // If we're only given one run, just return that
  if (runs.size() == 1)
    return getRun(runs[0], instrument, preprocessor.prefix());

  const std::string outputName =
      preprocessor.prefix() + boost::algorithm::join(runs, "_");

  /* Ideally, this should be executed as a child algorithm to keep the ADS tidy,
  * but that doesn't preserve history nicely, so we'll just take care of tidying
  * up in the event of failure.
  */
  IAlgorithm_sptr alg =
      AlgorithmManager::Instance().create(preprocessor.name());
  alg->initialize();
  alg->setProperty(
      preprocessor.lhsProperty(),
      getRun(runs[0], instrument, preprocessor.prefix())->getName());
  alg->setProperty(preprocessor.outputProperty(), outputName);

  // Drop the first run from the runs list
  runs.erase(runs.begin());

  try {
    // Iterate through all the remaining runs, adding them to the first run
    for (auto runIt = runs.begin(); runIt != runs.end(); ++runIt) {

      for (auto kvp = optionsMap.begin(); kvp != optionsMap.end(); ++kvp) {
        try {
          alg->setProperty(kvp->first, kvp->second);
        } catch (Mantid::Kernel::Exception::NotFoundError &) {
          // We can't apply this option to this pre-processing alg
          throw;
        }
      }

      alg->setProperty(
          preprocessor.rhsProperty(),
          getRun(*runIt, instrument, preprocessor.prefix())->getName());
      alg->execute();

      if (runIt != --runs.end()) {
        // After the first execution we replace the LHS with the previous output
        alg->setProperty(preprocessor.lhsProperty(), outputName);
      }
    }
  } catch (...) {
    // If we're unable to create the full workspace, discard the partial version
    AnalysisDataService::Instance().remove(outputName);

    // We've tidied up, now re-throw.
    throw;
  }

  return AnalysisDataService::Instance().retrieveWS<Workspace>(outputName);
}

/**
Returns the name of the reduced workspace for a given row
@param data :: [input] The data for this row
@param prefix : A prefix to be appended to the generated ws name
@throws std::runtime_error if the workspace could not be prepared
@returns : The name of the workspace
*/
std::string GenericDataProcessorPresenter::getReducedWorkspaceName(
    const std::vector<std::string> &data, const std::string &prefix) {

  if (static_cast<int>(data.size()) != m_columns)
    throw std::invalid_argument("Can't find reduced workspace name");

  /* This method calculates, for a given row, the name of the output (processed)
  * workspace. This is done using the white list, which contains information
  * about the columns that should be included to create the ws name. In
  * Reflectometry for example, we want to include values in the 'Run(s)' and
  * 'Transmission Run(s)' columns. We may also use a prefix associated with
  * the column when specified. Finally, to construct the ws name we may also
  * use a 'global' prefix associated with the processing algorithm (for
  * instance 'IvsQ_' in Reflectometry) this is given by the second argument to
  * this method */

  // Temporary vector of strings to construct the name
  std::vector<std::string> names;

  for (int col = 0; col < m_columns; col++) {

    // Do we want to use this column to generate the name of the output ws?
    if (m_whitelist.showValue(col)) {

      // Get what's in the column
      const std::string valueStr = data.at(col);

      // If it's not empty, use it
      if (!valueStr.empty()) {

        // But we may have things like '1+2' which we want to replace with '1_2'
        std::vector<std::string> value;
        boost::split(value, valueStr, boost::is_any_of("+"));

        names.push_back(m_whitelist.prefix(col) +
                        boost::algorithm::join(value, "_"));
      }
    }
  } // Columns

  std::string wsname = prefix;
  wsname += boost::algorithm::join(names, "_");

  return wsname;
}

/**
Returns the name of the reduced workspace for a given group
@param groupData : The data in a given group
@param prefix : A prefix to be appended to the generated ws name
@returns : The name of the workspace
*/
std::string GenericDataProcessorPresenter::getPostprocessedWorkspaceName(
    const GroupData &groupData, const std::string &prefix) {

  if (!m_postprocess)
    return std::string();

  /* This method calculates, for a given set of rows, the name of the output
  * (post-processed) workspace */

  std::vector<std::string> outputNames;

  for (const auto &data : groupData) {
    outputNames.push_back(getReducedWorkspaceName(data.second));
  }
  return prefix + boost::join(outputNames, "_");
}

/** Loads a run found from disk or AnalysisDataService
 *
 * @param run : The name of the run
 * @param instrument : The instrument the run belongs to
 * @param prefix : The prefix to be prepended to the run number
 * @throws std::runtime_error if the run could not be loaded
 * @returns a shared pointer to the workspace
 */
Workspace_sptr
GenericDataProcessorPresenter::getRun(const std::string &run,
                                      const std::string &instrument,
                                      const std::string &prefix) {

  bool runFound;
  std::string outName;
  std::string fileName = instrument + run;

  outName = findRunInADS(run, prefix, runFound);
  if (!runFound) {
    outName = loadRun(run, instrument, prefix, m_loader, runFound);
    if (!runFound)
      throw std::runtime_error("Could not open " + fileName);
  }

  return AnalysisDataService::Instance().retrieveWS<Workspace>(outName);
}

/** Tries fetching a run from AnalysisDataService
 *
 * @param run : The name of the run
 * @param prefix : The prefix to be prepended to the run number
 * @param runFound : Whether or not the run was actually found
 * @returns string name of the run
 */
std::string GenericDataProcessorPresenter::findRunInADS(
    const std::string &run, const std::string &prefix, bool &runFound) {

  runFound = true;

  // First, let's see if the run given is the name of a workspace in the ADS
  if (AnalysisDataService::Instance().doesExist(run))
    return run;

  // Try with prefix
  if (AnalysisDataService::Instance().doesExist(prefix + run))
    return prefix + run;

  // Is the run string is numeric?
  if (boost::regex_match(run, boost::regex("\\d+"))) {

    // Look for "<run_number>" in the ADS
    if (AnalysisDataService::Instance().doesExist(run))
      return run;

    // Look for "<instrument><run_number>" in the ADS
    if (AnalysisDataService::Instance().doesExist(prefix + run))
      return prefix + run;
  }

  // Run not found in ADS;
  runFound = false;
  return "";
}

/** Tries loading a run from disk
 *
 * @param run : The name of the run
 * @param instrument : The instrument the run belongs to
 * @param prefix : The prefix to be prepended to the run number
 * @param loader : The algorithm used for loading runs
 * @param runFound : Whether or not the run was actually found
 * @returns string name of the run
 */
std::string GenericDataProcessorPresenter::loadRun(
    const std::string &run, const std::string &instrument,
    const std::string &prefix, const std::string &loader, bool &runFound) {

  runFound = true;
  const std::string fileName = instrument + run;
  const std::string outputName = prefix + run;

  IAlgorithm_sptr algLoadRun = AlgorithmManager::Instance().create(loader);
  algLoadRun->initialize();
  algLoadRun->setProperty("Filename", fileName);
  algLoadRun->setProperty("OutputWorkspace", outputName);
  algLoadRun->execute();
  if (!algLoadRun->isExecuted()) {
    // Run not loaded from disk
    runFound = false;
    return "";
  }

  return outputName;
}

/** Reduce a row
 *
 * @param data :: [input] The data in this row as a vector where elements
 * correspond to column contents
 * @throws std::runtime_error if reduction fails
 */
void GenericDataProcessorPresenter::reduceRow(RowData *data) {

  /* Create the processing algorithm */

  IAlgorithm_sptr alg = AlgorithmManager::Instance().create(m_processor.name());
  alg->initialize();

  /* Read input properties from the table */
  /* excluding 'Group' and 'Options' */

  // Global pre-processing options as a map
  std::map<std::string, std::string> globalOptions;
  if (!m_preprocessMap.empty())
    globalOptions = convertStringToMap(m_preprocessingOptions);

  // Pre-processing properties
  auto preProcessPropMap = convertStringToMapWithSet(
      m_mainPresenter->getPreprocessingProperties().toStdString());

  // Properties not to be used in processing
  std::set<std::string> restrictedProps;

  // Loop over all columns in the whitelist except 'Options'
  for (int i = 0; i < m_columns - 1; i++) {

    // The algorithm's property linked to this column
    auto propertyName = m_whitelist.algPropFromColIndex(i);
    // The column's name
    auto columnName = m_whitelist.colNameFromColIndex(i);

    // The value for which preprocessing can be conducted on
    std::string preProcessValue;

    if (globalOptions.count(columnName) && !globalOptions[columnName].empty()) {
      auto tmpOptionsMap = parseKeyValueString(globalOptions[columnName]);
      for (auto &optionMapEntry : tmpOptionsMap) {
        preProcessValue += optionMapEntry.second;
      }
    } else if (!data->at(i).empty()) {
      preProcessValue = data->at(i);
    } else {
      continue;
    }

    if (m_preprocessMap.count(columnName)) {
      // This column needs pre-processing

      // We do not want the associated properties to be set again in
      // processing
      if (preProcessPropMap.count(columnName) > 0) {
        for (auto &prop : preProcessPropMap[columnName]) {
          restrictedProps.insert(prop);
        }
      }

      auto preprocessor = m_preprocessMap.at(columnName);

      const std::string globalOptionsForColumn =
          globalOptions.count(columnName) > 0 ? globalOptions.at(columnName)
                                              : "";

      auto optionsMap = parseKeyValueString(globalOptionsForColumn);
      auto runWS =
          prepareRunWorkspace(preProcessValue, preprocessor, optionsMap);
      alg->setProperty(propertyName, runWS->getName());
    } else {
      // No pre-processing needed
      auto propertyValue = data->at(i);
      if (!propertyValue.empty())
        alg->setPropertyValue(propertyName, propertyValue);
    }
  }

  // Parse and set any user-specified options
  auto optionsMap = parseKeyValueString(m_processingOptions);
  for (auto kvp = optionsMap.begin(); kvp != optionsMap.end(); ++kvp) {
    try {
      if (restrictedProps.find(kvp->first) == restrictedProps.end())
        alg->setProperty(kvp->first, kvp->second);
    } catch (Mantid::Kernel::Exception::NotFoundError &) {
      throw std::runtime_error("Invalid property in options column: " +
                               kvp->first);
    }
  }

  /* Now deal with 'Options' column */
  const auto userOptions = data->back();

  // Parse and set any user-specified options
  optionsMap = parseKeyValueString(userOptions);
  for (auto kvp = optionsMap.begin(); kvp != optionsMap.end(); ++kvp) {
    try {
      alg->setProperty(kvp->first, kvp->second);
    } catch (Mantid::Kernel::Exception::NotFoundError &) {
      throw std::runtime_error("Invalid property in options column: " +
                               kvp->first);
    }
  }

  /* We need to give a name to the output workspaces */
  for (size_t i = 0; i < m_processor.numberOfOutputProperties(); i++) {
    alg->setProperty(m_processor.outputPropertyName(i),
                     getReducedWorkspaceName(*data, m_processor.prefix(i)));
  }

  /* Now run the processing algorithm */
  alg->execute();

  auto newData = data;
  if (alg->isExecuted()) {

    /* The reduction is complete, try to populate the columns */
    for (int i = 0; i < m_columns - 1; i++) {

      auto columnName = m_whitelist.colNameFromColIndex(i);

      if (data->at(i).empty() && !m_preprocessMap.count(columnName)) {

        std::string propValue =
            alg->getPropertyValue(m_whitelist.algPropFromColIndex(i));

        if (m_options["Round"].toBool()) {
          std::string exp = (propValue.find("e") != std::string::npos)
                                ? propValue.substr(propValue.find("e"))
                                : "";
          propValue =
              propValue.substr(0, propValue.find(".") +
                                      m_options["RoundPrecision"].toInt() + 1) +
              exp;
        }

        newData->at(i) = propValue;
      }
    }
  }
}

/**
Insert a new row
*/
void GenericDataProcessorPresenter::appendRow() { m_manager->appendRow(); }

/**
Insert a new group
*/
void GenericDataProcessorPresenter::appendGroup() { m_manager->appendGroup(); }

/**
Delete row(s) from the model
*/
void GenericDataProcessorPresenter::deleteRow() { m_manager->deleteRow(); }

/**
Delete group(s) from the model
*/
void GenericDataProcessorPresenter::deleteGroup() { m_manager->deleteGroup(); }

/**
Group rows together
*/
void GenericDataProcessorPresenter::groupRows() { m_manager->groupRows(); }

/**
Expand all groups
*/
void GenericDataProcessorPresenter::expandAll() { m_view->expandAll(); }

/**
Collapse all groups
*/
void GenericDataProcessorPresenter::collapseAll() { m_view->collapseAll(); }

/**
Select all rows / groups
*/
void GenericDataProcessorPresenter::selectAll() { m_view->selectAll(); }

/**
Used by the view to tell the presenter something has changed
*/
void GenericDataProcessorPresenter::notify(DataProcessorPresenter::Flag flag) {

  switch (flag) {
  case DataProcessorPresenter::SaveAsFlag:
    saveTableAs();
    break;
  case DataProcessorPresenter::SaveFlag:
    saveTable();
    break;
  case DataProcessorPresenter::AppendRowFlag:
    appendRow();
    break;
  case DataProcessorPresenter::AppendGroupFlag:
    appendGroup();
    break;
  case DataProcessorPresenter::DeleteRowFlag:
    deleteRow();
    break;
  case DataProcessorPresenter::DeleteGroupFlag:
    deleteGroup();
    break;
  case DataProcessorPresenter::ProcessFlag:
    process();
    break;
  case DataProcessorPresenter::GroupRowsFlag:
    groupRows();
    break;
  case DataProcessorPresenter::NewTableFlag:
    newTable();
    break;
  case DataProcessorPresenter::TableUpdatedFlag:
    m_tableDirty = true;
    break;
  case DataProcessorPresenter::ExpandSelectionFlag:
    expandSelection();
    break;
  case DataProcessorPresenter::OptionsDialogFlag:
    showOptionsDialog();
    break;
  case DataProcessorPresenter::ClearSelectedFlag:
    clearSelected();
    break;
  case DataProcessorPresenter::CopySelectedFlag:
    copySelected();
    break;
  case DataProcessorPresenter::CutSelectedFlag:
    cutSelected();
    break;
  case DataProcessorPresenter::PasteSelectedFlag:
    pasteSelected();
    break;
  case DataProcessorPresenter::ImportTableFlag:
    importTable();
    break;
  case DataProcessorPresenter::OpenTableFlag:
    openTable();
    break;
  case DataProcessorPresenter::ExportTableFlag:
    exportTable();
    break;
  case DataProcessorPresenter::PlotRowFlag:
    plotRow();
    break;
  case DataProcessorPresenter::PlotGroupFlag:
    plotGroup();
    break;
  case DataProcessorPresenter::ExpandAllGroupsFlag:
    expandAll();
    break;
  case DataProcessorPresenter::CollapseAllGroupsFlag:
    collapseAll();
    break;
  case DataProcessorPresenter::SelectAllFlag:
    selectAll();
    break;
  case DataProcessorPresenter::PauseFlag:
    pause();
    break;
  }
  // Not having a 'default' case is deliberate. gcc issues a warning if there's
  // a flag we aren't handling.
}

/**
Press changes to the same item in the ADS
*/
void GenericDataProcessorPresenter::saveTable() {
  if (!m_wsName.empty()) {
    AnalysisDataService::Instance().addOrReplace(
        m_wsName, boost::shared_ptr<ITableWorkspace>(
                      m_manager->getTableWorkspace()->clone().release()));
    m_tableDirty = false;
  } else {
    saveTableAs();
  }
}

/**
Press changes to a new item in the ADS
*/
void GenericDataProcessorPresenter::saveTableAs() {
  const std::string userString =
      m_view->askUserString("Save As", "Enter a workspace name:", "Workspace");
  if (!userString.empty()) {
    m_wsName = userString;
    saveTable();
  }
}

/**
Start a new, untitled table
*/
void GenericDataProcessorPresenter::newTable() {
  if (m_tableDirty && m_options["WarnDiscardChanges"].toBool())
    if (!m_view->askUserYesNo("Your current table has unsaved changes. Are you "
                              "sure you want to discard them?",
                              "Start New Table?"))
      return;

  m_manager->newTable(m_whitelist);
  m_wsName.clear();
  m_view->showTable(m_manager->getModel());

  m_tableDirty = false;
}

/**
Open a table from the ADS
*/
void GenericDataProcessorPresenter::openTable() {
  if (m_tableDirty && m_options["WarnDiscardChanges"].toBool())
    if (!m_view->askUserYesNo("Your current table has unsaved changes. Are you "
                              "sure you want to discard them?",
                              "Open Table?"))
      return;

  auto &ads = AnalysisDataService::Instance();
  const std::string toOpen = m_view->getWorkspaceToOpen();

  if (toOpen.empty())
    return;

  if (!ads.isValid(toOpen).empty()) {
    m_view->giveUserCritical("Could not open workspace: " + toOpen, "Error");
    return;
  }

  ITableWorkspace_sptr origTable =
      AnalysisDataService::Instance().retrieveWS<ITableWorkspace>(toOpen);

  // We create a clone of the table for live editing. The original is not
  // updated unless we explicitly save.
  ITableWorkspace_sptr newTable =
      boost::shared_ptr<ITableWorkspace>(origTable->clone().release());
  try {
    m_manager->isValidModel(newTable, m_whitelist.size());
    m_manager->newTable(newTable, m_whitelist);
    m_wsName = toOpen;
    m_view->showTable(m_manager->getModel());
    m_tableDirty = false;
  } catch (std::runtime_error &e) {
    m_view->giveUserCritical(
        "Could not open workspace: " + std::string(e.what()), "Error");
  }
}

/**
Import a table from TBL file
*/
void GenericDataProcessorPresenter::importTable() {

  std::stringstream pythonSrc;
  pythonSrc << "try:\n";
  pythonSrc << "  algm = "
            << "LoadTBL"
            << "Dialog()\n";
  pythonSrc << "  print algm.getPropertyValue(\"OutputWorkspace\")\n";
  pythonSrc << "except:\n";
  pythonSrc << "  pass\n";

  const std::string result = m_view->runPythonAlgorithm(pythonSrc.str());

  // result will hold the name of the output workspace
  // otherwise this should be an empty string.
  QString outputWorkspaceName = QString::fromStdString(result);
  std::string toOpen = outputWorkspaceName.trimmed().toStdString();
  if (!toOpen.empty())
    m_view->setModel(toOpen);
}

/**
Export a table to TBL file
*/
void GenericDataProcessorPresenter::exportTable() {

  std::stringstream pythonSrc;
  pythonSrc << "try:\n";
  pythonSrc << "  algm = SaveTBLDialog()\n";
  pythonSrc << "except:\n";
  pythonSrc << "  pass\n";

  m_view->runPythonAlgorithm(pythonSrc.str());
}

/**
Handle ADS add events
*/
void GenericDataProcessorPresenter::addHandle(
    const std::string &name, Mantid::API::Workspace_sptr workspace) {
  if (Mantid::API::AnalysisDataService::Instance().isHiddenDataServiceObject(
          name))
    return;

  if (!m_manager->isValidModel(workspace, m_columns))
    return;

  m_workspaceList.insert(QString::fromStdString(name));
  m_view->setTableList(m_workspaceList);
  m_mainPresenter->notifyADSChanged(m_workspaceList);
}

/**
Handle ADS remove events
*/
void GenericDataProcessorPresenter::postDeleteHandle(const std::string &name) {
  m_workspaceList.remove(QString::fromStdString(name));
  m_view->setTableList(m_workspaceList);
  m_mainPresenter->notifyADSChanged(m_workspaceList);
}

/**
Handle ADS clear events
*/
void GenericDataProcessorPresenter::clearADSHandle() {
  m_workspaceList.clear();
  m_view->setTableList(m_workspaceList);
  m_mainPresenter->notifyADSChanged(m_workspaceList);
}

/**
Handle ADS rename events
*/
void GenericDataProcessorPresenter::renameHandle(const std::string &oldName,
                                                 const std::string &newName) {

  // if a workspace with oldName exists then replace it for the same workspace
  // with newName
  if (!m_workspaceList.contains(QString::fromStdString(oldName)))
    return;

  m_workspaceList.remove(QString::fromStdString(oldName));
  m_workspaceList.insert(QString::fromStdString(newName));
  m_view->setTableList(m_workspaceList);
  m_mainPresenter->notifyADSChanged(m_workspaceList);
}

/**
Handle ADS replace events
*/
void GenericDataProcessorPresenter::afterReplaceHandle(
    const std::string &name, Mantid::API::Workspace_sptr workspace) {
  // Erase it
  m_workspaceList.remove(QString::fromStdString(name));

  // If it's a table workspace, bring it back
  if (m_manager->isValidModel(workspace, m_columns))
    m_workspaceList.insert(QString::fromStdString(name));

  m_view->setTableList(m_workspaceList);
}

/** Expands the current selection */
void GenericDataProcessorPresenter::expandSelection() {

  auto selection = m_manager->expandSelection();

  if (!selection.empty())
    m_view->setSelection(selection);
}

/** Clear current selection */
void GenericDataProcessorPresenter::clearSelected() {

  m_manager->clearSelected();
}

/** Copy current selection to clipboard */
void GenericDataProcessorPresenter::copySelected() {

  m_view->setClipboard(m_manager->copySelected());
}

/** Copy currently selected rows to the clipboard, and then delete them. */
void GenericDataProcessorPresenter::cutSelected() {
  copySelected();
  deleteRow();
}

/** Paste the contents of the clipboard */
void GenericDataProcessorPresenter::pasteSelected() {
  const std::string text = m_view->getClipboard();

  if (text.empty())
    return;

  m_manager->pasteSelected(text);
}

/** Transfers the selected runs in the search results to the processing table
* @param runs : [input] the set of runs to transfer as a vector of maps
*/
void GenericDataProcessorPresenter::transfer(
    const std::vector<std::map<std::string, std::string>> &runs) {

  m_manager->transfer(runs, m_whitelist);
  m_view->showTable(m_manager->getModel());
}

/**
Set the list of available instruments to search for and updates the list of
available instruments in the table view
@param instruments : The list of instruments available
@param defaultInstrument : The instrument to have selected by default
*/
void GenericDataProcessorPresenter::setInstrumentList(
    const std::vector<std::string> &instruments,
    const std::string &defaultInstrument) {

  std::string instrList = boost::algorithm::join(instruments, ",");

  m_view->setInstrumentList(QString::fromStdString(instrList),
                            QString::fromStdString(defaultInstrument));
}

/** Plots any currently selected rows */
void GenericDataProcessorPresenter::plotRow() {

  if (m_processor.name().empty())
    return;

  // Set of workspaces to plot
  std::set<std::string> workspaces;
  // Set of workspaces not found in the ADS
  std::set<std::string> notFound;

  const auto items = m_manager->selectedData();

  for (const auto &item : items) {

    for (const auto &run : item.second) {

      const std::string wsName =
          getReducedWorkspaceName(run.second, m_processor.prefix(0));

      if (AnalysisDataService::Instance().doesExist(wsName))
        workspaces.insert(wsName);
      else
        notFound.insert(wsName);
    }
  }

  if (!notFound.empty())
    m_view->giveUserWarning(
        "The following workspaces were not plotted because they were not "
        "found:\n" +
            boost::algorithm::join(notFound, "\n") +
            "\n\nPlease check that the rows you are trying to plot have been "
            "fully processed.",
        "Error plotting rows.");

  plotWorkspaces(workspaces);
}

/** Plots any currently selected groups */
void GenericDataProcessorPresenter::plotGroup() {

  if (m_processor.name().empty())
    return;

  // This method shouldn't be called if a post-processing algorithm is not
  // defined
  if (!m_postprocess)
    throw std::runtime_error("Can't plot group.");

  // Set of workspaces to plot
  std::set<std::string> workspaces;
  // Set of workspaces not found in the ADS
  std::set<std::string> notFound;

  const auto items = m_manager->selectedData();

  for (const auto &item : items) {

    if (item.second.size() > 1) {

      const std::string wsName =
          getPostprocessedWorkspaceName(item.second, m_postprocessor.prefix());

      if (AnalysisDataService::Instance().doesExist(wsName))
        workspaces.insert(wsName);
      else
        notFound.insert(wsName);
    }
  }

  if (!notFound.empty())
    m_view->giveUserWarning(
        "The following workspaces were not plotted because they were not "
        "found:\n" +
            boost::algorithm::join(notFound, "\n") +
            "\n\nPlease check that the groups you are trying to plot have been "
            "fully processed.",
        "Error plotting groups.");

  plotWorkspaces(workspaces);
}

/**
Plot a set of workspaces
* @param workspaces : [input] The list of workspaces as a set
*/
void GenericDataProcessorPresenter::plotWorkspaces(
    const std::set<std::string> &workspaces) {
  if (workspaces.empty())
    return;

  std::stringstream pythonSrc;
  pythonSrc << "base_graph = None\n";
  for (auto ws = workspaces.begin(); ws != workspaces.end(); ++ws)
    pythonSrc << "base_graph = plotSpectrum(\"" << *ws
              << "\", 0, True, window = base_graph)\n";

  pythonSrc << "base_graph.activeLayer().logLogAxes()\n";

  m_view->runPythonAlgorithm(pythonSrc.str());
}

/** Shows the Refl Options dialog */
void GenericDataProcessorPresenter::showOptionsDialog() {
  auto options =
      new QtDataProcessorOptionsDialog(m_view, m_view->getPresenter());
  // By default the dialog is only destroyed when ReflMainView is and so they'll
  // stack up.
  // This way, they'll be deallocated as soon as they've been closed.
  options->setAttribute(Qt::WA_DeleteOnClose, true);
  options->exec();
}

/** Gets the options used by the presenter
@returns The options used by the presenter
*/
const std::map<std::string, QVariant> &
GenericDataProcessorPresenter::options() const {
  return m_options;
}

/** Sets the options used by the presenter
@param options : The new options for the presenter to use
*/
void GenericDataProcessorPresenter::setOptions(
    const std::map<std::string, QVariant> &options) {
  // Overwrite the given options
  for (auto it = options.begin(); it != options.end(); ++it)
    m_options[it->first] = it->second;

  // Save any changes to disk
  m_view->saveSettings(m_options);
}

/** Load options from disk if possible, or set to defaults */
void GenericDataProcessorPresenter::initOptions() {
  m_options.clear();

  // Set defaults
  m_options["WarnProcessAll"] = true;
  m_options["WarnDiscardChanges"] = true;
  m_options["WarnProcessPartialGroup"] = true;
  m_options["Round"] = false;
  m_options["RoundPrecision"] = 3;

  // Load saved values from disk
  m_view->loadSettings(m_options);
}

/** Tells the view which of the actions should be added to the toolbar
*/
void GenericDataProcessorPresenter::addCommands() {

  auto commands = m_manager->publishCommands();
  std::vector<std::unique_ptr<DataProcessorCommand>> commandsToShow;
  for (size_t comm = 10; comm < commands.size(); comm++)
    commandsToShow.push_back(std::move(commands.at(comm)));
  m_view->addActions(std::move(commandsToShow));
}

/**
Pauses reduction. If currently reducing runs, this does not take effect until
the current thread for reducing a row or group has finished
*/
void GenericDataProcessorPresenter::pause() {

  m_view->pause();
  m_mainPresenter->pause();

  m_pauseReduction = true;
}

/** Resumes reduction if currently paused
*/
void GenericDataProcessorPresenter::resume() {

  m_view->resume();
  m_mainPresenter->resume();

  m_pauseReduction = false;
  m_reductionPaused = false;
  m_mainPresenter->confirmReductionResumed();

  doNextAction();
}

/**
* Tells the view to load a table workspace
* @param name : [input] The workspace's name
*/
void GenericDataProcessorPresenter::setModel(std::string name) {
  m_view->setModel(name);
}

/**
* Sets whether to prompt user when getting selected runs
* @param allowPrompt : [input] Enable setting user prompt
*/
void GenericDataProcessorPresenter::setPromptUser(bool allowPrompt) {
  m_promptUser = allowPrompt;
}

/**
* Publishes a list of available commands
* @return : The list of available commands
*/
std::vector<std::unique_ptr<DataProcessorCommand>>
GenericDataProcessorPresenter::publishCommands() {

  auto commands = m_manager->publishCommands();

  // "Open Table" needs the list of "child" commands, i.e. the list of
  // available workspaces in the ADS
  commands.at(0)->setChild(getTableList());

  return commands;
}

/** Register a workspace receiver
* @param mainPresenter : [input] The outer presenter
*/
void GenericDataProcessorPresenter::accept(
    DataProcessorMainPresenter *mainPresenter) {
  m_mainPresenter = mainPresenter;
  // Notify workspace receiver with the list of valid workspaces as soon as it
  // is registered
  m_mainPresenter->notifyADSChanged(m_workspaceList);
  // Presenter should initially be in the paused state
  m_mainPresenter->pause();
}

/** Returs the list of valid workspaces currently in the ADS
* @return : The vector of workspaces (as commands)
*/
std::vector<DataProcessorCommand_uptr>
GenericDataProcessorPresenter::getTableList() {

  std::vector<DataProcessorCommand_uptr> workspaces;
  workspaces.reserve(m_workspaceList.size());
  // Create a command for each of the workspaces in the ADS
  for (const auto &name : m_workspaceList) {
    workspaces.push_back(
        Mantid::Kernel::make_unique<DataProcessorWorkspaceCommand>(this, name));
  }
  return workspaces;
}

/** Asks the view for selected parent items
 * @return :: the selected parent items
 */
ParentItems GenericDataProcessorPresenter::selectedParents() const {
  return m_view->getSelectedParents();
}

/** Asks the view for selected child items
 * @return :: the selected child items
 */
ChildItems GenericDataProcessorPresenter::selectedChildren() const {
  return m_view->getSelectedChildren();
}

/** Ask user for Yes/No
 * @param prompt :: the question to ask
 * @param title :: the title
 * @return :: Yes/No
 */
bool GenericDataProcessorPresenter::askUserYesNo(
    const std::string &prompt, const std::string &title) const {

  return m_view->askUserYesNo(prompt, title);
}

/** Print warning message
 * @param prompt :: the message
 * @param title :: the title
 */
void GenericDataProcessorPresenter::giveUserWarning(
    const std::string &prompt, const std::string &title) const {

  m_view->giveUserWarning(prompt, title);
}

/** Checks whether data reduction is still in progress or not
* @return :: the reduction state
*/
bool GenericDataProcessorPresenter::isProcessing() const {
  return !m_reductionPaused;
}

<<<<<<< HEAD
/** Set a value in the table
 *
 * @param row : the row index
 * @param column : the column index
 * @param parentRow : the row index of the parent item
 * @param parentColumn : the column index of the parent item
 * @param value : the new value
*/
void GenericDataProcessorPresenter::setCell(int row, int column, int parentRow,
                                            int parentColumn,
                                            const std::string &value) {

  m_manager->setCell(row, column, parentRow, parentColumn, value);
}

/** Gets a cell from the table
 *
 * @param row : the row index
 * @param column : the column index
 * @param parentRow : the row index of the parent item
 * @param parentColumn : the column index of the parent item
 * @return : the value in the cell
*/
std::string GenericDataProcessorPresenter::getCell(int row, int column,
                                                   int parentRow,
                                                   int parentColumn) {

  return m_manager->getCell(row, column, parentRow, parentColumn);
}

/**
 * Gets the number of rows.
 * @return : the number of rows.
 */
int GenericDataProcessorPresenter::getNumberOfRows() {
  return m_manager->getNumberOfRows();
}

/**
  * Clear the table
 **/
void GenericDataProcessorPresenter::clearTable() {
  m_manager->deleteRow();

}

=======
/** Checks if a row in the table has been processed.
 * @param position :: the row to check
 * @return :: true if the row has already been processed else false.
 */
bool GenericDataProcessorPresenter::isProcessed(int position) const {
  // processing truth table
  // isProcessed      manager    force
  //    0               1          1
  //    0               0          1
  //    1               1          0
  //    0               0          0
  return m_manager->isProcessed(position) && !m_forceProcessing;
}

/** Checks if a row in the table has been processed.
 * @param position :: the row to check
 * @param parent :: the parent
 * @return :: true if the row has already been processed else false.
 */
bool GenericDataProcessorPresenter::isProcessed(int position,
                                                int parent) const {
  // processing truth table
  // isProcessed      manager    force
  //    0               1          1
  //    0               0          1
  //    1               1          0
  //    0               0          0
  return m_manager->isProcessed(position, parent) && !m_forceProcessing;
}

/** Set the forced reprocessing flag
 * @param forceReProcessing :: the row to check
 */
void GenericDataProcessorPresenter::setForcedReProcessing(
    bool forceReProcessing) {
  m_forceProcessing = forceReProcessing;
}
>>>>>>> 466042d0
}
}<|MERGE_RESOLUTION|>--- conflicted
+++ resolved
@@ -1676,54 +1676,6 @@
   return !m_reductionPaused;
 }
 
-<<<<<<< HEAD
-/** Set a value in the table
- *
- * @param row : the row index
- * @param column : the column index
- * @param parentRow : the row index of the parent item
- * @param parentColumn : the column index of the parent item
- * @param value : the new value
-*/
-void GenericDataProcessorPresenter::setCell(int row, int column, int parentRow,
-                                            int parentColumn,
-                                            const std::string &value) {
-
-  m_manager->setCell(row, column, parentRow, parentColumn, value);
-}
-
-/** Gets a cell from the table
- *
- * @param row : the row index
- * @param column : the column index
- * @param parentRow : the row index of the parent item
- * @param parentColumn : the column index of the parent item
- * @return : the value in the cell
-*/
-std::string GenericDataProcessorPresenter::getCell(int row, int column,
-                                                   int parentRow,
-                                                   int parentColumn) {
-
-  return m_manager->getCell(row, column, parentRow, parentColumn);
-}
-
-/**
- * Gets the number of rows.
- * @return : the number of rows.
- */
-int GenericDataProcessorPresenter::getNumberOfRows() {
-  return m_manager->getNumberOfRows();
-}
-
-/**
-  * Clear the table
- **/
-void GenericDataProcessorPresenter::clearTable() {
-  m_manager->deleteRow();
-
-}
-
-=======
 /** Checks if a row in the table has been processed.
  * @param position :: the row to check
  * @return :: true if the row has already been processed else false.
@@ -1761,6 +1713,52 @@
     bool forceReProcessing) {
   m_forceProcessing = forceReProcessing;
 }
->>>>>>> 466042d0
+
+/** Set a value in the table
+ *
+ * @param row : the row index
+ * @param column : the column index
+ * @param parentRow : the row index of the parent item
+ * @param parentColumn : the column index of the parent item
+ * @param value : the new value
+*/
+void GenericDataProcessorPresenter::setCell(int row, int column, int parentRow,
+                                            int parentColumn,
+                                            const std::string &value) {
+
+  m_manager->setCell(row, column, parentRow, parentColumn, value);
+}
+
+/** Gets a cell from the table
+ *
+ * @param row : the row index
+ * @param column : the column index
+ * @param parentRow : the row index of the parent item
+ * @param parentColumn : the column index of the parent item
+ * @return : the value in the cell
+*/
+std::string GenericDataProcessorPresenter::getCell(int row, int column,
+                                                   int parentRow,
+                                                   int parentColumn) {
+
+  return m_manager->getCell(row, column, parentRow, parentColumn);
+}
+
+/**
+ * Gets the number of rows.
+ * @return : the number of rows.
+ */
+int GenericDataProcessorPresenter::getNumberOfRows() {
+  return m_manager->getNumberOfRows();
+}
+
+/**
+  * Clear the table
+ **/
+void GenericDataProcessorPresenter::clearTable() {
+  m_manager->deleteRow();
+
+}
+
 }
 }