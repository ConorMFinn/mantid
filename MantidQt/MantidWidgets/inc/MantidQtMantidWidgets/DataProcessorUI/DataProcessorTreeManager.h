#ifndef MANTIDQTMANTIDWIDGETS_DATAPROCESSORTREEMANAGER_H
#define MANTIDQTMANTIDWIDGETS_DATAPROCESSORTREEMANAGER_H

#include "MantidAPI/ITableWorkspace_fwd.h"
#include "MantidAPI/Workspace_fwd.h"
#include "MantidQtMantidWidgets/DataProcessorUI/AbstractDataProcessorTreeModel.h"
#include <map>
#include <memory>
#include <set>
#include <vector>

namespace MantidQt {
namespace MantidWidgets {

class DataProcessorCommand;
class DataProcessorWhiteList;

typedef std::map<int, std::map<int, std::vector<std::string>>> TreeData;

/** @class DataProcessorTreeManager

DataProcessorTreeManager is an abstract base class defining some methods meant
to be used by the Generic Data Processor presenter, which will delegate some
functionality to concrete tree manager implementations, depending on whether or
not a post-processing algorithm has been defined.

Copyright &copy; 2011-16 ISIS Rutherford Appleton Laboratory, NScD Oak Ridge
National Laboratory & European Spallation Source

This file is part of Mantid.

Mantid is free software; you can redistribute it and/or modify
it under the terms of the GNU General Public License as published by
the Free Software Foundation; either version 3 of the License, or
(at your option) any later version.

Mantid is distributed in the hope that it will be useful,
but WITHOUT ANY WARRANTY; without even the implied warranty of
MERCHANTABILITY or FITNESS FOR A PARTICULAR PURPOSE.  See the
GNU General Public License for more details.

You should have received a copy of the GNU General Public License
along with this program.  If not, see <http://www.gnu.org/licenses/>.

File change history is stored at: <https://github.com/mantidproject/mantid>.
Code Documentation is available at: <http://doxygen.mantidproject.org>
*/

class DataProcessorTreeManager {
public:
  virtual ~DataProcessorTreeManager(){};

  /// Actions/commands

  /// Publish actions/commands
  virtual std::vector<std::unique_ptr<DataProcessorCommand>>
  publishCommands() = 0;
  /// Append a row
  virtual void appendRow() = 0;
  /// Append a group
  virtual void appendGroup() = 0;
  /// Delete a row
  virtual void deleteRow() = 0;
  /// Delete a group
  virtual void deleteGroup() = 0;
  /// Group rows
  virtual void groupRows() = 0;
  /// Expand selection
  virtual std::set<int> expandSelection() = 0;
  /// Clear selected
  virtual void clearSelected() = 0;
  /// Copy selected
  virtual std::string copySelected() = 0;
  /// Paste selected
  virtual void pasteSelected(const std::string &text) = 0;
  /// Blank table
  virtual void newTable(const DataProcessorWhiteList &whitelist) = 0;
  /// Blank table
  virtual void newTable(Mantid::API::ITableWorkspace_sptr table,
                        const DataProcessorWhiteList &whitelist) = 0;

  /// Read/write data

  /// Return selected data
  virtual TreeData selectedData(bool prompt = false) = 0;
  /// Transfer new data to model
  virtual void
  transfer(const std::vector<std::map<std::string, std::string>> &runs,
           const DataProcessorWhiteList &whitelist) = 0;
  /// Update row with new data
  virtual void update(int parent, int child,
                      const std::vector<std::string> &data) = 0;
<<<<<<< HEAD
  /// Add a new data item to be highlighted
  virtual void addHighlighted(int position) = 0;
  virtual void addHighlighted(int position, int parent) = 0;
  /// Clear all highlighted data items
  void clearHighlighted() { getModel()->clearHighlighted(); }
  virtual void setCell(int row, int column, int parentRow, int parentColumn,
                       const std::string &value) = 0;
  virtual std::string getCell(int row, int column, int parentRow,
                              int parentColumn) = 0;

  virtual int getNumberOfRows() = 0;
=======
  /// Get the number of rows of a given parent
  virtual int rowCount() const = 0;
  virtual int rowCount(int parent) const = 0;
  /// Get the 'processed' status of a data item
  virtual bool isProcessed(int position) const = 0;
  virtual bool isProcessed(int position, int parent) const = 0;
  /// Set the 'processed' status of a data item
  virtual void setProcessed(bool processed, int position) = 0;
  virtual void setProcessed(bool processed, int position, int parent) = 0;
>>>>>>> 97be5d8c

  /// Validate a table workspace
  virtual bool isValidModel(Mantid::API::Workspace_sptr ws,
                            size_t whitelistColumns) const = 0;

  /// Return member variables

  /// Return the model
  virtual boost::shared_ptr<AbstractDataProcessorTreeModel> getModel() = 0;
  /// Return the table ws
  virtual Mantid::API::ITableWorkspace_sptr getTableWorkspace() = 0;

protected:
  /// Add a command to the list of available commands
  void addCommand(std::vector<std::unique_ptr<DataProcessorCommand>> &commands,
                  std::unique_ptr<DataProcessorCommand> command) {
    commands.push_back(std::move(command));
  }
};
}
}
#endif /* MANTIDQTMANTIDWIDGETS_DATAPROCESSORTREEMANAGER_H */<|MERGE_RESOLUTION|>--- conflicted
+++ resolved
@@ -90,29 +90,21 @@
   /// Update row with new data
   virtual void update(int parent, int child,
                       const std::vector<std::string> &data) = 0;
-<<<<<<< HEAD
-  /// Add a new data item to be highlighted
-  virtual void addHighlighted(int position) = 0;
-  virtual void addHighlighted(int position, int parent) = 0;
-  /// Clear all highlighted data items
-  void clearHighlighted() { getModel()->clearHighlighted(); }
-  virtual void setCell(int row, int column, int parentRow, int parentColumn,
-                       const std::string &value) = 0;
-  virtual std::string getCell(int row, int column, int parentRow,
-                              int parentColumn) = 0;
-
-  virtual int getNumberOfRows() = 0;
-=======
   /// Get the number of rows of a given parent
   virtual int rowCount() const = 0;
   virtual int rowCount(int parent) const = 0;
   /// Get the 'processed' status of a data item
   virtual bool isProcessed(int position) const = 0;
+  virtual void setCell(int row, int column, int parentRow, int parentColumn,
+                       const std::string &value) = 0;
+  virtual std::string getCell(int row, int column, int parentRow,
+                              int parentColumn) = 0;
   virtual bool isProcessed(int position, int parent) const = 0;
   /// Set the 'processed' status of a data item
   virtual void setProcessed(bool processed, int position) = 0;
   virtual void setProcessed(bool processed, int position, int parent) = 0;
->>>>>>> 97be5d8c
+
+  virtual int getNumberOfRows() = 0;
 
   /// Validate a table workspace
   virtual bool isValidModel(Mantid::API::Workspace_sptr ws,
