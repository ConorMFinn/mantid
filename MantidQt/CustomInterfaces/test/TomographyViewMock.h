--- conflicted
+++ resolved
@@ -130,14 +130,9 @@
   //  virtual std::vector<std::string> getCachedArguments() const = 0;
   MOCK_CONST_METHOD0(getCachedArguments, std::vector<std::string>());
 
-<<<<<<< HEAD
-  //  virtual void externalProcessFinished(const std::string &str) = 0;
-  MOCK_METHOD1(emitExternalProcessFinished, void(const QString &str));
-=======
   //  virtual void externalProcessFinished(const QString &str) = 0;
   MOCK_METHOD1(emitExternalProcessFinished, void(const QString &str));
 
->>>>>>> 0797b905
 };
 
 GCC_DIAG_ON_SUGGEST_OVERRIDE
