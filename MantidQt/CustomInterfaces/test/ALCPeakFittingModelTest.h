#ifndef MANTID_CUSTOMINTERFACES_ALCPEAKFITTINGMODELTEST_H_
#define MANTID_CUSTOMINTERFACES_ALCPEAKFITTINGMODELTEST_H_

#include <cxxtest/TestSuite.h>

#include "MantidAPI/FrameworkManager.h"
#include "MantidAPI/FunctionFactory.h"
#include "MantidAPI/ITableWorkspace.h"
#include "MantidAPI/MatrixWorkspace.h"
#include "MantidAPI/WorkspaceFactory.h"

#include "MantidQtCustomInterfaces/Muon/ALCPeakFittingModel.h"

#include <QtTest/QSignalSpy>

using namespace Mantid::API;
using namespace MantidQt::CustomInterfaces;
using Mantid::HistogramData::Points;
using Mantid::HistogramData::Counts;
using Mantid::HistogramData::CountStandardDeviations;

class ALCPeakFittingModelTest : public CxxTest::TestSuite {
  ALCPeakFittingModel *m_model;

public:
  // This pair of boilerplate methods prevent the suite being created statically
  // This means the constructor isn't called when running other tests
  static ALCPeakFittingModelTest *createSuite() {
    return new ALCPeakFittingModelTest();
  }
  static void destroySuite(ALCPeakFittingModelTest *suite) { delete suite; }

  ALCPeakFittingModelTest() {
    FrameworkManager::Instance(); // To make sure everything is initialized
  }

  void setUp() override { m_model = new ALCPeakFittingModel(); }

  void tearDown() override { delete m_model; }

  void test_setData() {
    MatrixWorkspace_sptr data =
        WorkspaceFactory::Instance().create("Workspace2D", 1, 1, 1);

    QSignalSpy spy(m_model, SIGNAL(dataChanged()));

    TS_ASSERT_THROWS_NOTHING(m_model->setData(data));

    TS_ASSERT_EQUALS(spy.size(), 1);
    TS_ASSERT_EQUALS(m_model->data(), data);
  }

  void test_fit() {
    MatrixWorkspace_sptr data =
        WorkspaceFactory::Instance().create("Workspace2D", 1, 8, 8);

<<<<<<< HEAD
    MatrixWorkspace_sptr data = WorkspaceFactory::Instance().create(
        "Workspace2D", 1, y.size(), y.size());
    data->mutableY(0) = y;
    data->mutableX(0) = x;
=======
    data->setHistogram(0,
                       Points{1.00, 2.00, 3.00, 4.00, 5.00, 6.00, 7.00, 8.00},
                       Counts{0.00, 0.01, 0.02, 0.37, 1.00, 0.37, 0.01, 0.00},
                       CountStandardDeviations(8, 0));
>>>>>>> 5b7b9a79

    m_model->setData(data);

    IFunction_const_sptr func =
        FunctionFactory::Instance().createInitialized("name=FlatBackground");

    TS_ASSERT_THROWS_NOTHING(m_model->fitPeaks(func));

    IFunction_const_sptr fittedFunc = m_model->fittedPeaks();
    TS_ASSERT(fittedFunc);

    if (fittedFunc) {
      TS_ASSERT_EQUALS(fittedFunc->name(), "FlatBackground");
      TS_ASSERT_DELTA(fittedFunc->getParameter("A0"), 0.2225, 1E-4);
    }

    ITableWorkspace_sptr parameters = m_model->parameterTable();
    TS_ASSERT(parameters);

    if (parameters) {
      // Check table dimensions
      TS_ASSERT_EQUALS(parameters->rowCount(), 2);
      TS_ASSERT_EQUALS(parameters->columnCount(), 3);

      // Check table entries
      TS_ASSERT_EQUALS(parameters->String(0, 0), "A0");
      TS_ASSERT_DELTA(parameters->Double(0, 1), 0.2225, 1E-4);
      TS_ASSERT_DELTA(parameters->Double(0, 2), 0.3535, 1E-4);
      TS_ASSERT_EQUALS(parameters->String(1, 0), "Cost function value");
      TS_ASSERT_DELTA(parameters->Double(1, 1), 0.1254, 1E-4);
      TS_ASSERT_DELTA(parameters->Double(1, 2), 0.0000, 1E-4);
    }
  }

  void test_exportWorkspace() {
    TS_ASSERT_THROWS_NOTHING(m_model->exportWorkspace());
  }
};

#endif /* MANTID_CUSTOMINTERFACES_ALCPEAKFITTINGMODELTEST_H_ */<|MERGE_RESOLUTION|>--- conflicted
+++ resolved
@@ -54,17 +54,11 @@
     MatrixWorkspace_sptr data =
         WorkspaceFactory::Instance().create("Workspace2D", 1, 8, 8);
 
-<<<<<<< HEAD
-    MatrixWorkspace_sptr data = WorkspaceFactory::Instance().create(
-        "Workspace2D", 1, y.size(), y.size());
-    data->mutableY(0) = y;
-    data->mutableX(0) = x;
-=======
     data->setHistogram(0,
                        Points{1.00, 2.00, 3.00, 4.00, 5.00, 6.00, 7.00, 8.00},
                        Counts{0.00, 0.01, 0.02, 0.37, 1.00, 0.37, 0.01, 0.00},
                        CountStandardDeviations(8, 0));
->>>>>>> 5b7b9a79
+
 
     m_model->setData(data);
 
