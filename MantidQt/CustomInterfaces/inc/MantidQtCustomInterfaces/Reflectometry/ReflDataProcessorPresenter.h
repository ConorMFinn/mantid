#ifndef MANTID_CUSTOMINTERFACES_REFLDATAPROCESSORPRESENTER_H
#define MANTID_CUSTOMINTERFACES_REFLDATAPROCESSORPRESENTER_H

#include "MantidQtMantidWidgets/DataProcessorUI/GenericDataProcessorPresenter.h"
#include "MantidQtMantidWidgets/DataProcessorUI/DataProcessorMainPresenter.h"

#include "MantidQtCustomInterfaces/DllConfig.h"

namespace MantidQt {
namespace CustomInterfaces {

using namespace MantidQt::MantidWidgets;

/** @class ReflDataProcessorPresenter

ReflDataProcessorPresenter is a presenter class that inherits from
GenericDataProcessorPresenter and re-implements some methods

Copyright &copy; 2011-16 ISIS Rutherford Appleton Laboratory, NScD Oak Ridge
National Laboratory & European Spallation Source

This file is part of Mantid.

Mantid is free software; you can redistribute it and/or modify
it under the terms of the GNU General Public License as published by
the Free Software Foundation; either version 3 of the License, or
(at your option) any later version.

Mantid is distributed in the hope that it will be useful,
but WITHOUT ANY WARRANTY; without even the implied warranty of
MERCHANTABILITY or FITNESS FOR A PARTICULAR PURPOSE.  See the
GNU General Public License for more details.

You should have received a copy of the GNU General Public License
along with this program.  If not, see <http://www.gnu.org/licenses/>.

File change history is stored at: <https://github.com/mantidproject/mantid>.
Code Documentation is available at: <http://doxygen.mantidproject.org>
*/
class MANTIDQT_CUSTOMINTERFACES_DLL ReflDataProcessorPresenter
    : public GenericDataProcessorPresenter {
public:
  // Constructor
  ReflDataProcessorPresenter(
      const DataProcessorWhiteList &whitelist,
      const std::map<std::string, DataProcessorPreprocessingAlgorithm> &
          preprocessMap,
      const DataProcessorProcessingAlgorithm &processor,
      const DataProcessorPostprocessingAlgorithm &postprocessor,
      const std::map<std::string, std::string> &postprocessMap =
          std::map<std::string, std::string>(),
      const std::string &loader = "Load");
  ~ReflDataProcessorPresenter() override;

  // The following methods are public for testing purposes only
  // Add entry for the number of slices for a row in a group
  void addNumSlicesEntry(int groupID, int rowID, size_t numSlices);
  // Add entry for the number of slices for all rows in a group
  void addNumGroupSlicesEntry(int groupID, size_t numSlices);

private:
  // Process selected rows
  void process() override;
  // Plotting
  void plotRow() override;
  void plotGroup() override;
  // Get the name of a post-processed workspace
  std::string getPostprocessedWorkspaceName(const GroupData &groupData,
                                            const std::string &prefix,
                                            size_t index);
  // Loads a group of runs
  bool loadGroup(const GroupData &group);
  // Process a group of runs which are event workspaces
  bool processGroupAsEventWS(int groupID, const GroupData &group,
                             const std::string &timeSlicingType,
                             const std::string &timeSlicingValues);
  // Process a group of runs which are not event workspaces
  bool processGroupAsNonEventWS(int groupID, const GroupData &group);

  // Parse uniform / uniform even time slicing from input string
  void parseUniform(const std::string &timeSlicing,
                    const std::string &slicingType, const std::string &wsName,
                    std::vector<double> &startTimes,
                    std::vector<double> &stopTimes);
  // Parse custom time slicing from input string
  void parseCustom(const std::string &timeSlicing,
                   std::vector<double> &startTimes,
                   std::vector<double> &stopTimes);
<<<<<<< HEAD
  // Parse log value time slicing and filter from input string
  void parseLogValue(const std::string &inputStr, std::string &logFilter,
                     std::vector<double> &startTimes,
                     std::vector<double> &stopTimes);
=======
>>>>>>> 34fa627a

  // Load a run as event workspace
  bool loadEventRun(const std::string &runNo);
  // Load a run (non-event workspace)
  void loadNonEventRun(const std::string &runNo);

  // Take a slice from event workspace
  std::string takeSlice(const std::string &runNo, size_t sliceIndex,
<<<<<<< HEAD
                        double startTime, double stopTime,
                        std::string logFilter = "");
  // Perform FilterByTime on run slice
  void doFilterByTime(const std::string &runName, const std::string &sliceName,
                      double startTime, double stopTime, double &fraction);
  // Perform FilterByLogValue on run slice
  void doFilterByLogValue(const std::string &runName,
                          const std::string &sliceName, double startTime,
                          double stopTime, const std::string &logFilter,
                          double &fraction);
=======
                        double startTime, double stopTime);
>>>>>>> 34fa627a

  std::map<int, std::map<int, size_t>> m_numSlicesMap;
  std::map<int, size_t> m_numGroupSlicesMap;
};
}
}
#endif /*MANTID_CUSTOMINTERFACES_REFLDATAPROCESSORPRESENTER_H*/<|MERGE_RESOLUTION|>--- conflicted
+++ resolved
@@ -86,13 +86,10 @@
   void parseCustom(const std::string &timeSlicing,
                    std::vector<double> &startTimes,
                    std::vector<double> &stopTimes);
-<<<<<<< HEAD
   // Parse log value time slicing and filter from input string
   void parseLogValue(const std::string &inputStr, std::string &logFilter,
                      std::vector<double> &startTimes,
                      std::vector<double> &stopTimes);
-=======
->>>>>>> 34fa627a
 
   // Load a run as event workspace
   bool loadEventRun(const std::string &runNo);
@@ -101,7 +98,6 @@
 
   // Take a slice from event workspace
   std::string takeSlice(const std::string &runNo, size_t sliceIndex,
-<<<<<<< HEAD
                         double startTime, double stopTime,
                         std::string logFilter = "");
   // Perform FilterByTime on run slice
@@ -112,9 +108,6 @@
                           const std::string &sliceName, double startTime,
                           double stopTime, const std::string &logFilter,
                           double &fraction);
-=======
-                        double startTime, double stopTime);
->>>>>>> 34fa627a
 
   std::map<int, std::map<int, size_t>> m_numSlicesMap;
   std::map<int, size_t> m_numGroupSlicesMap;
