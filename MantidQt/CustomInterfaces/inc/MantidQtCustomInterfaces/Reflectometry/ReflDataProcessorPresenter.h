#ifndef MANTID_CUSTOMINTERFACES_REFLDATAPROCESSORPRESENTER_H
#define MANTID_CUSTOMINTERFACES_REFLDATAPROCESSORPRESENTER_H

#include "MantidQtMantidWidgets/DataProcessorUI/GenericDataProcessorPresenter.h"
#include "MantidQtMantidWidgets/DataProcessorUI/DataProcessorMainPresenter.h"
#include "MantidQtMantidWidgets/DataProcessorUI/DataProcessorTreeManager.h"

#include "MantidQtCustomInterfaces/DllConfig.h"

#include "MantidQtCustomInterfaces/DllConfig.h"

namespace MantidQt {
namespace CustomInterfaces {

using namespace MantidQt::MantidWidgets;

/** @class ReflDataProcessorPresenter

ReflDataProcessorPresenter is a presenter class that inherits from
GenericDataProcessorPresenter and re-implements some methods

Copyright &copy; 2011-16 ISIS Rutherford Appleton Laboratory, NScD Oak Ridge
National Laboratory & European Spallation Source

This file is part of Mantid.

Mantid is free software; you can redistribute it and/or modify
it under the terms of the GNU General Public License as published by
the Free Software Foundation; either version 3 of the License, or
(at your option) any later version.

Mantid is distributed in the hope that it will be useful,
but WITHOUT ANY WARRANTY; without even the implied warranty of
MERCHANTABILITY or FITNESS FOR A PARTICULAR PURPOSE.  See the
GNU General Public License for more details.

You should have received a copy of the GNU General Public License
along with this program.  If not, see <http://www.gnu.org/licenses/>.

File change history is stored at: <https://github.com/mantidproject/mantid>.
Code Documentation is available at: <http://doxygen.mantidproject.org>
*/
class MANTIDQT_CUSTOMINTERFACES_DLL ReflDataProcessorPresenter
    : public GenericDataProcessorPresenter {
public:
  // Constructor
  ReflDataProcessorPresenter(
      const DataProcessorWhiteList &whitelist,
      const std::map<std::string, DataProcessorPreprocessingAlgorithm> &
          preprocessMap,
      const DataProcessorProcessingAlgorithm &processor,
      const DataProcessorPostprocessingAlgorithm &postprocessor,
      const std::map<std::string, std::string> &postprocessMap =
          std::map<std::string, std::string>(),
      const std::string &loader = "Load");
  ~ReflDataProcessorPresenter() override;

  // The following methods are public for testing purposes only
  // Add entry for the number of slices for a row in a group
  void addNumSlicesEntry(int groupID, int rowID, size_t numSlices);
  // Add entry for the number of slices for all rows in a group
  void addNumGroupSlicesEntry(int groupID, size_t numSlices);

private:
  // Process selected rows
  void process() override;
  // Plotting
  void plotRow() override;
  void plotGroup() override;
  // Loads a run from disk
  std::string loadRun(const std::string &run, const std::string &instrument,
                      const std::string &prefix, const std::string &loader,
                      bool &runFound);
  // Get the name of a post-processed workspace
  std::string getPostprocessedWorkspaceName(const GroupData &groupData,
                                            const std::string &prefix,
                                            size_t index);
  // Loads a group of runs
  bool loadGroup(const GroupData &group);
  // Process a group of runs which are event workspaces
  bool processGroupAsEventWS(int groupID, const GroupData &group,
                             const std::string &timeSlicingType,
                             const std::string &timeSlicingValues);
  // Process a group of runs which are not event workspaces
  bool processGroupAsNonEventWS(int groupID, const GroupData &group);

  // Parse uniform / uniform even time slicing from input string
  void parseUniform(const std::string &timeSlicing,
                    const std::string &slicingType, const std::string &wsName,
                    std::vector<double> &startTimes,
                    std::vector<double> &stopTimes);
  // Parse custom time slicing from input string
  void parseCustom(const std::string &timeSlicing,
                   std::vector<double> &startTimes,
                   std::vector<double> &stopTimes);

  // Load a run as event workspace
  bool loadEventRun(const std::string &runNo);
  // Load a run (non-event workspace)
  void loadNonEventRun(const std::string &runNo);
  // Take a slice from event workspace
  std::string takeSlice(const std::string &runNo, size_t sliceIndex,
                        double startTime, double stopTime);
<<<<<<< HEAD
=======
  // Asks user if they wish to proceed if a type of workspace exists in the ADS
  bool proceedIfWSTypeInADS(const MantidQt::MantidWidgets::TreeData &data,
                            const bool findEventWS);
>>>>>>> 4ed3b7e6

  std::map<int, std::map<int, size_t>> m_numSlicesMap;
  std::map<int, size_t> m_numGroupSlicesMap;
};
}
}
#endif /*MANTID_CUSTOMINTERFACES_REFLDATAPROCESSORPRESENTER_H*/<|MERGE_RESOLUTION|>--- conflicted
+++ resolved
@@ -4,8 +4,6 @@
 #include "MantidQtMantidWidgets/DataProcessorUI/GenericDataProcessorPresenter.h"
 #include "MantidQtMantidWidgets/DataProcessorUI/DataProcessorMainPresenter.h"
 #include "MantidQtMantidWidgets/DataProcessorUI/DataProcessorTreeManager.h"
-
-#include "MantidQtCustomInterfaces/DllConfig.h"
 
 #include "MantidQtCustomInterfaces/DllConfig.h"
 
@@ -101,12 +99,9 @@
   // Take a slice from event workspace
   std::string takeSlice(const std::string &runNo, size_t sliceIndex,
                         double startTime, double stopTime);
-<<<<<<< HEAD
-=======
   // Asks user if they wish to proceed if a type of workspace exists in the ADS
   bool proceedIfWSTypeInADS(const MantidQt::MantidWidgets::TreeData &data,
                             const bool findEventWS);
->>>>>>> 4ed3b7e6
 
   std::map<int, std::map<int, size_t>> m_numSlicesMap;
   std::map<int, size_t> m_numGroupSlicesMap;
