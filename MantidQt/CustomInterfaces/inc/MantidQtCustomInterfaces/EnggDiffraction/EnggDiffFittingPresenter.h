#ifndef MANTIDQTCUSTOMINTERFACES_ENGGDIFFRACTION_ENGGDIFFFITTINGPRESENTER_H_
#define MANTIDQTCUSTOMINTERFACES_ENGGDIFFRACTION_ENGGDIFFFITTINGPRESENTER_H_

#include "MantidAPI/ITableWorkspace_fwd.h"
#include "MantidAPI/MatrixWorkspace_fwd.h"
#include "MantidQtCustomInterfaces/DllConfig.h"
#include "MantidQtCustomInterfaces/EnggDiffraction/IEnggDiffFittingPresenter.h"
#include "MantidQtCustomInterfaces/EnggDiffraction/IEnggDiffFittingView.h"
#include "MantidQtCustomInterfaces/EnggDiffraction/IEnggDiffractionCalibration.h"
#include "MantidQtCustomInterfaces/EnggDiffraction/IEnggDiffractionParam.h"

#include <string>
#include <vector>

#include <QObject>

class QThread;

namespace MantidQt {
namespace CustomInterfaces {

/**
Presenter for the fitting tab/widget of the enggineering diffraction
GUI (presenter as in the MVP Model-View-Presenter pattern).

Copyright &copy; 2016 ISIS Rutherford Appleton Laboratory, NScD
Oak Ridge National Laboratory & European Spallation Source

This file is part of Mantid.

Mantid is free software; you can redistribute it and/or modify
it under the terms of the GNU General Public License as published by
the Free Software Foundation; either version 3 of the License, or
(at your option) any later version.

Mantid is distributed in the hope that it will be useful,
but WITHOUT ANY WARRANTY; without even the implied warranty of
MERCHANTABILITY or FITNESS FOR A PARTICULAR PURPOSE.  See the
GNU General Public License for more details.

You should have received a copy of the GNU General Public License
along with this program.  If not, see <http://www.gnu.org/licenses/>.

File change history is stored at: <https://github.com/mantidproject/mantid>
Code Documentation is available at: <http://doxygen.mantidproject.org>
*/
// needs to be dll-exported for the tests
class MANTIDQT_CUSTOMINTERFACES_DLL EnggDiffFittingPresenter
    : public QObject,
      public IEnggDiffFittingPresenter,
      public IEnggDiffractionCalibration,
      public IEnggDiffractionParam {
  // Q_OBJECT for 'connect' with thread/worker
  Q_OBJECT

public:
  EnggDiffFittingPresenter(
      IEnggDiffFittingView *view,
      boost::shared_ptr<IEnggDiffractionCalibration> mainCalib,
      boost::shared_ptr<IEnggDiffractionParam> mainParam);
  ~EnggDiffFittingPresenter() override;

  void notify(IEnggDiffFittingPresenter::Notification notif) override;

  /// From the IEnggDiffractionCalibration interface
  //@{
  std::vector<GSASCalibrationParms> currentCalibration() const override;
  //@}

  /// From the IEnggDiffractionCalibration interface
  //@{
  Poco::Path outFilesUserDir(const std::string &addToDir) override;
  //@}

  /// the fitting hard work that a worker / thread will run
  void doFitting(const std::string &focusedRunNo,
                 const std::string &expectedPeaks);

  void runLoadAlg(const std::string focusedFile,
                  Mantid::API::MatrixWorkspace_sptr &focusedWS);

  void runFittingAlgs(std::string FocusedFitPeaksTableName,
                      std::string FocusedWSName);

  std::string
  functionStrFactory(Mantid::API::ITableWorkspace_sptr &paramTableWS,
                     std::string tableName, size_t row, std::string &startX,
                     std::string &endX);

  void plotFocusedFile(bool plotSinglePeaks);

  void plotFitPeaksCurves();

  void runSaveDiffFittingAsciiAlg(const std::string &tableWorkspace,
                                  std::string &filePath);

  void runEvaluateFunctionAlg(const std::string &bk2BkExpFunction,
                              const std::string &InputName,
                              const std::string &OutputName,
                              const std::string &startX,
                              const std::string &endX);

  void runCropWorkspaceAlg(std::string workspaceName);

  void runAppendSpectraAlg(std::string workspace1Name,
                           std::string workspace2Name);

  void runRebinToWorkspaceAlg(std::string workspaceName);

  void convertUnits(std::string workspaceName);
  void runConvertUnitsAlg(std::string workspaceName);
  void runAlignDetectorsAlg(std::string workspaceName);

  void setDifcTzero(Mantid::API::MatrixWorkspace_sptr wks) const;
  void getDifcTzero(Mantid::API::MatrixWorkspace_const_sptr wks, double &difc,
                    double &difa, double &tzero) const;

  void runCloneWorkspaceAlg(std::string inputWorkspace,
                            const std::string &outputWorkspace);

  void setDataToClonedWS(std::string &current_WS, const std::string &cloned_WS);

  void setBankItems();

  void setRunNoItems(const std::vector<std::string> &runNumVector,
                     bool multiRun);

  void setDefaultBank(const std::vector<std::string> &splittedBaseName,
                      const std::string &selectedFile);

protected:
  void processStart();
  void processLoad();
  void processFitPeaks();
  void processFitAllPeaks();
  void processShutDown();
  void processLogMsg();

  /// clean shut down of model, view, etc.
  void cleanup();

protected slots:

  void fittingFinished();
  void fittingRunNoChanged();

private:
  bool isDigit(const std::string text) const;

  // Methods related single peak fits
  virtual void
  startAsyncFittingWorker(const std::vector<std::string> &focusedRunNo,
                          const std::string &expectedPeaks);

  std::string validateFittingexpectedPeaks(std::string &expectedPeaks) const;

  void inputChecksBeforeFitting(const std::string &focusedRunNo,
                                const std::string &expectedPeaks);

<<<<<<< HEAD
  /**
  * Splits the file name in to sections of '_' and 'ENGINX' text
  * within the filename
  *
  * @param selectedfPath is the selected file's path
  *
  * @return std::vector<std::string> of splitted file name with run
  * number & bank
  */
  std::vector<std::string>
  splitFittingDirectory(const std::string &selectedfPath);

  void updateFittingDirVec(const std::string &bankDir,
                           const std::string &focusedFile,
                           std::vector<std::string> &fittingRunNoDirVec);
=======
  void updateFittingDirVec(const std::string &focusDir,
                           const std::string &runNumberVec,
                           std::vector<std::string> &fittingRunNoDirVec,
                           std::vector<std::string> &foundRunNumber);
>>>>>>> c0bf6634

  void enableMultiRun(std::string firstRun, std::string lastRun,
                      std::vector<std::string> &fittingRunNoDirVec);

  void browsePeaksToFit();

  void addPeakToList();

  void savePeakList();

  std::string readPeaksFile(std::string fileDir);

  void fittingWriteFile(const std::string &fileDir);

  void browsedFile(const std::string strFocusedFile,
                   std::vector<std::string> &runnoDirVector,
                   const std::vector<std::string> &splitBaseName,
                   std::vector<std::string> &runNoVec,
                   const std::string &bankFileDir);

  void processMultiRun(const std::string strFocusedFile,
                       std::vector<std::string> &runnoDirVector);

  void processSingleRun(const std::string &focusDir,
                        const std::string &strFocusedFile,
                        std::vector<std::string> &runnoDirVector,
                        const std::vector<std::string> &splitBaseName);

  // whether to use AlignDetectors to convert units
  static const bool g_useAlignDetectors;

  static int g_fitting_runno_counter;

  // name of the workspace with the focused ws being used for fitting
  static const std::string g_focusedFittingWSName;

  // input run number - used for output file name
  std::vector<std::string> g_multi_run;

  /// true if the last fitting completed successfully
  bool m_fittingFinishedOK;

  // directories of all the run numbers when multi-run option
  std::vector<std::string> g_multi_run_directories;

  QThread *m_workerThread;

  /// interface for the 'current' calibration
  boost::shared_ptr<IEnggDiffractionCalibration> m_mainCalib;

  /// interface for the 'current' calibration
  boost::shared_ptr<IEnggDiffractionParam> m_mainParam;

  /// Associated view for this presenter (MVP pattern)
  IEnggDiffFittingView *const m_view;
};

} // namespace CustomInterfaces
} // namespace MantidQt
#endif // MANTIDQTCUSTOMINTERFACES_ENGGDIFFRACTION_ENGGDIFFFITTINGPRESENTER_H_<|MERGE_RESOLUTION|>--- conflicted
+++ resolved
@@ -157,11 +157,10 @@
   void inputChecksBeforeFitting(const std::string &focusedRunNo,
                                 const std::string &expectedPeaks);
 
-<<<<<<< HEAD
-  /**
-  * Splits the file name in to sections of '_' and 'ENGINX' text
-  * within the filename
-  *
+  void updateFittingDirVec(const std::string &focusDir,
+                           const std::string &runNumberVec,
+                           std::vector<std::string> &fittingRunNoDirVec,
+                           std::vector<std::string> &foundRunNumber);
   * @param selectedfPath is the selected file's path
   *
   * @return std::vector<std::string> of splitted file name with run
@@ -170,15 +169,6 @@
   std::vector<std::string>
   splitFittingDirectory(const std::string &selectedfPath);
 
-  void updateFittingDirVec(const std::string &bankDir,
-                           const std::string &focusedFile,
-                           std::vector<std::string> &fittingRunNoDirVec);
-=======
-  void updateFittingDirVec(const std::string &focusDir,
-                           const std::string &runNumberVec,
-                           std::vector<std::string> &fittingRunNoDirVec,
-                           std::vector<std::string> &foundRunNumber);
->>>>>>> c0bf6634
 
   void enableMultiRun(std::string firstRun, std::string lastRun,
                       std::vector<std::string> &fittingRunNoDirVec);
