#ifndef MANTIDQTCUSTOMINTERFACES_TOMOGRAPHY_TOMOGRAPHYIFACEPRESENTER_H_
#define MANTIDQTCUSTOMINTERFACES_TOMOGRAPHY_TOMOGRAPHYIFACEPRESENTER_H_

#include "MantidQtCustomInterfaces/DllConfig.h"
#include "MantidQtCustomInterfaces/Tomography/ITomographyIfacePresenter.h"
#include "MantidQtCustomInterfaces/Tomography/ITomographyIfaceView.h"
#include "MantidQtCustomInterfaces/Tomography/TomographyIfaceModel.h"

#include <QMutex>
#include <QObject>
#include <boost/scoped_ptr.hpp>

// Qt classes forward declarations
class QThread;
class QTimer;

namespace MantidQt {
namespace CustomInterfaces {

class TomoPathsConfig;
class TomoToolConfigDialogBase;

/**
Tomography GUI. Presenter for the GUI (as in the MVP
(Model-View-Presenter) pattern). In principle, in a strict MVP setup,
signals from the model should always be handled through this presenter
and never go directly to the view, and viceversa.

Copyright &copy; 2014-2016 ISIS Rutherford Appleton Laboratory, NScD
Oak Ridge National Laboratory & European Spallation Source

This file is part of Mantid.

Mantid is free software; you can redistribute it and/or modify
it under the terms of the GNU General Public License as published by
the Free Software Foundation; either version 3 of the License, or
(at your option) any later version.

Mantid is distributed in the hope that it will be useful,
but WITHOUT ANY WARRANTY; without even the implied warranty of
MERCHANTABILITY or FITNESS FOR A PARTICULAR PURPOSE.  See the
GNU General Public License for more details.

You should have received a copy of the GNU General Public License
along with this program.  If not, see <http://www.gnu.org/licenses/>.

File change history is stored at: <https://github.com/mantidproject/mantid>
Code Documentation is available at: <http://doxygen.mantidproject.org>
*/
class MANTIDQT_CUSTOMINTERFACES_DLL TomographyIfacePresenter
    : public QObject,
      public ITomographyIfacePresenter {
  Q_OBJECT

public:
  /// Default constructor - normally used from the concrete view
  TomographyIfacePresenter(ITomographyIfaceView *view);
  ~TomographyIfacePresenter() override;

  void notify(ITomographyIfacePresenter::Notification notif) override;

protected:
  void initialize();

  /// clean shut down of model, view, etc.
  void cleanup();

  // notification methods
  void processSystemSettingsUpdated();
  void processSetupResourcesAndTools();
  void processCompResourceChanged();
  void processToolChanged();
  void processTomoPathsChanged();
  void processTomoPathsEditedByUser();
  void processRunExternalProcess();
  void processLogin();
  void processLogout();
  void processSetupReconTool();
  void processRunRecon();
  void processCancelJobs();
  void processVisualizeJobs();
  void processLogMsg();
  void processAggregateEnergyBands();
  void processShutDown();

  void doVisualize(const std::vector<std::string> &ids);

  /// auto-guess additional directories when the user gives the samples path
  void findFlatsDarksFromSampleGivenByUser(TomoPathsConfig &cfg);

  bool
  usableEnergyBandsPaths(const std::map<std::string, std::string> &algParams);

  /// Starts a periodic query just to keep sessions alive when logged in
  void startKeepAliveMechanism(int period);

  /// Stops/kills the periodic query (for example if the user logs out)
  void killKeepAliveMechanism();

  bool isLocalResourceSelected() const;
signals:
  void terminated();

protected slots:
  /// It may be run on user request, or periodically from a timer/thread
  void processRefreshJobs();
  void readWorkerStdOut(const QString &workerString);
  void readWorkerStdErr(const QString &workerString);
  void addProcessToJobList();
  void reconProcessFailedToStart();
  void workerFinished(const qint64 pid, const int exitCode);
  void emitExternalProcessOutput(const qint64 pid, const int exitCode);

private:
  void prepareSubmissionArguments(const bool local, std::string &runnable,
                                  std::vector<std::string> &args,
                                  std::string &allOpts);
  /// Asks the user for permission to cancel the running reconstruction
  bool userConfirmationToCancelRecon();
  void setupAndRunLocalReconstruction(const std::string &runnable,
                                      const std::vector<std::string> &args,
                                      const std::string &allOpts);

  void setupAndRunLocalExternalProcess(const std::string &runnable,
                                       const std::vector<std::string> &args,
                                       const std::string &allOpts);
  /// creates the correct dialog pointer and sets it to the member variable
  void createConfigDialogUsingToolName(const std::string &toolName);

  /// sets up the dialog and uses the settings to update the model
  void
  setupConfigDialogSettingsAndUpdateModel(TomoToolConfigDialogBase *dialog);

  /// configures up the dialog using the view
  void setupConfigDialogSettings(TomoToolConfigDialogBase &dialog);

  /// does the actual path configuration for local resource
  void setupConfigDialogSettingsForLocal(TomoToolConfigDialogBase &dialog);

  /// does the actual path configuration for remote resource
  void setupConfigDialogSettingsForRemote(TomoToolConfigDialogBase &dialog);

  /// update all the model information after the tool's been changed
  void updateModelAfterToolChanged(const TomoToolConfigDialogBase &dialog);

  /// update the model's current tool name using the dialog
  void updateModelCurrentToolName(const TomoToolConfigDialogBase &dialog);

  /// update the model's current tool method using the dialog
  void updateModelCurrentToolMethod(const TomoToolConfigDialogBase &dialog);

  /// update the model's current tool settings using the dialog
  void updateModelCurrentToolSettings(const TomoToolConfigDialogBase &dialog);

  /// Associated view for this presenter (MVP pattern)
  ITomographyIfaceView *const m_view;

  /// Associated model for this presenter (MVP pattern)
  const boost::scoped_ptr<TomographyIfaceModel> m_model;

  // TODO: replace this with an std::mutex. Also below for threads.
  // mutex for the job status info update operations on the view
  QMutex *m_statusMutex;

  // for periodic update of the job status table/tree
  QTimer *m_keepAliveTimer;

  std::unique_ptr<TomographyThread> m_workerThread;
<<<<<<< HEAD
  std::string m_workerOutputCache;
  std::string m_workerErrorCache;
=======
  QString m_workerOutputCache;
  QString m_workerErrorCache;
>>>>>>> c5808354

  std::unique_ptr<TomoToolConfigDialogBase> m_configDialog;

  static const std::string g_defOutPathLocal;
  static const std::string g_defOutPathRemote;

  bool m_reconRunning = false;
};

} // namespace CustomInterfaces
} // namespace MantidQt

#endif // MANTIDQTCUSTOMINTERFACES_TOMOGRAPHY_TOMOGRAPHYIFACEPRESENTER_H_<|MERGE_RESOLUTION|>--- conflicted
+++ resolved
@@ -166,13 +166,8 @@
   QTimer *m_keepAliveTimer;
 
   std::unique_ptr<TomographyThread> m_workerThread;
-<<<<<<< HEAD
-  std::string m_workerOutputCache;
-  std::string m_workerErrorCache;
-=======
   QString m_workerOutputCache;
   QString m_workerErrorCache;
->>>>>>> c5808354
 
   std::unique_ptr<TomoToolConfigDialogBase> m_configDialog;
 
