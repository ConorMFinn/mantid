#ifndef MANTIDQTCUSTOMINTERFACES_TOMOGRAPHY_ITOMOGRAPHYIFACEVIEW_H_
#define MANTIDQTCUSTOMINTERFACES_TOMOGRAPHY_ITOMOGRAPHYIFACEVIEW_H_

#include "MantidAPI/IAlgorithm_fwd.h"
#include "MantidAPI/IRemoteJobManager.h"
#include "MantidAPI/MatrixWorkspace_fwd.h"
#include "MantidQtCustomInterfaces/Tomography/ImageStackPreParams.h"
#include "MantidQtCustomInterfaces/Tomography/TomoPathsConfig.h"
#include "MantidQtCustomInterfaces/Tomography/TomoReconFiltersSettings.h"
#include "MantidQtCustomInterfaces/Tomography/TomoReconToolsUserSettings.h"
#include "MantidQtCustomInterfaces/Tomography/TomoSystemSettings.h"

#include "MantidQtCustomInterfaces/Tomography/TomoToolConfigDialogBase.h"

namespace MantidQt {
namespace CustomInterfaces {

/**
Tomography GUI. Base class / interface for the view of the tomo GUI
(view in the sense of the MVP pattern). This class is Qt-free. Qt
specific functionality/dependencies are added in a class derived from
this.

Copyright &copy; 2014-2016 ISIS Rutherford Appleton Laboratory, NScD
Oak Ridge National Laboratory & European Spallation Source

This file is part of Mantid.

Mantid is free software; you can redistribute it and/or modify
it under the terms of the GNU General Public License as published by
the Free Software Foundation; either version 3 of the License, or
(at your option) any later version.

Mantid is distributed in the hope that it will be useful,
but WITHOUT ANY WARRANTY; without even the implied warranty of
MERCHANTABILITY or FITNESS FOR A PARTICULAR PURPOSE.  See the
GNU General Public License for more details.

You should have received a copy of the GNU General Public License
along with this program.  If not, see <http://www.gnu.org/licenses/>.

File change history is stored at: <https://github.com/mantidproject/mantid>
Code Documentation is available at: <http://doxygen.mantidproject.org>
*/
class ITomographyIfaceView {

public:
  ITomographyIfaceView(){};
  virtual ~ITomographyIfaceView(){};

  /**
   * Display a warning to the user (for example as a pop-up window).
   *
   * @param warn warning title, should be short and would normally be
   * shown as the title of the window or a big banner.
   *
   * @param description longer, free form description of the issue.
   */
  virtual void userWarning(const std::string &warn,
                           const std::string &description) = 0;

  /**
   * Display an error message (for example as a pop-up window).
   *
   * @param err Error title, should be short and would normally be
   * shown as the title of the window or a big banner.
   *
   * @param description longer, free form description of the issue.
   */
  virtual void userError(const std::string &err,
                         const std::string &description) = 0;

  /**
   * Set the compute resources available (remote and/or local). Note
   * that the order of the list is/can be important.
   *
   * @param resources identifiers for the resources (their display names
   * normally). Order matters
   *
   * @param enabled tell if the resources are enabled or usable (which
   * should have an effect on how they are displayed and if they can be
   * used (for example, selected) in the interface.
   */
  virtual void setComputeResources(const std::vector<std::string> &resources,
                                   const std::vector<bool> &enabled) = 0;

  /**
   * Set the tools available on a compute resource.
   *
   * @param tools identifiers of the tools that can or could be run.
   * Order matters
   *
   * @param enabled tells if the tools are actually usable (which
   * should have an effect on how they are displayed and if they can
   * be used in the GUI (for example, if they can be selected at all).
   */
  virtual void setReconstructionTools(const std::vector<std::string> &tools,
                                      const std::vector<bool> &enabled) = 0;

  /**
   * Gives messages that this View wants to send to the logging
   * system.
   *
   * @return list of messages to log, one by one.
   */
  virtual std::vector<std::string> logMsgs() const = 0;

  /**
   * Reference or ID of the experiment entered/selected by the
   * user. The ID is effectively the RBNumber (defined at ISIS as the
   * "experiment reference number from the proposal"). The RBNumber
   * identifies one experiment or a set of experiments from an
   * approved experiment proposal. See for example:
   * www.isis.stfc.ac.uk/groups/computing/data/problems-finding-your-data11691.html
   *
   * @return identifier as a string
   */
  virtual std::string experimentReference() const = 0;

  /**
   * Username entered by the user
   *
   * @return username to log in to the compute resource
   */
  virtual std::string getUsername() const = 0;

  /**
   * Password entered by the user
   *
   * @return password to authenticate / log in to the compute resource
   */
  virtual std::string getPassword() const = 0;

  virtual std::vector<std::string> processingJobsIDs() const = 0;

  /**
   * Get the current system settings. This includes several
   * parameters. Most of them are paths or path components them, but
   * there are also some naming conventions and other parameters.
   *
   * @return Settings with current values (possibly modified by the
   * user).
   */
  virtual TomoSystemSettings systemSettings() const = 0;

  /**
   * The filters settings defined by the user. These options are
   * general pre-/post-processing options.
   *
   * @return Pre-/post-processing filters settings
   */
  virtual TomoReconFiltersSettings prePostProcSettings() const = 0;

  /**
   * Gets the compute resource that is currently selected by the user.
   * This calls a validation method that can throw in case of
   * inconsistencies.
   *
   * @return Name of the compute resource as a string.
   */
  virtual std::string currentComputeResource() const = 0;

  /**
   * What's the reconstruction tool currently used and/or set up by
   * the user.
   *
   * @return name of the tool as a human readable string
   */
  virtual std::string currentReconTool() const = 0;

  /**
   * Updates buttons and banners related to the current login
   * status. For example, when we are logged in, the 'log in' button
   * should be disabled, but some other widget may be enabled or some
   * way displaying the 'in' status.
   *
   * @param loggedIn if we're logged in.
   */
  virtual void updateLoginControls(bool loggedIn) = 0;

  /**
   * To enable/disable the actions that require being logged in. This
   * can include for example: submit jobs, get or refresh status of
   * jobs, setup parameters for the remote compute resource, logout,
   * etc.
   *
   * @param enable True to enable, or allow the user to use buttons
   * and widgets to trigger those actions.
   */
  virtual void enableLoggedActions(bool enable) = 0;

  /**
   * Whether to enable (allow the user to open or use) the tool
   * specific configuration dialog.
   *
   * @param on enable the button or mechanism to open the dialog
   */
  virtual void enableConfigTool(bool on) = 0;

  /**
   * Set the state of the 'reconstruct' button or similar to start
   * reconstruction jobs.
   *
   * @param on whether to enable / allow the user to run it
   */
  virtual void enableRunReconstruct(bool on) = 0;

  /**
   * Path to the image (2D) being shown on the interface.
   *
   * @return path as a string
   */
  virtual std::string showImagePath() const = 0;

  /**
   * Draw an image on the visualization tab/interface, from a path to
   * a recognized image format. Here recognized format means something
   * that is supported natively by the widgets library, in practice
   * Qt. Normally you can expect that .tiff and .png images are
   * supported.
   *
   * @param path path to the image file.
   */
  virtual void showImage(const std::string &path) = 0;

  /**
   * Draw an image on the visualization tab/interface, from a matrix
   * workspace (for example when elsewhere you load a FITS or similar
   * format that is loaded through a Mantid algorithm, say LoadFITS,
   * and you want to display it here). This should check dimensions
   * and workspace structure and shows user warning/error messages
   * appropriately. But in principle it should not raise any
   * exceptions under reasonable circumstances. It assumes that the
   * workspace contains an image in the form in which LoadFITS loads
   * FITS images (or spectrum per row, all of them with the same
   * number of data points (columns)).
   *
   * @param ws Workspace where a FITS or similar image has been loaded
   * with LoadFITS or similar algorithm.
   */
  virtual void showImage(const Mantid::API::MatrixWorkspace_sptr &ws) = 0;

  /**
   * Paths to the sample, open beam, etc. data (image) files.
   *
   * @return paths configuration object
   */
  virtual TomoPathsConfig currentPathsConfig() const = 0;

  /**
   * Takes paths produces programmatically and displays them to the
   * user. This can be used for example when modifying the paths based
   * on some logic/consistency checks outside of this view.
   *
   * @param cfg configuration to use from now on
   */
  virtual void updatePathsConfig(const TomoPathsConfig &cfg) = 0;

  /**
   * Regions and center of rotation, normally defined by the user with
   * a graphical rectangle selection tool.
   *
   * @return current user selection of regions
   */
  virtual ImageStackPreParams currentROIEtcParams() const = 0;

  /**
   * Show a tool specific configuration dialog for the user to set it up
   *
   * @param dialog The pointer to the current dialog
   */
  virtual void showToolConfig(TomoToolConfigDialogBase &dialog) = 0;

  /**
   * Refresh the table, tree etc. that displays info on the running/finished
   *jobs.
   *
   * @param status Job information, as produced for example by the
   * Mantid remote algorithms.
   *
   * @param localStatus similar information but for local runs
   */
  virtual void updateJobsInfoDisplay(
      const std::vector<Mantid::API::IRemoteJobManager::RemoteJobInfo> &status,
      const std::vector<Mantid::API::IRemoteJobManager::RemoteJobInfo> &
          localStatus) = 0;

  /**
   * Save settings (normally when closing the interface). This refers
   * to purely GUI settings, such as window max/min status and  geometry,
   * preferences and niceties of the user interface.
   */
  virtual void saveSettings() const = 0;

  /**
   * If using the keep alive mechanism, what's the period for the
   * query to the remote compute resources? 0 == disabled (by default)
   *
   * @return period (in seconds) for the keep alive mechanism, when
   * using it; 0 otherwise.
   */
  virtual int keepAlivePeriod() { return 0; }

  /**
   * Get parameters for wavelength/energy bands aggregation. Provides
   * all the parameters needed to run the aggregation algorithm.
   *
   * @return parameters for an algorithm, as key-value strings
   * for every required parameter and optinal parameter set to
   * non-default values.
   */
  virtual std::map<std::string, std::string>
  currentAggregateBandsParams() const = 0;

  /**
   * Run the wavelength/energy bands aggregation algorithm in the
   * background.
   *
   * @param alg algorithm initialized and ready to run.
   */
  virtual void runAggregateBands(Mantid::API::IAlgorithm_sptr alg) = 0;

  /**
   * Prompts the user for confirmation with a yes/no dialogue.
   * The body can use HTML formatting.
   *
   * @param title The title that the message has
   * @param body The body that the message has. This CAN use HTML formatting
   */
  virtual bool userConfirmation(const std::string &title,
                                const std::string &body) = 0;
<<<<<<< HEAD
=======

  /**
   * Returns the cached executable string. This will be cached by calls from the
   * tabs, and allow the execution of any external program
   */
  virtual std::string getCachedExecutable() const = 0;

  /**
   * Returns the cached arguments string. This will be cached by calls from the
   * tabs, and allow the execution of any external program
   */
  virtual std::vector<std::string> getCachedArguments() const = 0;

  virtual void externalProcessFinished(const std::string &str) = 0;
>>>>>>> 55ca7b80
};

} // namespace CustomInterfaces
} // namespace MantidQt

#endif // MANTIDQTCUSTOMINTERFACES_TOMOGRAPHY_ITOMOGRAPHYIFACEVIEW_H_<|MERGE_RESOLUTION|>--- conflicted
+++ resolved
@@ -329,8 +329,6 @@
    */
   virtual bool userConfirmation(const std::string &title,
                                 const std::string &body) = 0;
-<<<<<<< HEAD
-=======
 
   /**
    * Returns the cached executable string. This will be cached by calls from the
@@ -345,7 +343,6 @@
   virtual std::vector<std::string> getCachedArguments() const = 0;
 
   virtual void externalProcessFinished(const std::string &str) = 0;
->>>>>>> 55ca7b80
 };
 
 } // namespace CustomInterfaces
