#include "MantidQtCustomInterfaces/EnggDiffraction/EnggDiffFittingPresenter.h"
#include "MantidAPI/AlgorithmManager.h"
#include "MantidAPI/ITableWorkspace.h"
#include "MantidAPI/MatrixWorkspace.h"
#include "MantidAPI/TableRow.h"
#include "MantidAPI/WorkspaceFactory.h"
#include "MantidQtCustomInterfaces/EnggDiffraction/EnggDiffFittingPresWorker.h"
#include "MantidQtCustomInterfaces/Muon/ALCHelper.h"

#include <boost/lexical_cast.hpp>
#include <fstream>

#include <Poco/DirectoryIterator.h>
#include <Poco/File.h>

using namespace Mantid::API;
using namespace MantidQt::CustomInterfaces;

namespace MantidQt {
namespace CustomInterfaces {

namespace {
Mantid::Kernel::Logger g_log("EngineeringDiffractionGUI");
}

const bool EnggDiffFittingPresenter::g_useAlignDetectors = true;

const std::string EnggDiffFittingPresenter::g_focusedFittingWSName =
    "engggui_fitting_focused_ws";

int EnggDiffFittingPresenter::g_fitting_runno_counter = 0;

/**
 * Constructs a presenter for a fitting tab/widget view, which has a
 * handle on the current calibration (produced and updated elsewhere).
 *
 * @param view the view that is attached to this presenter
 * @param mainCalib provides the current calibration parameters/status
 * @param mainParam provides current params and functions
 */
EnggDiffFittingPresenter::EnggDiffFittingPresenter(
    IEnggDiffFittingView *view,
    boost::shared_ptr<IEnggDiffractionCalibration> mainCalib,
    boost::shared_ptr<IEnggDiffractionParam> mainParam)
    : m_fittingFinishedOK(false), m_workerThread(nullptr),
      m_mainCalib(mainCalib), m_mainParam(mainParam), m_view(view) {}

EnggDiffFittingPresenter::~EnggDiffFittingPresenter() { cleanup(); }

/**
* Close open sessions, kill threads etc., for a graceful window
* close/destruction
*/
void EnggDiffFittingPresenter::cleanup() {
  // m_model->cleanup();

  // this may still be running
  if (m_workerThread) {
    if (m_workerThread->isRunning()) {
      g_log.notice() << "A fitting process is currently running, shutting "
                        "it down immediately...\n";
      m_workerThread->wait(10);
    }
    delete m_workerThread;
    m_workerThread = nullptr;
  }
}

void EnggDiffFittingPresenter::notify(
    IEnggDiffFittingPresenter::Notification notif) {
  switch (notif) {

  case IEnggDiffFittingPresenter::Start:
    processStart();
    break;

  case IEnggDiffFittingPresenter::FittingRunNo:
    fittingRunNoChanged();
    break;

  case IEnggDiffFittingPresenter::Load:
    processLoad();
    break;

  case IEnggDiffFittingPresenter::FitPeaks:
    processFitPeaks();
    break;

  case IEnggDiffFittingPresenter::FitAllPeaks:
    processFitAllPeaks();
    break;

  case IEnggDiffFittingPresenter::addPeaks:
    addPeakToList();
    break;

  case IEnggDiffFittingPresenter::browsePeaks:
    browsePeaksToFit();
    break;

  case IEnggDiffFittingPresenter::savePeaks:
    savePeakList();
    break;

  case IEnggDiffFittingPresenter::ShutDown:
    processShutDown();
    break;

  case IEnggDiffFittingPresenter::LogMsg:
    processLogMsg();
    break;
  }
}

std::vector<GSASCalibrationParms>
EnggDiffFittingPresenter::currentCalibration() const {
  return m_mainCalib->currentCalibration();
}

Poco::Path
EnggDiffFittingPresenter::outFilesUserDir(const std::string &addToDir) {
  return m_mainParam->outFilesUserDir(addToDir);
}

void EnggDiffFittingPresenter::startAsyncFittingWorker(
    const std::vector<std::string> &focusedRunNo,
    const std::string &expectedPeaks) {

  delete m_workerThread;
  m_workerThread = new QThread(this);
  EnggDiffFittingWorker *worker =
      new EnggDiffFittingWorker(this, focusedRunNo, expectedPeaks);
  worker->moveToThread(m_workerThread);

  connect(m_workerThread, SIGNAL(started()), worker, SLOT(fitting()));
  connect(worker, SIGNAL(finished()), this, SLOT(fittingFinished()));
  // early delete of thread and worker
  connect(m_workerThread, SIGNAL(finished()), m_workerThread,
          SLOT(deleteLater()), Qt::DirectConnection);
  connect(worker, SIGNAL(finished()), worker, SLOT(deleteLater()));
  m_workerThread->start();
}

void EnggDiffFittingPresenter::fittingFinished() {
  if (!m_view)
    return;

  if (m_fittingFinishedOK) {

    g_log.notice() << "The single peak fitting finished - the output "
                      "workspace is ready.\n";

    m_view->showStatus("Single peak fitting process finished. Ready");

    try {
      // should now plot the focused workspace when single peak fitting
      // process fails
      plotFitPeaksCurves();

    } catch (std::runtime_error &re) {
      g_log.error() << "Unable to finish the plotting of the graph for "
                       "engggui_fitting_focused_fitpeaks workspace. Error "
                       "description: " +
                           static_cast<std::string>(re.what()) +
                           " Please check also the log message for detail.";
    }
    g_log.notice() << "EnggDiffraction GUI: plotting of peaks for single peak "
                      "fits has completed. \n";

    if (m_workerThread) {
      delete m_workerThread;
      m_workerThread = nullptr;
    }

  } else {
    // Fitting failed log and tidy up
    g_log.warning() << "The single peak fitting did not finish correctly.\n";
    if (m_workerThread) {
      delete m_workerThread;
      m_workerThread = nullptr;
    }

    m_view->showStatus(
        "Single peak fitting process did not complete successfully");
  }
  // Reset once whole process is completed
  g_multi_run.clear();
  // enable the GUI
  m_view->enableCalibrateFocusFitUserActions(true);
}

// Fitting Tab Run Number & Bank handling here
void EnggDiffFittingPresenter::fittingRunNoChanged() {

  try {
    // receive the run number from the text-field
    auto strFocusedFile = m_view->getFittingRunNo();

    // file name
    Poco::Path selectedfPath(strFocusedFile);
    Poco::Path bankDir;

    std::vector<std::string> runnoDirVector;

    std::string strFPath = selectedfPath.toString();
    // returns empty if no directory is found

    // split directory if 'ENGINX_' found by '_.'
    std::vector<std::string> splitBaseName;
    if (strFPath.find("ENGINX_") != std::string::npos) {
      boost::split(splitBaseName, strFPath, boost::is_any_of("_."));
    }

    // runNo when single focused file selected
    std::vector<std::string> runNoVec;

    // if input file is a directory and successfully splitBaseName
    // or when default bank is set or changed, the text-field is updated with
    // selected bank directory which would trigger this function again
    if (selectedfPath.isFile() && !splitBaseName.empty()) {

#ifdef __unix__
      bankDir = selectedfPath.parent();
#else
      bankDir = (bankDir).expand(selectedfPath.parent().toString());
#endif
      // if vector is not empty and correct focus format file is selected
      if (!splitBaseName.empty() && splitBaseName.size() > 3) {

        std::string bankFileDir = bankDir.toString();

        // browse the file
        browsedFile(strFocusedFile, runnoDirVector, splitBaseName, runNoVec,
                    bankFileDir);
      }
      // if given a multi-run OR single number
    } else if (strFocusedFile.size() > 4) {

      // if multi-run number string finds '-' to define run number
      if (strFocusedFile.find("-") != std::string::npos) {

        // adds run number to list widget on right and changes text-field
        // to single run number and trigger FittingRunNo changed again
        processMultiRun(strFocusedFile, runnoDirVector);

      } else {

        // true if string convertible to digit
        auto isRunNumber = isDigit(strFocusedFile);
        auto focusDir = m_view->focusingDir();

        // if not valid parent dir and not valid single run number
        if (focusDir.empty() || !isRunNumber) {
          m_view->userWarning(
              "Invalid Input",
              "Please check that a valid directory is "
              "set for Output Folder under Focusing Settings on the "
              "settings tab and the specified file is located within the "
              "folder. ");

          m_view->enableFitAllButton(false);
        }

        // else - given or hard-coded to a single run number
        else {

          processSingleRun(focusDir, strFocusedFile, runnoDirVector,
                           splitBaseName, runNoVec);
        }
      }
    }

    // if single or multi run-number
    // set the text-field to directory here to the first in
    // the vector if its not empty
    if (!runnoDirVector.empty() && !selectedfPath.isFile()) {

      auto firstDir = runnoDirVector[0];
      m_view->setFittingRunNo(firstDir);

    } else if (m_view->getFittingRunNo().empty()) {
      m_view->userWarning("Invalid Input",
                          "Invalid directory or run number given. "
                          "Please try again");
    }

  } catch (std::runtime_error &re) {
    m_view->userWarning("Invalid file",
                        "Unable to select the file; " +
                            static_cast<std::string>(re.what()));
    return;
  }
}

void EnggDiffFittingPresenter::browsedFile(
    const std::string strFocusedFile, std::vector<std::string> &runnoDirVector,
    const std::vector<std::string> &splitBaseName,
    std::vector<std::string> &runNoVec, const std::string &bankFileDir) {
  // to track the FittingRunnoChanged loop number
  g_fitting_runno_counter++;

  // regenerating the focus file name
  std::string foc_file = splitBaseName[0] + "_" + splitBaseName[1] + "_" +
                         splitBaseName[2] + "_" + splitBaseName[3];

  // if base directory of file is empty
  if (bankFileDir.empty()) {
    m_view->userWarning("Invalid Input",
                        "Please check that a valid directory is "
                        "set for Output Folder under Focusing Settings on the "
                        "settings tab. "
                        "Please try again");
  } else {

    // foc_file - vector holding the file name split
    // runnoDirVector - giving empty vector here holding directory of
    // selected vector
    updateFittingDirVec(bankFileDir, foc_file, runnoDirVector);

    m_view->setFittingRunNumVec(runnoDirVector);

    auto multiRunMode = m_view->getFittingMultiRunMode();
    auto singleRunMode = m_view->getFittingSingleRunMode();
    // if not run mode or bank mode: to avoid recreating widgets
    if (!multiRunMode && !singleRunMode) {

      // add bank to the combo-box
      setBankItems();
      // set the bank widget according to selected bank file
      setDefaultBank(splitBaseName, strFocusedFile);
      runNoVec.clear();
      runNoVec.push_back(splitBaseName[1]);

      // Skips this step if it is multiple run because widget already
      // updated
      setRunNoItems(runNoVec, false);
    }
  }
}

void EnggDiffFittingPresenter::processMultiRun(
    const std::string strFocusedFile,
    std::vector<std::string> &runnoDirVector) {
  std::vector<std::string> firstLastRunNoVec;
  boost::split(firstLastRunNoVec, strFocusedFile, boost::is_any_of("-"));
  std::string firstRun;
  std::string lastRun;
  if (!firstLastRunNoVec.empty()) {
    firstRun = firstLastRunNoVec[0];
    lastRun = firstLastRunNoVec[1];

    m_view->setFittingMultiRunMode(true);
    enableMultiRun(firstRun, lastRun, runnoDirVector);
  }
}

void EnggDiffFittingPresenter::processSingleRun(
    const std::string &focusDir, const std::string &strFocusedFile,
    std::vector<std::string> &runnoDirVector,
    const std::vector<std::string> &splitBaseName,
    std::vector<std::string> &runNoVec) {

  // to track the FittingRunnoChanged loop number
  g_fitting_runno_counter++;

  m_view->setFittingSingleRunMode(true);

  updateFittingDirVec(focusDir, strFocusedFile, runnoDirVector);
  m_view->setFittingRunNumVec(runnoDirVector);

  // add bank to the combo-box and list view
  // recreates bank widget for every run (multi-run) depending on
  // number of banks file found for given run number in folder
  setBankItems();
  setDefaultBank(splitBaseName, strFocusedFile);

  auto fittingMultiRunMode = m_view->getFittingMultiRunMode();
  if (!fittingMultiRunMode) {
    runNoVec.clear();
    // pushing run number directory to list widget as its single run
    // number
    runNoVec.push_back(strFocusedFile);
    setRunNoItems(runNoVec, false);
  }
}

void EnggDiffFittingPresenter::updateFittingDirVec(
    const std::string &bankDir, const std::string &focusedFile,
    std::vector<std::string> &fittingRunNoDirVec) {

  try {
    std::string cwd(bankDir);
    Poco::DirectoryIterator it(cwd);
    Poco::DirectoryIterator end;
    while (it != end) {
      if (it->isFile()) {
        std::string itFilePath = it->path();
        Poco::Path itBankfPath(itFilePath);

        std::string itbankFileName = itBankfPath.getBaseName();
        // check if it not any other file.. e.g: texture
        if (itbankFileName.find(focusedFile) != std::string::npos) {
          fittingRunNoDirVec.push_back(itFilePath);
          // if only first loop in Fitting Runno then add directory
          if (g_fitting_runno_counter == 1)
            g_multi_run_directories.push_back(itFilePath);
        }
      }
      ++it;
    }
  } catch (std::runtime_error &re) {
    m_view->userWarning("Invalid file",
                        "File not found in the following directory; " +
                            bankDir + ". " +
                            static_cast<std::string>(re.what()));
  }
}

void EnggDiffFittingPresenter::enableMultiRun(
    std::string firstRun, std::string lastRun,
    std::vector<std::string> &fittingRunNoDirVec) {

  bool firstDig = isDigit(firstRun);
  bool lastDig = isDigit(lastRun);

  std::vector<std::string> RunNumberVec;
  if (firstDig && lastDig) {
    int firstNum = std::stoi(firstRun);
    int lastNum = std::stoi(lastRun);

    if ((lastNum - firstNum) > 200) {
      m_view->userWarning(
          "Please try again",
          "The specified run number range is "
          "far to big, please try a smaller range of consecutive run numbers.");
    }

    else if (firstNum <= lastNum) {

      for (int i = firstNum; i <= lastNum; i++) {
        // push run number to vector so can be
        // used to search for directories with given run no
        RunNumberVec.push_back(std::to_string(i));
      }

      auto focusDir = m_view->focusingDir();
      if (focusDir.empty()) {
        m_view->userWarning(
            "Invalid Input",
            "Please check that a valid directory is "
            "set for Output Folder under Focusing Settings on the "
            "settings tab. "
            "Please try again");
      } else {

        // to track the FittingRunnoChanged loop number
        g_fitting_runno_counter++;

        // if given a multi run number instead
        for (size_t i = 0; i < RunNumberVec.size(); i++) {
          // save dir for every vector
          updateFittingDirVec(focusDir, RunNumberVec[i], fittingRunNoDirVec);
        }
        int diff = (lastNum - firstNum) + 1;
        auto run_vec_size = RunNumberVec.size();
        if (size_t(diff) == run_vec_size) {
          setRunNoItems(RunNumberVec, true);
          m_view->setBankEmit();
        }
      }
    } else {
      m_view->userWarning("Invalid Run Number",
                          "One or more run file not found "
                          "from the specified range of runs."
                          "Please try again");
      m_view->enableFitAllButton(false);
    }
  } else {
    m_view->userWarning("Invalid Run Number",
                        "The specified range of run number "
                        "entered is invalid. Please try again");
    m_view->enableFitAllButton(false);
  }
}

void EnggDiffFittingPresenter::processStart() {}

void EnggDiffFittingPresenter::processLoad() {
  // while file text-area is not empty
  // while directory vector is not empty
  // if loaded here set a global variable true so doesnt load again?

  try {
    MatrixWorkspace_sptr focusedWS;
    const std::string focusedFile = m_view->getFittingRunNo();
    Poco::Path selectedfPath(focusedFile);

    if (!focusedFile.empty() && selectedfPath.isFile()) {
      runLoadAlg(focusedFile, focusedWS);
      setDifcTzero(focusedWS);
      convertUnits(g_focusedFittingWSName);
      plotFocusedFile(false);

      m_view->showStatus(
          "Focused file loaded! (Click 'Select "
          "Peak' to activate peak picker tool, hold Shift + Click "
          "Peak, Click 'Add Peak')");

    } else {
      m_view->userWarning("No File Found",
                          "Please select a focused file to load");
      m_view->showStatus("Error while plotting the focused workspace");
    }
  } catch (std::invalid_argument) {
    m_view->userWarning(
        "Error loading file",
        "Unable to load the selected focused file, Please try again.");
  }
}

void EnggDiffFittingPresenter::processShutDown() {
  m_view->saveSettings();
  cleanup();
}

void EnggDiffFittingPresenter::processLogMsg() {
  std::vector<std::string> msgs = m_view->logMsgs();
  for (size_t i = 0; i < msgs.size(); i++) {
    g_log.information() << msgs[i] << '\n';
  }
}

void EnggDiffFittingPresenter::processFitAllPeaks() {

  std::string fittingPeaks = m_view->fittingPeaksData();

  // validate fitting data as it will remain the same through out
  const std::string fitPeaksData = validateFittingexpectedPeaks(fittingPeaks);

  g_log.debug() << "Focused files found are: " << fitPeaksData << '\n';
  for (auto dir : g_multi_run_directories) {
    g_log.debug() << dir << '\n';
  }

  if (!g_multi_run_directories.empty()) {

    for (size_t i = 0; i < g_multi_run_directories.size(); i++) {
      try {

        inputChecksBeforeFitting(g_multi_run_directories[i], fitPeaksData);
      } catch (std::invalid_argument &ia) {
        m_view->userWarning("Error in the inputs required for fitting",
                            ia.what());
        return;
      }
    }

    const std::string outWSName = "engggui_fitting_fit_peak_ws";
    g_log.notice() << "EnggDiffraction GUI: starting new multi-run "
                      "single peak fits into workspace '" +
                          outWSName + "'. This "
                                      "may take some seconds... \n";

    m_view->showStatus("Fitting multi-run single peaks...");

    // disable GUI to avoid any double threads
    m_view->enableCalibrateFocusFitUserActions(false);
    m_view->enableFitAllButton(false);
    // startAsyncFittingWorker
    // doFitting()
    startAsyncFittingWorker(g_multi_run_directories, fitPeaksData);

  } else {
    m_view->userWarning("Error in the inputs required for fitting",
                        "Invalid files have been selected for Fit All process");
    m_view->enableFitAllButton(false);
  }
}

void EnggDiffFittingPresenter::processFitPeaks() {
  const std::string focusedRunNo = m_view->getFittingRunNo();
  std::string fittingPeaks = m_view->fittingPeaksData();

  const std::string fitPeaksData = validateFittingexpectedPeaks(fittingPeaks);

  g_log.debug() << "the expected peaks are: " << fitPeaksData << '\n';

  try {
    inputChecksBeforeFitting(focusedRunNo, fitPeaksData);
  } catch (std::invalid_argument &ia) {
    m_view->userWarning("Error in the inputs required for fitting", ia.what());
    return;
  }

  // disable so that user is forced to select file again
  // otherwise empty vector will be passed
  m_view->enableFitAllButton(false);

  const std::string outWSName = "engggui_fitting_fit_peak_ws";
  g_log.notice() << "EnggDiffraction GUI: starting new "
                    "single peak fits into workspace '" +
                        outWSName + "'. This "
                                    "may take some seconds... \n";

  m_view->showStatus("Fitting single peaks...");
  // disable GUI to avoid any double threads
  m_view->enableCalibrateFocusFitUserActions(false);
  // startAsyncFittingWorker
  // doFitting()
  std::vector<std::string> focusRunNoVec;
  focusRunNoVec.push_back(focusedRunNo);

  startAsyncFittingWorker(focusRunNoVec, fitPeaksData);
}

void EnggDiffFittingPresenter::inputChecksBeforeFitting(
    const std::string &focusedRunNo, const std::string &expectedPeaks) {
  if (focusedRunNo.size() == 0) {
    throw std::invalid_argument(
        "Focused Run "
        "cannot be empty and must be a valid directory");
  }

  Poco::File file(focusedRunNo);
  if (!file.exists()) {
    throw std::invalid_argument("The focused workspace file for single peak "
                                "fitting could not be found: " +
                                focusedRunNo);
  }

  if (expectedPeaks.empty()) {
    g_log.warning() << "Expected peaks were not passed, via fitting interface, "
                       "the default list of "
                       "expected peaks will be utilised instead.\n";
  }
  bool contains_non_digits =
      expectedPeaks.find_first_not_of("0123456789,. ") != std::string::npos;
  if (contains_non_digits) {
    throw std::invalid_argument("The expected peaks provided " + expectedPeaks +
                                " is invalid, "
                                "fitting process failed. Please try again!");
  }
}

std::vector<std::string> EnggDiffFittingPresenter::splitFittingDirectory(
    const std::string &selectedfPath) {

  Poco::Path PocofPath(selectedfPath);
  std::string selectedbankfName = PocofPath.getBaseName();
  std::vector<std::string> splitBaseName;
  boost::split(splitBaseName, selectedbankfName, boost::is_any_of("_."));
  return splitBaseName;
}

std::string EnggDiffFittingPresenter::validateFittingexpectedPeaks(
    std::string &expectedPeaks) const {

  if (!expectedPeaks.empty()) {

    g_log.debug() << "Validating the expected peak list.\n";

    auto *comma = ",";

    for (size_t i = 0; i < expectedPeaks.size() - 1; i++) {
      size_t j = i + 1;

      if (expectedPeaks[i] == *comma && expectedPeaks[i] == expectedPeaks[j]) {
        expectedPeaks.erase(j, 1);
        i--;

      } else {
        ++j;
      }
    }

    size_t strLength = expectedPeaks.length() - 1;
    if (expectedPeaks.at(size_t(0)) == ',') {
      expectedPeaks.erase(size_t(0), 1);
      strLength -= size_t(1);
    }

    if (expectedPeaks.at(strLength) == ',') {
      expectedPeaks.erase(strLength, 1);
    }

    m_view->setPeakList(expectedPeaks);
  }

  return expectedPeaks;
}

void EnggDiffFittingPresenter::setDifcTzero(MatrixWorkspace_sptr wks) const {
  size_t bankID = 1;
  // attempt to guess bankID - this should be done in code that is currently
  // in the view
  auto fittingFilename = m_view->getFittingRunNo();
  Poco::File fittingFile(fittingFilename);
  if (fittingFile.exists()) {
    Poco::Path path(fittingFile.path());
    auto name = path.getBaseName();
    std::vector<std::string> chunks;
    boost::split(chunks, name, boost::is_any_of("_"));
    if (!chunks.empty()) {
      try {
        bankID = boost::lexical_cast<size_t>(chunks.back());
      } catch (boost::exception &) {
        // If we get a bad cast or something goes wrong then
        // the file is probably not what we were expecting
        // so throw a runtime error
        throw std::runtime_error(
            "Failed to fit file: The data was not what is expected. "
            "Does the file contain focused EnginX workspace?");
      }
    }
  }

  const std::string units = "none";
  auto &run = wks->mutableRun();

  std::vector<GSASCalibrationParms> calibParms = currentCalibration();
  if (calibParms.empty()) {
    run.addProperty<int>("bankid", 1, units, true);
    run.addProperty<double>("difc", 18400.0, units, true);
    run.addProperty<double>("difa", 0.0, units, true);
    run.addProperty<double>("tzero", 4.0, units, true);
  } else {
    GSASCalibrationParms parms(0, 0.0, 0.0, 0.0);
    for (const auto &p : calibParms) {
      if (p.bankid == bankID) {
        parms = p;
        break;
      }
    }
    if (0 == parms.difc)
      parms = calibParms.front();

    run.addProperty<int>("bankid", static_cast<int>(parms.bankid), units, true);
    run.addProperty<double>("difc", parms.difc, units, true);
    run.addProperty<double>("difa", parms.difa, units, true);
    run.addProperty<double>("tzero", parms.tzero, units, true);
  }
}

void EnggDiffFittingPresenter::doFitting(const std::string &focusedRunNo,
                                         const std::string &expectedPeaks) {
  g_log.notice() << "EnggDiffraction GUI: starting new fitting with file "
                 << focusedRunNo << ". This may take a few seconds... \n";

  MatrixWorkspace_sptr focusedWS;
  m_fittingFinishedOK = false;

  // if the last directory in vector matches the input directory within this
  // function then clear the vector
  if (!g_multi_run_directories.empty()) {
    auto lastDir = g_multi_run_directories.back() == focusedRunNo;
    if (lastDir) {
      g_multi_run_directories.clear();
      m_view->setFittingMultiRunMode(false);
      m_view->setFittingSingleRunMode(false);
      m_view->enableFitAllButton(false);
      g_fitting_runno_counter = 0;
    }
  }

  // load the focused workspace file to perform single peak fits
<<<<<<< HEAD
  try {
    auto load =
        Mantid::API::AlgorithmManager::Instance().createUnmanaged("Load");
    load->initialize();
    load->setPropertyValue("Filename", focusedRunNo);
    load->setPropertyValue("OutputWorkspace", g_focusedFittingWSName);
    load->execute();

    AnalysisDataServiceImpl &ADS = Mantid::API::AnalysisDataService::Instance();
    focusedWS = ADS.retrieveWS<MatrixWorkspace>(g_focusedFittingWSName);
    setDifcTzero(focusedWS);
  } catch (std::runtime_error &re) {
    g_log.error()
        << "Error while loading focused data. "
           "Could not run the algorithm Load successfully for the Fit "
           "peaks (file name: " +
               focusedRunNo + "). Error description: " + re.what() +
               " Please check also the previous log messages for details.";
    throw;
  }
=======
  runLoadAlg(focusedRunNo, focusedWS);
>>>>>>> b39ab154

  // run the algorithm EnggFitPeaks with workspace loaded above
  // requires unit in Time of Flight
  auto enggFitPeaks =
      Mantid::API::AlgorithmManager::Instance().createUnmanaged("EnggFitPeaks");
  const std::string focusedFitPeaksTableName =
      "engggui_fitting_fitpeaks_params";

  // delete existing table workspace to avoid confusion
  AnalysisDataServiceImpl &ADS = Mantid::API::AnalysisDataService::Instance();
  if (ADS.doesExist(focusedFitPeaksTableName)) {
    ADS.remove(focusedFitPeaksTableName);
  }

  try {
    enggFitPeaks->initialize();
    enggFitPeaks->setProperty("InputWorkspace", focusedWS);
    if (!expectedPeaks.empty()) {
      enggFitPeaks->setProperty("expectedPeaks", expectedPeaks);
    }
    enggFitPeaks->setProperty("FittedPeaks", focusedFitPeaksTableName);
    enggFitPeaks->execute();
  } catch (std::exception &re) {
    g_log.error() << "Could not run the algorithm EnggFitPeaks "
                     "successfully for bank, "
                     // bank name
                     "Error description: " +
                         static_cast<std::string>(re.what()) +
                         " Please check also the log message for detail.\n";
  }

  auto fPath = focusedRunNo;
  runSaveDiffFittingAsciiAlg(focusedFitPeaksTableName, fPath);

  try {
    runFittingAlgs(focusedFitPeaksTableName, g_focusedFittingWSName);

  } catch (std::invalid_argument &ia) {
    g_log.error() << "Error, Fitting could not finish off correctly, " +
                         std::string(ia.what()) << '\n';
    throw;
  }
}

void EnggDiffFittingPresenter::runLoadAlg(
    const std::string focusedFile,
    Mantid::API::MatrixWorkspace_sptr &focusedWS) {
  // load the focused workspace file to perform single peak fits
  try {
    auto load =
        Mantid::API::AlgorithmManager::Instance().createUnmanaged("Load");
    load->initialize();
    load->setPropertyValue("Filename", focusedFile);
    load->setPropertyValue("OutputWorkspace", g_focusedFittingWSName);
    load->execute();

    AnalysisDataServiceImpl &ADS = Mantid::API::AnalysisDataService::Instance();
    focusedWS = ADS.retrieveWS<MatrixWorkspace>(g_focusedFittingWSName);
  } catch (std::runtime_error &re) {
    g_log.error()
        << "Error while loading focused data. "
           "Could not run the algorithm Load successfully for the Fit "
           "peaks (file name: " +
               focusedFile + "). Error description: " + re.what() +
               " Please check also the previous log messages for details.";
    return;
  }
}

void MantidQt::CustomInterfaces::EnggDiffFittingPresenter::
    runSaveDiffFittingAsciiAlg(const std::string &tableWorkspace,
                               std::string &filePath) {

  // split to get run number and bank
  auto fileSplit = splitFittingDirectory(filePath);
  // returns ['ENGINX', <RUN-NUMBER>, 'focused', `bank`, <BANK>, '.nxs']
  auto runNumber = fileSplit[1];

  // if a normal focused file assign bank number otherwise 'customised'
  std::string bank = "customised";
  if (fileSplit.size() == 5)
    bank = fileSplit[4];

  // generate file name
  std::string fileName;
  if (g_multi_run.size() > 1) {
    fileName = "ENGINX_" + g_multi_run.front() + "-" + g_multi_run.back() +
               "_Single_Peak_Fitting.csv";
  } else {
    fileName = "ENGINX_" + runNumber + "_Single_Peak_Fitting.csv";
  }

  // separate folder for Single Peak Fitting output;
  auto dir = outFilesUserDir("SinglePeakFitting");
  dir.append(fileName);

  // save the results
  // run the algorithm SaveDiffFittingAscii with output of EnggFitPeaks
  auto saveDiffFit = Mantid::API::AlgorithmManager::Instance().createUnmanaged(
      "SaveDiffFittingAscii");

  try {
    saveDiffFit->initialize();
    saveDiffFit->setProperty("InputWorkspace", tableWorkspace);
    saveDiffFit->setProperty("Filename", dir.toString());
    saveDiffFit->setProperty("RunNumber", runNumber);
    saveDiffFit->setProperty("Bank", bank);
    saveDiffFit->setProperty("OutMode", "AppendToExistingFile");
    saveDiffFit->execute();
  } catch (std::exception &re) {
    g_log.error() << "Could not run the algorithm SaveDiffFittingAscii "
                     "successfully for bank, "
                     // bank name
                     "Error description: " +
                         static_cast<std::string>(re.what()) +
                         " Please check also the log message for detail.\n";
  }
}

void EnggDiffFittingPresenter::runFittingAlgs(
    std::string focusedFitPeaksTableName, std::string focusedWSName) {
  // retrieve the table with parameters
  auto &ADS = Mantid::API::AnalysisDataService::Instance();
  if (!ADS.doesExist(focusedFitPeaksTableName)) {
    // convert units so valid dSpacing peaks can still be added to gui
    if (ADS.doesExist(g_focusedFittingWSName)) {
      convertUnits(g_focusedFittingWSName);
    }

    throw std::invalid_argument(
        focusedFitPeaksTableName +
        " workspace could not be found. "
        "Please check the log messages for more details.");
  }

  auto table = ADS.retrieveWS<ITableWorkspace>(focusedFitPeaksTableName);
  size_t rowCount = table->rowCount();
  const std::string single_peak_out_WS = "engggui_fitting_single_peaks";
  std::string currentPeakOutWS;

  std::string Bk2BkExpFunctionStr;
  std::string startX = "";
  std::string endX = "";
  for (size_t i = 0; i < rowCount; i++) {
    // get the functionStrFactory to generate the string for function
    // property, returns the string with i row from table workspace
    // table is just passed so it works?
    Bk2BkExpFunctionStr =
        functionStrFactory(table, focusedFitPeaksTableName, i, startX, endX);

    g_log.debug() << "startX: " + startX + " . endX: " + endX << '\n';

    currentPeakOutWS = "__engggui_fitting_single_peaks" + std::to_string(i);

    // run EvaluateFunction algorithm with focused workspace to produce
    // the correct fit function
    // focusedWSName is not going to change as its always going to be from
    // single workspace
    runEvaluateFunctionAlg(Bk2BkExpFunctionStr, focusedWSName, currentPeakOutWS,
                           startX, endX);

    // crop workspace so only the correct workspace index is plotted
    runCropWorkspaceAlg(currentPeakOutWS);

    // apply the same binning as a focused workspace
    runRebinToWorkspaceAlg(currentPeakOutWS);

    // if the first peak
    if (i == size_t(0)) {

      // create a workspace clone of bank focus file
      // this will import all information of the previous file
      runCloneWorkspaceAlg(focusedWSName, single_peak_out_WS);

      setDataToClonedWS(currentPeakOutWS, single_peak_out_WS);
      ADS.remove(currentPeakOutWS);
    } else {
      const std::string currentPeakClonedWS =
          "__engggui_fitting_cloned_peaks" + std::to_string(i);

      runCloneWorkspaceAlg(focusedWSName, currentPeakClonedWS);

      setDataToClonedWS(currentPeakOutWS, currentPeakClonedWS);

      // append all peaks in to single workspace & remove
      runAppendSpectraAlg(single_peak_out_WS, currentPeakClonedWS);
      ADS.remove(currentPeakOutWS);
      ADS.remove(currentPeakClonedWS);
    }
  }

  convertUnits(g_focusedFittingWSName);

  // convert units for both workspaces to dSpacing from ToF
  if (rowCount > size_t(0)) {
    auto swks = ADS.retrieveWS<MatrixWorkspace>(single_peak_out_WS);
    setDifcTzero(swks);
    convertUnits(single_peak_out_WS);
  } else {
    g_log.error() << "The engggui_fitting_fitpeaks_params table produced is"
                     "empty. Please try again!\n";
  }

  m_fittingFinishedOK = true;
}

std::string EnggDiffFittingPresenter::functionStrFactory(
    Mantid::API::ITableWorkspace_sptr &paramTableWS, std::string tableName,
    size_t row, std::string &startX, std::string &endX) {
  const double windowLeft = 9;
  const double windowRight = 12;

  AnalysisDataServiceImpl &ADS = Mantid::API::AnalysisDataService::Instance();
  paramTableWS = ADS.retrieveWS<ITableWorkspace>(tableName);

  double A0 = paramTableWS->cell<double>(row, size_t(1));
  double A1 = paramTableWS->cell<double>(row, size_t(3));
  double I = paramTableWS->cell<double>(row, size_t(13));
  double A = paramTableWS->cell<double>(row, size_t(7));
  double B = paramTableWS->cell<double>(row, size_t(9));
  double X0 = paramTableWS->cell<double>(row, size_t(5));
  double S = paramTableWS->cell<double>(row, size_t(11));

  startX = boost::lexical_cast<std::string>(X0 - (windowLeft * S));
  endX = boost::lexical_cast<std::string>(X0 + (windowRight * S));

  std::string functionStr =
      "name=LinearBackground,A0=" + boost::lexical_cast<std::string>(A0) +
      ",A1=" + boost::lexical_cast<std::string>(A1) +
      ";name=BackToBackExponential,I=" + boost::lexical_cast<std::string>(I) +
      ",A=" + boost::lexical_cast<std::string>(A) + ",B=" +
      boost::lexical_cast<std::string>(B) + ",X0=" +
      boost::lexical_cast<std::string>(X0) + ",S=" +
      boost::lexical_cast<std::string>(S);

  return functionStr;
}

void EnggDiffFittingPresenter::browsePeaksToFit() {
  try {
    auto prevPath = m_view->focusingDir();
    if (prevPath.empty()) {
      prevPath = m_view->getPreviousDir();
    }
    std::string path = m_view->getOpenFile(prevPath);
    if (path.empty()) {
      return;
    }

    m_view->setPreviousDir(path);
    std::string peaksData = readPeaksFile(path);
    m_view->setPeakList(peaksData);

  } catch (std::runtime_error &re) {
    m_view->userWarning(
        "Unable to import the peaks from a file: ",
        "File corrupted or could not be opened. Please try again" +
            static_cast<std::string>(re.what()) + '\n');
    return;
  }
}

void EnggDiffFittingPresenter::addPeakToList() {

  if (m_view->peakPickerEnabled()) {
    auto peakCentre = m_view->getPeakCentre();

    std::stringstream stream;
    stream << std::fixed << std::setprecision(4) << peakCentre;
    auto strPeakCentre = stream.str();

    auto curExpPeaksList = m_view->fittingPeaksData();

    std::string comma = ",";

    if (!curExpPeaksList.empty()) {
      // when further peak added to list

      std::string lastTwoChr =
          curExpPeaksList.substr(curExpPeaksList.size() - 2);
      auto lastChr = curExpPeaksList.back();
      if (lastChr == ',' || lastTwoChr == ", ") {
        curExpPeaksList.append(strPeakCentre);
      } else {
        curExpPeaksList.append(comma + strPeakCentre);
      }
      m_view->setPeakList(curExpPeaksList);
    } else {
      // when new peak given when list is empty
      curExpPeaksList.append(strPeakCentre);
      curExpPeaksList.append(comma);
      m_view->setPeakList(curExpPeaksList);
    }
  }
}

void EnggDiffFittingPresenter::savePeakList() {
  try {
    QString prevPath = QString::fromStdString(m_view->focusingDir());
    if (prevPath.isEmpty()) {
      prevPath = QString::fromStdString(m_view->getPreviousDir());
    }

    std::string path = m_view->getSaveFile(prevPath.toStdString());

    if (path.empty()) {
      return;
    }

    fittingWriteFile(path);
  } catch (std::runtime_error &re) {
    m_view->userWarning(
        "Unable to save the peaks file: ",
        "Invalid file path or could not be saved. Error description : " +
            static_cast<std::string>(re.what()) + '\n');
    return;
  }
}

std::string EnggDiffFittingPresenter::readPeaksFile(std::string fileDir) {
  std::string fileData = "";
  std::string line;
  std::string comma = ", ";

  std::ifstream peakFile(fileDir);

  if (peakFile.is_open()) {
    while (std::getline(peakFile, line)) {
      fileData += line;
      if (!peakFile.eof())
        fileData += comma;
    }
    peakFile.close();
  }

  else
    fileData = "";

  return fileData;
}

void EnggDiffFittingPresenter::fittingWriteFile(const std::string &fileDir) {
  std::ofstream outfile(fileDir.c_str());
  if (!outfile) {
    m_view->userWarning("File not found",
                        "File " + fileDir +
                            " , could not be found. Please try again!");
  } else {
    auto expPeaks = m_view->fittingPeaksData();
    outfile << expPeaks;
  }
}

void EnggDiffFittingPresenter::runEvaluateFunctionAlg(
    const std::string &bk2BkExpFunction, const std::string &InputName,
    const std::string &OutputName, const std::string &startX,
    const std::string &endX) {

  auto evalFunc = Mantid::API::AlgorithmManager::Instance().createUnmanaged(
      "EvaluateFunction");
  g_log.notice() << "EvaluateFunction algorithm has started\n";
  try {
    evalFunc->initialize();
    evalFunc->setProperty("Function", bk2BkExpFunction);
    evalFunc->setProperty("InputWorkspace", InputName);
    evalFunc->setProperty("OutputWorkspace", OutputName);
    evalFunc->setProperty("StartX", startX);
    evalFunc->setProperty("EndX", endX);
    evalFunc->execute();
  } catch (std::runtime_error &re) {
    g_log.error() << "Could not run the algorithm EvaluateFunction, "
                     "Error description: " +
                         static_cast<std::string>(re.what()) << '\n';
  }
}

void EnggDiffFittingPresenter::runCropWorkspaceAlg(std::string workspaceName) {
  auto cropWS = Mantid::API::AlgorithmManager::Instance().createUnmanaged(
      "CropWorkspace");
  try {
    cropWS->initialize();
    cropWS->setProperty("InputWorkspace", workspaceName);
    cropWS->setProperty("OutputWorkspace", workspaceName);
    cropWS->setProperty("StartWorkspaceIndex", 1);
    cropWS->setProperty("EndWorkspaceIndex", 1);
    cropWS->execute();
  } catch (std::runtime_error &re) {
    g_log.error() << "Could not run the algorithm CropWorkspace, "
                     "Error description: " +
                         static_cast<std::string>(re.what()) << '\n';
  }
}

void EnggDiffFittingPresenter::runAppendSpectraAlg(std::string workspace1Name,
                                                   std::string workspace2Name) {
  auto appendSpec = Mantid::API::AlgorithmManager::Instance().createUnmanaged(
      "AppendSpectra");
  try {
    appendSpec->initialize();
    appendSpec->setProperty("InputWorkspace1", workspace1Name);
    appendSpec->setProperty("InputWorkspace2", workspace2Name);
    appendSpec->setProperty("OutputWorkspace", workspace1Name);
    appendSpec->execute();
  } catch (std::runtime_error &re) {
    g_log.error() << "Could not run the algorithm AppendWorkspace, "
                     "Error description: " +
                         static_cast<std::string>(re.what()) << '\n';
  }
}

void EnggDiffFittingPresenter::runRebinToWorkspaceAlg(
    std::string workspaceName) {
  auto RebinToWs = Mantid::API::AlgorithmManager::Instance().createUnmanaged(
      "RebinToWorkspace");
  try {
    RebinToWs->initialize();
    RebinToWs->setProperty("WorkspaceToRebin", workspaceName);
    RebinToWs->setProperty("WorkspaceToMatch", g_focusedFittingWSName);
    RebinToWs->setProperty("OutputWorkspace", workspaceName);
    RebinToWs->execute();
  } catch (std::runtime_error &re) {
    g_log.error() << "Could not run the algorithm RebinToWorkspace, "
                     "Error description: " +
                         static_cast<std::string>(re.what()) << '\n';
  }
}

/**
 * Converts from time-of-flight to d-spacing
 *
 * @param workspaceName name of the workspace to convert (in place)
 */
void EnggDiffFittingPresenter::convertUnits(std::string workspaceName) {
  // Here using the GSAS (DIFC, TZERO) parameters seems preferred
  if (g_useAlignDetectors) {
    runAlignDetectorsAlg(workspaceName);
  } else {
    runConvertUnitsAlg(workspaceName);
  }
}

void EnggDiffFittingPresenter::getDifcTzero(MatrixWorkspace_const_sptr wks,
                                            double &difc, double &difa,
                                            double &tzero) const {

  try {
    const auto run = wks->run();
    // long, step by step way:
    // auto propC = run.getLogData("difc");
    // auto doubleC =
    //     dynamic_cast<Mantid::Kernel::PropertyWithValue<double> *>(propC);
    // if (!doubleC)
    //   throw Mantid::Kernel::Exception::NotFoundError(
    //       "Required difc property not found in workspace.", "difc");
    difc = run.getPropertyValueAsType<double>("difc");
    difa = run.getPropertyValueAsType<double>("difa");
    tzero = run.getPropertyValueAsType<double>("tzero");

  } catch (std::runtime_error &rexc) {
    // fallback to something reasonable / approximate values so
    // the fitting tab can work minimally
    difa = tzero = 0.0;
    difc = 18400;
    g_log.warning()
        << "Could not retrieve the DIFC, DIFA, TZERO values from the workspace "
        << wks->name() << ". Using default, which is not adjusted for this "
                          "workspace/run: DIFA: " << difa << ", DIFC: " << difc
        << ", TZERO: " << tzero << ". Error details: " << rexc.what() << '\n';
  }
}

/**
 * Converts units from time-of-flight to d-spacing, using
 * AlignDetectors.  This is the GSAS-style alternative to using the
 * algorithm ConvertUnits.  Needs to make sure that the workspace is
 * not of distribution type (and use the algorithm
 * ConvertFromDistribution if it is). This is a requirement of
 * AlignDetectors.
 *
 * @param workspaceName name of the workspace to convert
 */
void EnggDiffFittingPresenter::runAlignDetectorsAlg(std::string workspaceName) {
  const std::string targetUnit = "dSpacing";
  const std::string algName = "AlignDetectors";

  const auto &ADS = Mantid::API::AnalysisDataService::Instance();
  auto inputWS = ADS.retrieveWS<MatrixWorkspace>(workspaceName);
  if (!inputWS)
    return;

  double difc, difa, tzero;
  getDifcTzero(inputWS, difc, difa, tzero);

  // create a table with the GSAS calibration parameters
  ITableWorkspace_sptr difcTable;
  try {
    difcTable = Mantid::API::WorkspaceFactory::Instance().createTable();
    if (!difcTable) {
      return;
    }
    difcTable->addColumn("int", "detid");
    difcTable->addColumn("double", "difc");
    difcTable->addColumn("double", "difa");
    difcTable->addColumn("double", "tzero");
    TableRow row = difcTable->appendRow();
    auto &spec = inputWS->getSpectrum(0);
    Mantid::detid_t detID = *(spec.getDetectorIDs().cbegin());

    row << detID << difc << difa << tzero;
  } catch (std::runtime_error &rexc) {
    g_log.error() << "Failed to prepare calibration table input to convert "
                     "units with the algorithm " << algName
                  << ". Error details: " << rexc.what() << '\n';
    return;
  }

  // AlignDetectors doesn't take distribution workspaces (it enforces
  // RawCountValidator)
  if (inputWS->isDistribution()) {
    try {
      auto alg = Mantid::API::AlgorithmManager::Instance().createUnmanaged(
          "ConvertFromDistribution");
      alg->initialize();
      alg->setProperty("Workspace", workspaceName);
      alg->execute();
    } catch (std::runtime_error &rexc) {
      g_log.error() << "Could not run ConvertFromDistribution. Error: "
                    << rexc.what() << '\n';
      return;
    }
  }

  try {
    auto alg =
        Mantid::API::AlgorithmManager::Instance().createUnmanaged(algName);
    alg->initialize();
    alg->setProperty("InputWorkspace", workspaceName);
    alg->setProperty("OutputWorkspace", workspaceName);
    alg->setProperty("CalibrationWorkspace", difcTable);
    alg->execute();
  } catch (std::runtime_error &rexc) {
    g_log.error() << "Could not run the algorithm " << algName
                  << " to convert workspace to " << targetUnit
                  << ", Error details: " + static_cast<std::string>(rexc.what())
                  << '\n';
  }
}

void EnggDiffFittingPresenter::runConvertUnitsAlg(std::string workspaceName) {
  const std::string targetUnit = "dSpacing";
  auto ConvertUnits =
      Mantid::API::AlgorithmManager::Instance().createUnmanaged("ConvertUnits");
  try {
    ConvertUnits->initialize();
    ConvertUnits->setProperty("InputWorkspace", workspaceName);
    ConvertUnits->setProperty("OutputWorkspace", workspaceName);
    ConvertUnits->setProperty("Target", targetUnit);
    ConvertUnits->setPropertyValue("EMode", "Elastic");
    ConvertUnits->execute();
  } catch (std::runtime_error &re) {
    g_log.error() << "Could not run the algorithm ConvertUnits to convert "
                     "workspace to " << targetUnit
                  << ", Error description: " +
                         static_cast<std::string>(re.what()) << '\n';
  }
}

void EnggDiffFittingPresenter::runCloneWorkspaceAlg(
    std::string inputWorkspace, const std::string &outputWorkspace) {

  auto cloneWorkspace =
      Mantid::API::AlgorithmManager::Instance().createUnmanaged(
          "CloneWorkspace");
  try {
    cloneWorkspace->initialize();
    cloneWorkspace->setProperty("InputWorkspace", inputWorkspace);
    cloneWorkspace->setProperty("OutputWorkspace", outputWorkspace);
    cloneWorkspace->execute();
  } catch (std::runtime_error &re) {
    g_log.error() << "Could not run the algorithm CreateWorkspace, "
                     "Error description: " +
                         static_cast<std::string>(re.what()) << '\n';
  }
}

void EnggDiffFittingPresenter::setDataToClonedWS(std::string &current_WS,
                                                 const std::string &cloned_WS) {
  AnalysisDataServiceImpl &ADS = Mantid::API::AnalysisDataService::Instance();
  auto currentPeakWS = ADS.retrieveWS<MatrixWorkspace>(current_WS);
  auto currentClonedWS = ADS.retrieveWS<MatrixWorkspace>(cloned_WS);
  currentClonedWS->dataY(0) = currentPeakWS->readY(0);
  currentClonedWS->dataE(0) = currentPeakWS->readE(0);
}

void EnggDiffFittingPresenter::setBankItems() {
  try {
    auto fitting_runno_vector = m_view->getFittingRunNumVec();

    if (!fitting_runno_vector.empty()) {

      // delete previous bank added to the list
      m_view->clearFittingComboBox();

      for (size_t i = 0; i < fitting_runno_vector.size(); i++) {
        Poco::Path vecFile(fitting_runno_vector[i]);
        std::string strVecFile = vecFile.toString();
        // split the directory from m_fitting_runno_dir_vec
        std::vector<std::string> vecFileSplit =
            splitFittingDirectory(strVecFile);

        // get the last split in vector which will be bank
        std::string bankID = (vecFileSplit.back());

        bool digit = isDigit(bankID);

        if (digit || bankID == "cropped") {
          m_view->addBankItem(bankID);
        } else {
          QString qBank = QString("Bank %1").arg(i + 1);
          m_view->addBankItem(qBank.toStdString());
        }
      }

      m_view->enableFittingComboBox(true);
    } else {
      // upon invalid file
      // disable the widgets when only one related file found
      m_view->enableFittingComboBox(false);

      m_view->clearFittingComboBox();
    }

  } catch (std::runtime_error &re) {
    m_view->userWarning("Unable to insert items: ",
                        "Could not add banks to "
                        "combo-box or list widget; " +
                            static_cast<std::string>(re.what()) +
                            ". Please try again");
  }
}

void EnggDiffFittingPresenter::setRunNoItems(
    const std::vector<std::string> &runNumVector, bool multiRun) {
  try {
    if (!runNumVector.empty()) {

      // delete previous run number added to the list
      m_view->clearFittingListWidget();

      // enable fit button only when run number provided
      m_view->enableFitAllButton(true);

      for (size_t i = 0; i < runNumVector.size(); i++) {

        std::string currentRun = (runNumVector[i]);

        // adding to widget
        m_view->addRunNoItem(currentRun);
        g_multi_run.push_back(currentRun);
      }

      // change to selected run number item
      if (multiRun) {
        m_view->enableFittingListWidget(true);

        auto currentIndex = m_view->getFittingListWidgetCurrentRow();
        if (currentIndex == -1)
          m_view->setFittingListWidgetCurrentRow(0);
      } else {
        m_view->enableFittingListWidget(false);
      }
    }

    else {
      // upon invalid file
      // disable the widgets when only one related file found
      m_view->enableFittingListWidget(false);
      m_view->enableFitAllButton(false);
      m_view->clearFittingListWidget();
    }

  } catch (std::runtime_error &re) {
    m_view->userWarning("Unable to insert items: ",
                        "Could not add list widget; " +
                            static_cast<std::string>(re.what()) +
                            ". Please try again");
  }
}

void EnggDiffFittingPresenter::setDefaultBank(
    const std::vector<std::string> &splittedBaseName,
    const std::string &selectedFile) {

  if (!splittedBaseName.empty()) {

    std::string bankID = (splittedBaseName.back());
    auto combo_data = m_view->getFittingComboIdx(bankID);

    if (combo_data > -1) {
      m_view->setBankIdComboBox(combo_data);
    } else {
      m_view->setFittingRunNo(selectedFile);
    }
  }
  // check if the vector is not empty so that the first directory
  // can be assigned to text-field when number is given
  else if (!m_view->getFittingRunNumVec().empty()) {
    auto firstDir = m_view->getFittingRunNumVec().at(0);
    auto intialDir = firstDir;
    m_view->setFittingRunNo(intialDir);
  }
  // if nothing found related to text-field input
  else if (!m_view->getFittingRunNo().empty())
    m_view->setFittingRunNo(selectedFile);
}

bool EnggDiffFittingPresenter::isDigit(std::string text) {
  // bool isDig = true;
  for (size_t i = 0; i < text.size(); i++) {
    char *str = &text[i];
    if (!std::isdigit(*str)) {
      return false;
    }
  }
  return true;
}

void EnggDiffFittingPresenter::plotFocusedFile(bool plotSinglePeaks) {
  AnalysisDataServiceImpl &ADS = Mantid::API::AnalysisDataService::Instance();

  if (!ADS.doesExist(g_focusedFittingWSName)) {
    g_log.error() << "Focused workspace could not be plotted as there is no " +
                         g_focusedFittingWSName + " workspace found.\n";
    m_view->showStatus("Error while plotting focused workspace");
    return;
  }

  try {
    auto focusedPeaksWS =
        ADS.retrieveWS<MatrixWorkspace>(g_focusedFittingWSName);
    auto focusedData = ALCHelper::curveDataFromWs(focusedPeaksWS);
    m_view->setDataVector(focusedData, true, plotSinglePeaks);

  } catch (std::runtime_error &re) {
    g_log.error()
        << "Unable to plot focused " + g_focusedFittingWSName +
               "workspace on the canvas. "
               "Error description: " +
               re.what() +
               " Please check also the previous log messages for details.";

    m_view->showStatus("Error while plotting the peaks fitted");
    throw;
  }
}

void EnggDiffFittingPresenter::plotFitPeaksCurves() {
  AnalysisDataServiceImpl &ADS = Mantid::API::AnalysisDataService::Instance();
  std::string singlePeaksWs = "engggui_fitting_single_peaks";

  if (!ADS.doesExist(singlePeaksWs) && !ADS.doesExist(g_focusedFittingWSName)) {
    g_log.error() << "Fitting results could not be plotted as there is no " +
                         singlePeaksWs + " or " + g_focusedFittingWSName +
                         " workspace found.\n";
    m_view->showStatus("Error while fitting peaks");
    return;
  }

  try {

    // detaches previous plots from canvas
    m_view->resetCanvas();

    // plots focused workspace
    plotFocusedFile(m_fittingFinishedOK);

    if (m_fittingFinishedOK) {
      g_log.debug() << "single peaks fitting being plotted now.\n";
      auto singlePeaksWS = ADS.retrieveWS<MatrixWorkspace>(singlePeaksWs);
      auto singlePeaksData = ALCHelper::curveDataFromWs(singlePeaksWS);
      m_view->setDataVector(singlePeaksData, false, true);
      m_view->showStatus("Peaks fitted successfully");

    } else {
      g_log.notice()
          << "Focused workspace has been plotted to the "
             "graph; further peaks can be adding using Peak Tools.\n";
      g_log.warning() << "Peaks could not be plotted as the fitting process "
                         "did not finish correctly.\n";
      m_view->showStatus("No peaks could be fitted");

      // if fitting fails and does not reset the variables
      g_multi_run_directories.clear();
      m_view->setFittingMultiRunMode(false);
      m_view->setFittingSingleRunMode(false);
      m_view->enableFitAllButton(false);
      g_fitting_runno_counter = 0;
    }

  } catch (std::runtime_error) {
    g_log.error()
        << "Unable to finish of the plotting of the graph for "
           "engggui_fitting_focused_fitpeaks  workspace. Error "
           "description. Please check also the log message for detail.";

    m_view->showStatus("Error while plotting the peaks fitted");
    throw;
  }
}

} // namespace CustomInterfaces
} // namespace MantidQt<|MERGE_RESOLUTION|>--- conflicted
+++ resolved
@@ -763,30 +763,8 @@
   }
 
   // load the focused workspace file to perform single peak fits
-<<<<<<< HEAD
-  try {
-    auto load =
-        Mantid::API::AlgorithmManager::Instance().createUnmanaged("Load");
-    load->initialize();
-    load->setPropertyValue("Filename", focusedRunNo);
-    load->setPropertyValue("OutputWorkspace", g_focusedFittingWSName);
-    load->execute();
-
-    AnalysisDataServiceImpl &ADS = Mantid::API::AnalysisDataService::Instance();
-    focusedWS = ADS.retrieveWS<MatrixWorkspace>(g_focusedFittingWSName);
-    setDifcTzero(focusedWS);
-  } catch (std::runtime_error &re) {
-    g_log.error()
-        << "Error while loading focused data. "
-           "Could not run the algorithm Load successfully for the Fit "
-           "peaks (file name: " +
-               focusedRunNo + "). Error description: " + re.what() +
-               " Please check also the previous log messages for details.";
-    throw;
-  }
-=======
   runLoadAlg(focusedRunNo, focusedWS);
->>>>>>> b39ab154
+  setDifcTzero(focusedWS);
 
   // run the algorithm EnggFitPeaks with workspace loaded above
   // requires unit in Time of Flight
