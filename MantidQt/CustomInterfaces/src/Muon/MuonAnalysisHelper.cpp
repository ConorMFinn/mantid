#include "MantidQtCustomInterfaces/Muon/MuonAnalysisHelper.h"

#include "MantidKernel/InstrumentInfo.h"
#include "MantidKernel/EmptyValues.h"
#include "MantidKernel/TimeSeriesProperty.h"
#include "MantidKernel/StringTokenizer.h"

#include "MantidAPI/MatrixWorkspace.h"
#include "MantidAPI/AlgorithmManager.h"
#include "MantidAPI/ScopedWorkspace.h"
#include "MantidAPI/WorkspaceGroup.h"
#include "MantidGeometry/Instrument.h"

#include <QLineEdit>
#include <QCheckBox>
#include <QComboBox>

#include <boost/lexical_cast.hpp>
#include <boost/scope_exit.hpp>
#include <stdexcept>

namespace MantidQt {
namespace CustomInterfaces {
namespace MuonAnalysisHelper {

using namespace Mantid::Kernel;
using namespace Mantid::API;

/**
 * Sets double validator for specified field.
 * @param field :: Field to set validator for
 * @param allowEmpty :: Whether the validator should accept empty inputs as well
 */
void setDoubleValidator(QLineEdit *field, bool allowEmpty) {
  QDoubleValidator *newValidator;

  if (allowEmpty) {
    newValidator = new DoubleOrEmptyValidator(field);
  } else {
    newValidator = new QDoubleValidator(field);
  }

  newValidator->setNotation(QDoubleValidator::StandardNotation);
  field->setValidator(newValidator);
}

/**
 * Return a first period MatrixWorkspace in a run workspace. If the run
 * workspace has one period
 * only - it is returned.
 * @param ws :: Run workspace
 */
MatrixWorkspace_sptr firstPeriod(Workspace_sptr ws) {
  if (auto group = boost::dynamic_pointer_cast<WorkspaceGroup>(ws)) {
    return boost::dynamic_pointer_cast<MatrixWorkspace>(group->getItem(0));
  } else {
    return boost::dynamic_pointer_cast<MatrixWorkspace>(ws);
  }
}

/**
 * Returns a number of periods in a run workspace
 * @param ws :: Run wokspace
 * @return Number of periods
 */
size_t numPeriods(Workspace_sptr ws) {
  if (auto group = boost::dynamic_pointer_cast<WorkspaceGroup>(ws)) {
    return group->size();
  } else {
    return 1;
  }
}

/**
 * Print various informaion about the run
 * @param runWs :: Run workspace to retrieve information from
 * @param out :: Stream to print to
 */
void printRunInfo(MatrixWorkspace_sptr runWs, std::ostringstream &out) {
  // Remember current out stream format
  std::ios_base::fmtflags outFlags(out.flags());
  std::streamsize outPrecision(out.precision());

  BOOST_SCOPE_EXIT((&out)(&outFlags)(&outPrecision)) {
    // Restore the flags when exiting the function
    out.precision(outPrecision);
    out.flags(outFlags);
  }
  BOOST_SCOPE_EXIT_END

  // Set display style for floating point values
  out << std::fixed << std::setprecision(12);

  out << "\nTitle: " << runWs->getTitle();
  out << "\nComment: " << runWs->getComment();

  const Run &run = runWs->run();

  Mantid::Kernel::DateAndTime start, end;

  // Add the start time for the run
  out << "\nStart: ";
  if (run.hasProperty("run_start")) {
    start = run.getProperty("run_start")->value();
    out << start.toSimpleString();
  }

  // Add the end time for the run
  out << "\nEnd: ";
  if (run.hasProperty("run_end")) {
    end = run.getProperty("run_end")->value();
    out << end.toSimpleString();
  }

  // Add the end time for the run
  out << "\nGood frames: ";
  if (run.hasProperty("goodfrm")) {
    out << run.getProperty("goodfrm")->value();
  }

  // Add counts to run information
  out << "\nCounts: ";
  double counts(0.0);
  for (size_t i = 0; i < runWs->getNumberHistograms(); ++i) {
    for (size_t j = 0; j < runWs->blocksize(); ++j) {
      counts += runWs->dataY(i)[j];
    }
  }
  // output this number to three decimal places
  out << std::setprecision(3);
  out << counts / 1000000 << " MEv";
  out << std::setprecision(12);
  // Add average temperature.
  out << "\nAverage Temperature: ";
  if (run.hasProperty("Temp_Sample")) {
    // Filter the temperatures by the start and end times for the run.
    run.getProperty("Temp_Sample")->filterByTime(start, end);

    // Get average of the values
    double average = run.getPropertyAsSingleValue("Temp_Sample");

    if (average != 0.0) {
      out << average;
    } else {
      out << "Not set";
    }
  } else {
    out << "Not found";
  }

  // Add sample temperature
  // Could be stored as a double or as a string (range e.g. "1000.0 - 1020.0")
  out << "\nSample Temperature: ";
  if (run.hasProperty("sample_temp")) {
    out << run.getProperty("sample_temp")->value();
  } else {
    out << "Not found";
  }

  // Add sample magnetic field
  // Could be stored as a double or as a string (range e.g. "1000.0 - 1020.0")
  out << "\nSample Magnetic Field: ";
  if (run.hasProperty("sample_magn_field")) {
    out << run.getProperty("sample_magn_field")->value();
  } else {
    out << "Not found";
  }
}

/**
 * Constructor
 * @param groupName :: The top-level group to use for all the widgets
 */
WidgetAutoSaver::WidgetAutoSaver(const QString &groupName) {
  m_settings.beginGroup(groupName);
}

/**
 * Register new widget for auto-saving.
 * @param widget :: A pointer to the widget
 * @param name :: A name to use when saving/loading
 * @param defaultValue :: A value to load when the widget has not been saved yet
 */
void WidgetAutoSaver::registerWidget(QWidget *widget, const QString &name,
                                     QVariant defaultValue) {
  m_registeredWidgets.push_back(widget);
  m_widgetNames[widget] = name;
  m_widgetDefaultValues[widget] = defaultValue;
  m_widgetGroups[widget] =
      m_settings.group(); // Current group set up using beginGroup and endGroup
}

/**
 * Return a signal (which can be used instead of SIGNAL()) which is emmited when
 * given widget is
 * changed.
 * @param widget
 * @return A signal you can use instead of SIGNAL() to determine when widget
 * value was changed
 */
const char *WidgetAutoSaver::changedSignal(QWidget *widget) {
  if (qobject_cast<QLineEdit *>(widget)) {
    return SIGNAL(textChanged(QString));
  } else if (qobject_cast<QCheckBox *>(widget)) {
    return SIGNAL(stateChanged(int));
  } else if (qobject_cast<QComboBox *>(widget)) {
    return SIGNAL(currentIndexChanged(int));
  }
  // ... add more as neccessary
  else {
    throw std::runtime_error("Unsupported widget type");
  }
}

/**
 * Enable/disable auto-saving of all the registered widgets.
 * @param enabled :: Whether auto-saving should be enabled or disabled
 */
void WidgetAutoSaver::setAutoSaveEnabled(bool enabled) {
  foreach (QWidget *w, m_registeredWidgets) { setAutoSaveEnabled(w, enabled); }
}

/**
 * Enable/disable auto-saving of all the registered widgets.
 * @param widget :: Registered widget for which to enable/disable auto-saving
 * @param enabled :: Whether auto-saving should be enabled or disabled
 */
void WidgetAutoSaver::setAutoSaveEnabled(QWidget *widget, bool enabled) {
  if (enabled)
    connect(widget, changedSignal(widget), this, SLOT(saveWidgetValue()));
  else
    disconnect(widget, changedSignal(widget), this, SLOT(saveWidgetValue()));
}

/**
 * Saves the value of the registered widget which signalled the slot
 */
void WidgetAutoSaver::saveWidgetValue() {
  // Get the widget which called the slot
  QWidget *sender = qobject_cast<QWidget *>(QObject::sender());

  if (!sender)
    throw std::runtime_error("Unable to save value of non-widget QObject");

  const QString &senderName = m_widgetNames[sender];
  const QString &senderGroup = m_widgetGroups[sender];

  QSettings settings;
  settings.beginGroup(senderGroup);

  if (auto w = qobject_cast<QLineEdit *>(sender)) {
    settings.setValue(senderName, w->text());
  } else if (auto w = qobject_cast<QCheckBox *>(sender)) {
    settings.setValue(senderName, w->isChecked());
  } else if (auto w = qobject_cast<QComboBox *>(sender)) {
    settings.setValue(senderName, w->currentIndex());
  }
  // ... add more as neccessary
}

/**
 * Load the auto-saved (or default) value of the given widget.
 * @param widget :: Widget to load saved value for
 */
void WidgetAutoSaver::loadWidgetValue(QWidget *widget) {
  const QString &name = m_widgetNames[widget];
  const QString &group = m_widgetGroups[widget];
  QVariant defaultValue = m_widgetDefaultValues[widget];

  QSettings settings;
  settings.beginGroup(group);

  QVariant value = settings.value(name, defaultValue);

  if (auto w = qobject_cast<QLineEdit *>(widget)) {
    w->setText(value.toString());
  } else if (auto w = qobject_cast<QCheckBox *>(widget)) {
    w->setChecked(value.toBool());
  } else if (auto w = qobject_cast<QComboBox *>(widget)) {
    w->setCurrentIndex(value.toInt());
  }
  // ... add more as neccessary
}

/**
 * Load the auto-saved (or default) value of all the registered widgets.
 */
void WidgetAutoSaver::loadWidgetValues() {
  foreach (QWidget *w, m_registeredWidgets) { loadWidgetValue(w); }
}

/**
 * Begin new-auto save group. All the registerWidget calls between this and next
 * beginGroup will be
 * put in the given group.
 * @param name :: The name of the group
 */
void WidgetAutoSaver::beginGroup(const QString &name) {
  m_settings.beginGroup(name);
}

/**
 * Ends the scope of the previous begin group.
 */
void WidgetAutoSaver::endGroup() { m_settings.endGroup(); }

/**
 * Get a run label for the workspace.
 * E.g. for MUSR data of run 15189 it will look like MUSR00015189.
 * @param ws :: Workspace to get label for.
 * @return :: run label
 */
std::string getRunLabel(const Workspace_sptr &ws) {
<<<<<<< HEAD
  const std::vector<Workspace_sptr> wsList{ws};
  return getRunLabel(wsList);
=======
  MatrixWorkspace_const_sptr firstPrd = firstPeriod(ws);

  int runNumber = firstPrd->getRunNumber();
  std::string instrName = firstPrd->getInstrument()->getName();

  int zeroPadding;
  try {
    zeroPadding =
        ConfigService::Instance().getInstrument(instrName).zeroPadding(
            runNumber);
  } catch (const Mantid::Kernel::Exception::NotFoundError &) {
    // Old muon instrument without an IDF - default to 3 zeros
    zeroPadding = 3;
  }

  std::ostringstream label;
  label << instrName;
  label << std::setw(zeroPadding) << std::setfill('0') << std::right
        << runNumber;
  return label.str();
>>>>>>> afdf7019
}

/**
 * Get a run label for a list of workspaces.
 * E.g. for MUSR data of runs 15189, 15190, 15191 it will look like
 * MUSR00015189-91.
 * (Assumes all runs have the same instrument)
 * @param wsList :: [input] Vector of workspace pointers
 * @return :: run label
 * @throws std::invalid_argument if empty list given
 */
std::string getRunLabel(const std::vector<Workspace_sptr> &wsList) {
  if (wsList.empty())
    throw std::invalid_argument("Unable to run on an empty list");

  const std::string instrument =
      firstPeriod(wsList.front())->getInstrument()->getName();

  // Extract the run numbers
  std::vector<int> runNumbers;
  int numWorkspaces = static_cast<int>(wsList.size());
  for (int i = 0; i < numWorkspaces; i++) {
    int runNumber = firstPeriod(wsList[i])->getRunNumber();
    runNumbers.push_back(runNumber);
  }

  return getRunLabel(instrument, runNumbers);
}

/**
 * Get a run label for a given instrument and list of runs.
 * E.g. for MUSR data of runs 15189, 15190, 15191 it will look like
 * MUSR00015189-91.
 * (Assumes all runs have the same instrument)
 * @param instrument :: [input] instrument name
 * @param runNumbers :: [input] List of run numbers
 * @return :: run label
 * @throws std::invalid_argument if empty run list given
 */
std::string getRunLabel(const std::string &instrument,
                        const std::vector<int> &runNumbers) {
  if (runNumbers.empty()) {
    throw std::invalid_argument("Cannot run on an empty list");
  }

  // Find ranges of consecutive runs
  auto ranges = findConsecutiveRuns(runNumbers);

  // Zero-padding for the first run
  int zeroPadding = ConfigService::Instance()
                        .getInstrument(instrument)
                        .zeroPadding(ranges.begin()->first);

  // Begin string output with full label of first run
  std::ostringstream label;
  label << instrument;
  label << std::setw(zeroPadding) << std::setfill('0') << std::right;

  for (auto range : ranges) {
    std::string firstRun = std::to_string(range.first);
    std::string lastRun = std::to_string(range.second);
    label << firstRun;
    if (range.second != range.first) {
      // Remove the common part of the first and last run, so we get e.g.
      // "12345-56" instead of "12345-12356"
      for (size_t i = 0; i < firstRun.size() && i < lastRun.size(); ++i) {
        if (firstRun[i] != lastRun[i]) {
          lastRun.erase(0, i);
          break;
        }
      }
      label << "-" << lastRun;
    }
    if (range != ranges.back()) {
      label << ", ";
    }
  }

  return label.str();
}

/**
 * Given a vector of run numbers, returns the consecutive ranges of runs.
 * e.g. 1,2,3,5,6,8 -> (1,3), (5,6), (8,8)
 * @param runs :: [input] Vector of run numbers - need not be sorted
 * @returns Vector of pairs of (start, end) of consecutive runs
 */
std::vector<std::pair<int, int>>
findConsecutiveRuns(const std::vector<int> &runs) {
  // Groups to output
  std::vector<std::pair<int, int>> ranges;
  // Sort the vector to begin with
  std::vector<int> runNumbers(runs); // local copy
  std::sort(runNumbers.begin(), runNumbers.end());

  // Iterate through vector looking for consecutive groups
  auto a = runNumbers.begin();
  auto start = a;
  auto b = a + 1;
  while (b != runNumbers.end()) {
    if (*b - 1 == *a) { // Still consecutive
      a++;
      b++;
    } else { // Reached end of consecutive group
      ranges.emplace_back(*start, *a);
      start = b++;
      a = start;
    }
  }
  // Reached end of last consecutive group
  ranges.emplace_back(*start, *(runNumbers.end() - 1));
  return ranges;
}

/**
 * Sums a given list of workspaces
 * @param workspaces :: List of workspaces
 * @return Result workspace
 */
Workspace_sptr sumWorkspaces(const std::vector<Workspace_sptr> &workspaces) {
  if (workspaces.size() < 1)
    throw std::invalid_argument("Couldn't sum an empty list of workspaces");

  ScopedWorkspace firstEntry(workspaces.front());
  ScopedWorkspace accumulatorEntry;

  // Comparison function for dates
  auto dateCompare = [](const std::string &first, const std::string &second) {
    return DateAndTime(first) < DateAndTime(second);
  };

  // Comparison function for doubles
  auto numericalCompare =
      [](const std::string &first, const std::string &second) {
        try {
          return boost::lexical_cast<double>(first) <
                 boost::lexical_cast<double>(second);
        } catch (boost::bad_lexical_cast & /*e*/) {
          return false;
        }
      };

  // Range of log values
  auto startRange = findLogRange(workspaces, "run_start", dateCompare);
  auto endRange = findLogRange(workspaces, "run_end", dateCompare);
  auto tempRange = findLogRange(workspaces, "sample_temp", numericalCompare);
  auto fieldRange =
      findLogRange(workspaces, "sample_magn_field", numericalCompare);

  // Create accumulator workspace by cloning the first one from the list
  IAlgorithm_sptr cloneAlg =
      AlgorithmManager::Instance().create("CloneWorkspace");
  cloneAlg->setLogging(false);
  cloneAlg->setRethrows(true);
  cloneAlg->setPropertyValue("InputWorkspace", firstEntry.name());
  cloneAlg->setPropertyValue("OutputWorkspace", accumulatorEntry.name());
  cloneAlg->execute();

  for (auto it = (workspaces.begin() + 1); it != workspaces.end(); ++it) {
    // Add this workspace on to the sum
    ScopedWorkspace wsEntry(*it);

    IAlgorithm_sptr alg = AlgorithmManager::Instance().create("Plus");
    alg->setLogging(false);
    alg->setRethrows(true);
    alg->setPropertyValue("LHSWorkspace", accumulatorEntry.name());
    alg->setPropertyValue("RHSWorkspace", wsEntry.name());
    alg->setPropertyValue("OutputWorkspace", accumulatorEntry.name());
    alg->execute();

    appendTimeSeriesLogs(wsEntry.retrieve(), accumulatorEntry.retrieve(),
                         "Temp_Sample");
  }

  // Replace the start and end times with the earliest start and latest end
  replaceLogValue(accumulatorEntry.name(), "run_start", startRange.first);
  replaceLogValue(accumulatorEntry.name(), "run_end", endRange.second);

  // Put in range of temperatures and magnetic fields
  auto rangeString = [](const std::pair<std::string, std::string> &range) {
    std::ostringstream oss;
    oss << range.first;
    if (range.second != range.first) {
      oss << " to " << range.second;
    }
    return oss.str();
  };
  replaceLogValue(accumulatorEntry.name(), "sample_temp",
                  rangeString(tempRange));
  replaceLogValue(accumulatorEntry.name(), "sample_magn_field",
                  rangeString(fieldRange));

  return accumulatorEntry.retrieve();
}

/*
 * Validates and returns a double value. If it is not invalid, the widget is set
 * to default value,
 * appropriate warning is printed and default value is returned.
 * @param field :: Field to get value from
 * @param defaultValue :: Default value to return/set if field value is invalid
 * @param valueDescr :: Description of the value
 * @param log :: Log to print warning to in case value is invalid
 * @return Value if field is valid, default value otherwise. If default value is
 * empty, EMPTY_DBL() is returned
 */
double getValidatedDouble(QLineEdit *field, const QString &defaultValue,
                          const QString &valueDescr, Logger &log) {
  bool ok;
  double value = field->text().toDouble(&ok);

  if (!ok) {
    log.warning() << "The value of " << valueDescr.toStdString()
                  << " is invalid. ";
    log.warning() << "Reset to default.\n";
    field->setText(defaultValue);

    if (defaultValue.isEmpty()) {
      return Mantid::EMPTY_DBL();
    } else {
      return defaultValue.toDouble();
    }
  }

  return value;
}

/**
 * Makes sure the specified workspaces are in specified group. If group exists
 * already - missing
 * workspaces are added to it, otherwise new group is created. If ws exists in
 * ADS under groupName,
 * and it is not a group - it's overwritten.
 * @param groupName :: Name of the group workspaces should be in
 * @param inputWorkspaces :: Names of the workspaces to group
 */
void groupWorkspaces(const std::string &groupName,
                     const std::vector<std::string> &inputWorkspaces) {
  auto &ads = AnalysisDataService::Instance();

  WorkspaceGroup_sptr group;
  if (ads.doesExist(groupName)) {
    group = ads.retrieveWS<WorkspaceGroup>(groupName);
  }

  if (group) {
    // Exists and is a group -> add missing workspaces to it
    for (auto it = inputWorkspaces.begin(); it != inputWorkspaces.end(); ++it) {
      if (!group->contains(*it)) {
        group->add(*it);
      }
    }
  } else {
    // Doesn't exist or isn't a group -> create/overwrite
    IAlgorithm_sptr groupingAlg =
        AlgorithmManager::Instance().create("GroupWorkspaces");
    groupingAlg->setProperty("InputWorkspaces", inputWorkspaces);
    groupingAlg->setPropertyValue("OutputWorkspace", groupName);
    groupingAlg->execute();
  }
}

/**
 * Replaces the named log value in the given workspace with the given value
 * @param wsName :: [input] Name of workspace
 * @param logName :: [input] Name of log to replace
 * @param logValue :: [input] Name of value to replace it with
 */
void replaceLogValue(const std::string &wsName, const std::string &logName,
                     const std::string &logValue) {
  IAlgorithm_sptr removeAlg = AlgorithmManager::Instance().create("DeleteLog");
  removeAlg->setLogging(false);
  removeAlg->setRethrows(true);
  removeAlg->setPropertyValue("Workspace", wsName);
  removeAlg->setPropertyValue("Name", logName);
  removeAlg->execute();
  IAlgorithm_sptr addAlg = AlgorithmManager::Instance().create("AddSampleLog");
  addAlg->setLogging(false);
  addAlg->setRethrows(true);
  addAlg->setPropertyValue("Workspace", wsName);
  addAlg->setPropertyValue("LogName", logName);
  addAlg->setPropertyValue("LogText", logValue);
  addAlg->execute();
}

/**
 * Returns the range of values for the given log in the workspace given, which
 * could be a group. If it isn't a group, the vector will have only one entry
 * (or none, if log not present).
 * @param ws :: [input] Workspace (could be group)
 * @param logName :: [input] Name of log
 * @returns All values found for the given log
 */
std::vector<std::string> findLogValues(const Workspace_sptr ws,
                                       const std::string &logName) {
  std::vector<std::string> values;
  MatrixWorkspace_sptr matrixWS;

  // Try casting input to a MatrixWorkspace_sptr directly
  matrixWS = boost::dynamic_pointer_cast<MatrixWorkspace>(ws);
  if (matrixWS) {
    if (matrixWS->run().hasProperty(logName)) {
      values.push_back(matrixWS->run().getProperty(logName)->value());
    }
  } else {
    // It could be a workspace group
    auto groupWS = boost::dynamic_pointer_cast<WorkspaceGroup>(ws);
    if (groupWS && groupWS->getNumberOfEntries() > 0) {
      for (int index = 0; index < groupWS->getNumberOfEntries(); index++) {
        matrixWS = boost::dynamic_pointer_cast<MatrixWorkspace>(
            groupWS->getItem(index));
        if (matrixWS) {
          if (matrixWS->run().hasProperty(logName)) {
            values.push_back(matrixWS->run().getProperty(logName)->value());
          }
        }
      }
    }
  }
  return values;
}

/**
 * Finds the range of values for the given log in the supplied workspace.
 * @param ws :: [input] Workspace (can be group)
 * @param logName :: [input] Name of log
 * @param isLessThan :: [input] Function to sort values (<)
 * @returns :: Pair of (smallest, largest) values
 */
std::pair<std::string, std::string> findLogRange(
    const Workspace_sptr ws, const std::string &logName,
    bool (*isLessThan)(const std::string &first, const std::string &second)) {
  auto values = findLogValues(ws, logName);
  if (!values.empty()) {
    auto minmax = std::minmax_element(values.begin(), values.end(), isLessThan);
    return std::make_pair(*(minmax.first), *(minmax.second));
  } else {
    return std::make_pair("", "");
  }
}

/**
 * Finds the range of values for the given log in the supplied vector of
 * workspaces.
 * @param workspaces :: [input] Vector of workspaces
 * @param logName :: [input] Name of log
 * @param isLessThan :: [input] Function to sort values (<)
 * @returns :: Pair of (smallest, largest) values
 */
std::pair<std::string, std::string> findLogRange(
    const std::vector<Workspace_sptr> &workspaces, const std::string &logName,
    bool (*isLessThan)(const std::string &first, const std::string &second)) {
  std::string smallest, largest;
  for (auto ws : workspaces) {
    auto range = findLogRange(ws, logName, isLessThan);
    if (smallest.empty() || isLessThan(range.first, smallest)) {
      smallest = range.first;
    }
    if (largest.empty() || isLessThan(largest, range.second)) {
      largest = range.second;
    }
  }
  return std::make_pair(smallest, largest);
}

/**
 * Takes the values in the named time series log of the first workspace
 * and appends them to the same log in the second.
 * Silently fails if either workspace is missing the named log.
 * @param toAppend :: [input] Workspace with log to append to the other
 * @param resultant :: [input, output] Workspace whose log will be appended to
 * @param logName :: [input] Name of time series log
 * @throws std::invalid_argument if the named log is of the incorrect type
 * @throws std::invalid_argument if the workspaces supplied are null or have
 * different number of periods
 */
void appendTimeSeriesLogs(Workspace_sptr toAppend, Workspace_sptr resultant,
                          const std::string &logName) {
  // check input
  if (!toAppend || !resultant) {
    throw std::invalid_argument(
        "Cannot append logs: workspaces supplied are null");
  }

  // Cast the inputs to MatrixWorkspace (could be a group)
  auto getWorkspaces = [](const Workspace_sptr ws) {
    std::vector<MatrixWorkspace_sptr> workspaces;
    MatrixWorkspace_sptr matrixWS =
        boost::dynamic_pointer_cast<MatrixWorkspace>(ws);
    if (matrixWS) {
      workspaces.push_back(matrixWS);
    } else { // it's a workspace group
      auto groupWS = boost::dynamic_pointer_cast<WorkspaceGroup>(ws);
      if (groupWS && groupWS->getNumberOfEntries() > 0) {
        for (int index = 0; index < groupWS->getNumberOfEntries(); index++) {
          matrixWS = boost::dynamic_pointer_cast<MatrixWorkspace>(
              groupWS->getItem(index));
          if (matrixWS) {
            workspaces.push_back(matrixWS);
          }
        }
      }
    }
    return workspaces;
  };

  // Extract time series log from workspace
  auto getTSLog = [&logName](const MatrixWorkspace_sptr ws) {
    const Mantid::API::Run &run = ws->run();
    TimeSeriesProperty<double> *prop = nullptr;
    if (run.hasProperty(logName)) {
      prop =
          dynamic_cast<TimeSeriesProperty<double> *>(run.getLogData(logName));
      if (!prop) {
        throw std::invalid_argument("Property" + logName + " of wrong type");
      }
    }
    return prop;
  };

  auto firstWorkspaces = getWorkspaces(toAppend);
  auto secondWorkspaces = getWorkspaces(resultant);
  if (firstWorkspaces.size() == secondWorkspaces.size()) {
    for (size_t i = 0; i < firstWorkspaces.size(); i++) {
      TimeSeriesProperty<double> *firstProp = getTSLog(firstWorkspaces[i]);
      TimeSeriesProperty<double> *secondProp = getTSLog(secondWorkspaces[i]);
      if (firstProp && secondProp) {
        secondProp->operator+=(
            static_cast<const Property *>(firstProp)); // adds the values
        secondProp->eliminateDuplicates();
      }
    }
  } else {
    throw std::invalid_argument("Workspaces have different number of periods");
  }
}

/**
 * Uses the format of the workspace name
 * (INST00012345-8; Pair; long; Asym; [1+2-3+4]; #2)
 * to get a string in the format "run number: period"
 * @param workspaceName :: [input] Name of the workspace
 * @param firstRun :: [input] First run number - use this if tokenizing fails
 * @returns Run number/period string
 */
QString runNumberString(const std::string &workspaceName,
                        const std::string &firstRun) {
  std::string periods = "";        // default
  std::string instRuns = firstRun; // default

  Mantid::Kernel::StringTokenizer tokenizer(
      workspaceName, ";", Mantid::Kernel::StringTokenizer::TOK_TRIM);
  const size_t numTokens = tokenizer.count();
  if (numTokens > 4) { // format is ok
    instRuns = tokenizer[0];
    // Remove "INST000" off the start
    // No muon instruments have numbers in their names
    size_t numPos = instRuns.find_first_of("123456789");
    if (numPos != std::string::npos) {
      instRuns = instRuns.substr(numPos, instRuns.size());
    } else { // run number was zero?
      instRuns = "0";
    }
    if (numTokens > 5) { // periods included
      periods = tokenizer[4];
    }
  }

  QString ret(instRuns.c_str());
  if (!periods.empty()) {
    ret.append(": ").append(periods.c_str());
  }
  return ret;
}

/**
 * Determines if the grouping already loaded can be reused, or if
 * grouping must be re-loaded.
 * Criteria: reload if
 * - instrument has changed
 * - instrument same, but field direction has changed
 * - number of histograms has changed
 * @param currentWorkspace :: [input] Data already in interface
 * @param loadedWorkspace :: [input] New data just loaded
 * @returns :: True or false to load new grouping
 * @throws std::invalid_argument if loadedWorkspace is null
 */
bool isReloadGroupingNecessary(
    const boost::shared_ptr<Mantid::API::Workspace> currentWorkspace,
    const boost::shared_ptr<Mantid::API::Workspace> loadedWorkspace) {
  if (!loadedWorkspace) {
    throw std::invalid_argument("No loaded workspace to get grouping for!");
  }
  if (!currentWorkspace) {
    // No previous data, so we need to load grouping from scratch
    return true;
  }

  bool reloadNecessary = false;
  const auto loadedData = firstPeriod(loadedWorkspace);
  const auto currentData = firstPeriod(currentWorkspace);

  // Check if instrument has changed
  const auto loadedInstrument = loadedData->getInstrument()->getName();
  const auto currentInstrument = currentData->getInstrument()->getName();
  if (loadedInstrument != currentInstrument) {
    reloadNecessary = true;
  }

  // Check if field direction has changed, even if instrument hasn't
  // (e.g. MUSR - same instrument can have different field directions)
  if (!reloadNecessary) {
    Mantid::Kernel::Property *loadedField = nullptr, *currentField = nullptr;
    try {
      loadedField = loadedData->run().getLogData("main_field_direction");
      currentField = currentData->run().getLogData("main_field_direction");
    } catch (std::exception &) {
      // Log not found in one or both workspaces - ignore it
    }
    if (loadedField && currentField &&
        loadedField->value() != currentField->value()) {
      reloadNecessary = true;
    }
  }

  // Check if number of spectra have changed
  if (!reloadNecessary) {
    const auto loadedNumSpectra = loadedData->getNumberHistograms();
    const auto currentNumSpectra = currentData->getNumberHistograms();
    reloadNecessary = (loadedNumSpectra != currentNumSpectra);
  }

  return reloadNecessary;
}

/**
 * Parse a workspace name into dataset parameters
 * Format: "INST00012345; Pair; long; Asym;[ 1;] #1"
 * @param wsName :: [input] Name of workspace
 * @returns :: Struct containing dataset parameters
 */
Muon::DatasetParams parseWorkspaceName(const std::string &wsName) {
  Muon::DatasetParams params;

  Mantid::Kernel::StringTokenizer tokenizer(
      wsName, ";", Mantid::Kernel::StringTokenizer::TOK_TRIM);
  const size_t numTokens = tokenizer.count();
  if (numTokens < 5) {
    throw std::invalid_argument("Could not parse workspace name: " + wsName);
  }

  params.label = tokenizer[0];
  parseRunLabel(params.label, params.instrument, params.runs);
  const std::string itemType = tokenizer[1];
  params.itemType = (itemType == "Group") ? Muon::Group : Muon::Pair;
  params.itemName = tokenizer[2];
  const std::string plotType = tokenizer[3];
  if (plotType == "Asym") {
    params.plotType = Muon::Asymmetry;
  } else if (plotType == "Counts") {
    params.plotType = Muon::Counts;
  } else {
    params.plotType = Muon::Logarithm;
  }
  std::string versionString;
  if (numTokens > 5) { // periods included
    params.periods = tokenizer[4];
    versionString = tokenizer[5];
  } else {
    versionString = tokenizer[4];
  }
  // Remove the # from the version string
  versionString.erase(
      std::remove(versionString.begin(), versionString.end(), '#'),
      versionString.end());

  try {
    params.version = boost::lexical_cast<size_t>(versionString);
  } catch (const boost::bad_lexical_cast &) {
    params.version = 1; // Set to 1 and ignore the error
  }

  return params;
}

/**
 * Parse a run label e.g. "MUSR00015189-91, 15193" into instrument
 * ("MUSR") and set of runs (15189, 15190, 15191, 15193).
 * Assumes instrument name doesn't contain the character 0.
 * @param label :: [input] Label to parse
 * @param instrument :: [output] Name of instrument
 * @param runNumbers :: [output] Vector to fill with run numbers
 * @throws std::invalid_argument if input cannot be parsed
 */
void parseRunLabel(const std::string &label, std::string &instrument,
                   std::vector<int> &runNumbers) {
  const size_t zeroPos = [&label] {
    const size_t pos = label.find_first_of('0');
    if (pos != std::string::npos) {
      return pos;
    } else {
      // If there are no zeros, it's probably something like "MUSR15189-91" so
      // split at first number
      return label.find_first_of("123456789");
    }
  }();
  instrument = label.substr(0, zeroPos);
  const size_t numPos = label.find_first_not_of('0', zeroPos);
  std::string runString = label.substr(numPos, label.size());
  // sets of continuous ranges
  Mantid::Kernel::StringTokenizer rangeTokenizer(
      runString, ",", Mantid::Kernel::StringTokenizer::TOK_TRIM);
  for (const auto &range : rangeTokenizer.asVector()) {
    Mantid::Kernel::StringTokenizer pairTokenizer(
        range, "-", Mantid::Kernel::StringTokenizer::TOK_TRIM);
    try {
      if (pairTokenizer.count() == 2) {
        // Range of run numbers
        // Deal with common part of string: "151" in "15189-91"
        const size_t diff =
            pairTokenizer[0].length() - pairTokenizer[1].length();
        const std::string endRun =
            pairTokenizer[0].substr(0, diff) + pairTokenizer[1];
        const int start = boost::lexical_cast<int>(pairTokenizer[0]);
        const int end = boost::lexical_cast<int>(endRun);
        for (int run = start; run < end + 1; run++) {
          runNumbers.push_back(run);
        }
      } else if (pairTokenizer.count() == 1) {
        // Single run
        runNumbers.push_back(boost::lexical_cast<int>(pairTokenizer[0]));
      } else {
        throw std::invalid_argument("Failed to parse run label: " + label);
      }
    } catch (const boost::bad_lexical_cast &) {
      throw std::invalid_argument("Failed to parse run label: " + label);
    }
  }
}

/**
 * Generate a workspace name from the given parameters
 * Format: "INST00012345; Pair; long; Asym;[ 1;] #1"
 * @param params :: [input] Struct containing dataset parameters
 * @returns :: Name for analysis workspace
 */
std::string generateWorkspaceName(const Muon::DatasetParams &params) {
  std::ostringstream workspaceName;
  const static std::string sep("; ");

  // Instrument and run number
  if (params.label.empty()) {
    workspaceName << getRunLabel(params.instrument, params.runs) << sep;
  } else {
    workspaceName << params.label << sep;
  }

  // Pair/group and name of pair/group
  if (params.itemType == Muon::ItemType::Pair) {
    workspaceName << "Pair" << sep;
  } else if (params.itemType == Muon::ItemType::Group) {
    workspaceName << "Group" << sep;
  }
  workspaceName << params.itemName << sep;

  // Type of plot
  switch (params.plotType) {
  case Muon::PlotType::Asymmetry:
    workspaceName << "Asym";
    break;
  case Muon::PlotType::Counts:
    workspaceName << "Counts";
    break;
  case Muon::PlotType::Logarithm:
    workspaceName << "Logs";
    break;
  }

  // Period(s)
  const auto periods = params.periods;
  if (!periods.empty()) {
    workspaceName << sep << periods;
  }

  // Version - always "#1" if overwrite is on, otherwise increment
  workspaceName << sep << "#" << params.version;

  return workspaceName.str();
}

} // namespace MuonAnalysisHelper
} // namespace CustomInterfaces
} // namespace Mantid<|MERGE_RESOLUTION|>--- conflicted
+++ resolved
@@ -311,31 +311,8 @@
  * @return :: run label
  */
 std::string getRunLabel(const Workspace_sptr &ws) {
-<<<<<<< HEAD
   const std::vector<Workspace_sptr> wsList{ws};
   return getRunLabel(wsList);
-=======
-  MatrixWorkspace_const_sptr firstPrd = firstPeriod(ws);
-
-  int runNumber = firstPrd->getRunNumber();
-  std::string instrName = firstPrd->getInstrument()->getName();
-
-  int zeroPadding;
-  try {
-    zeroPadding =
-        ConfigService::Instance().getInstrument(instrName).zeroPadding(
-            runNumber);
-  } catch (const Mantid::Kernel::Exception::NotFoundError &) {
-    // Old muon instrument without an IDF - default to 3 zeros
-    zeroPadding = 3;
-  }
-
-  std::ostringstream label;
-  label << instrName;
-  label << std::setw(zeroPadding) << std::setfill('0') << std::right
-        << runNumber;
-  return label.str();
->>>>>>> afdf7019
 }
 
 /**
