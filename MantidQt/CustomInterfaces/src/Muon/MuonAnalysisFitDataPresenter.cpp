#include "MantidAPI/AnalysisDataService.h"
#include "MantidAPI/GroupingLoader.h"
#include "MantidAPI/ITableWorkspace.h"
#include "MantidAPI/MatrixWorkspace.h"
#include "MantidAPI/Run.h"
#include "MantidAPI/TableRow.h"
#include "MantidAPI/Workspace_fwd.h"
#include "MantidAPI/WorkspaceFactory.h"
#include "MantidQtCustomInterfaces/Muon/MuonAnalysisFitDataPresenter.h"
#include "MantidQtCustomInterfaces/Muon/MuonAnalysisHelper.h"
#include "MantidQtCustomInterfaces/Muon/MuonSequentialFitDialog.h"
#include "MantidQtMantidWidgets/MuonFitPropertyBrowser.h"
#include <boost/lexical_cast.hpp>

using MantidQt::MantidWidgets::IMuonFitDataModel;
using MantidQt::MantidWidgets::IMuonFitDataSelector;
using MantidQt::MantidWidgets::IWorkspaceFitControl;
using Mantid::API::AnalysisDataService;
using Mantid::API::ITableWorkspace;
using Mantid::API::MatrixWorkspace;
using Mantid::API::TableRow;
using Mantid::API::WorkspaceGroup;
typedef MantidQt::CustomInterfaces::Muon::MuonAnalysisOptionTab::RebinType
    RebinType;

namespace {
/// static logger
Mantid::Kernel::Logger g_log("MuonAnalysisFitDataPresenter");
/// log a warning
void logWarning(const std::string &message) { g_log.warning(message); }

/// suffix for raw data workspaces
const std::string RAW_DATA_SUFFIX("_Raw");
const size_t RAW_SUFFIX_LENGTH(4);

/// Test if workspace contains raw data
bool isRawData(const std::string &name) {
  const size_t nameLength = name.length();
  if (nameLength > RAW_SUFFIX_LENGTH) {
    return 0 ==
           name.compare(nameLength - RAW_SUFFIX_LENGTH, RAW_SUFFIX_LENGTH,
                        RAW_DATA_SUFFIX);
  } else {
    return false;
  }
}

/// Take off the "_Raw" suffix, if present
std::string removeRawSuffix(const std::string &name) {
  if (isRawData(name)) {
    return name.substr(0, name.length() - RAW_SUFFIX_LENGTH);
  } else {
    return name;
  }
}
}

namespace MantidQt {
namespace CustomInterfaces {

/**
 * Constructor
 * Defaults values for time zero (0.0) and rebinning (none)
 * @param fitBrowser :: [input] Pointer to fit browser to update
 * @param dataSelector :: [input] Pointer to data selector to get input from
 * @param dataLoader :: [input] Data loader (shared with MuonAnalysis)
 * @param grouping :: [input] Grouping set in interface for data
 * @param plotType :: [input] Plot type set in interface
 */
MuonAnalysisFitDataPresenter::MuonAnalysisFitDataPresenter(
    IWorkspaceFitControl *fitBrowser, IMuonFitDataSelector *dataSelector,
    MuonAnalysisDataLoader &dataLoader, const Mantid::API::Grouping &grouping,
    const Muon::PlotType &plotType)
    : MuonAnalysisFitDataPresenter(fitBrowser, dataSelector, dataLoader,
                                   grouping, plotType, 0.0,
                                   RebinOptions(RebinType::NoRebin, "")) {}

/**
 * Constructor
 * Defaults value for rebinning (none)
 * @param fitBrowser :: [input] Pointer to fit browser to update
 * @param dataSelector :: [input] Pointer to data selector to get input from
 * @param dataLoader :: [input] Data loader (shared with MuonAnalysis)
 * @param grouping :: [input] Grouping set in interface for data
 * @param timeZero :: [input] Time zero from MuonAnalysis interface (optional)
 * @param plotType :: [input] Plot type set in interface
 */
MuonAnalysisFitDataPresenter::MuonAnalysisFitDataPresenter(
    IWorkspaceFitControl *fitBrowser, IMuonFitDataSelector *dataSelector,
    MuonAnalysisDataLoader &dataLoader, const Mantid::API::Grouping &grouping,
    const Muon::PlotType &plotType, double timeZero)
    : MuonAnalysisFitDataPresenter(fitBrowser, dataSelector, dataLoader,
                                   grouping, plotType, timeZero,
                                   RebinOptions(RebinType::NoRebin, "")) {}

/**
 * Constructor
 * @param fitBrowser :: [input] Pointer to fit browser to update
 * @param dataSelector :: [input] Pointer to data selector to get input from
 * @param dataLoader :: [input] Data loader (shared with MuonAnalysis)
 * @param grouping :: [input] Grouping set in interface for data
 * @param plotType :: [input] Plot type set in interface
 * @param timeZero :: [input] Time zero from MuonAnalysis interface (optional)
 * @param rebinArgs :: [input] Rebin args from MuonAnalysis interface (optional)
 */
MuonAnalysisFitDataPresenter::MuonAnalysisFitDataPresenter(
    IWorkspaceFitControl *fitBrowser, IMuonFitDataSelector *dataSelector,
    MuonAnalysisDataLoader &dataLoader, const Mantid::API::Grouping &grouping,
    const Muon::PlotType &plotType, double timeZero,
    const RebinOptions &rebinArgs)
    : m_fitBrowser(fitBrowser), m_fitModel(nullptr),
      m_dataSelector(dataSelector), m_dataLoader(dataLoader),
      m_timeZero(timeZero), m_rebinArgs(rebinArgs), m_grouping(grouping),
      m_plotType(plotType), m_fitRawData(fitBrowser->rawData()),
      m_overwrite(false) {
  // Make sure the FitPropertyBrowser passed in implements the required
  // interfaces
  m_fitModel = dynamic_cast<IMuonFitDataModel *>(m_fitBrowser);
  if (!m_fitModel) {
    throw std::invalid_argument(
        "Fit property browser does not implement required interface");
  }

  // Ensure this is set correctly at the start
  handleSimultaneousFitLabelChanged();
  doConnect();
}

/**
 * Connect up signals and slots
 * Abstract base class is not a QObject, so attempt a cast.
 * (Its derived classes are QObjects).
 */
void MuonAnalysisFitDataPresenter::doConnect() {
  if (const QObject *fitBrowser = dynamic_cast<QObject *>(m_fitBrowser)) {
    connect(fitBrowser, SIGNAL(fittingDone(const QString &)), this,
            SLOT(handleFitFinished(const QString &)));
    connect(fitBrowser, SIGNAL(xRangeChanged(double, double)), this,
            SLOT(handleXRangeChangedGraphically(double, double)));
    connect(fitBrowser, SIGNAL(sequentialFitRequested()), this,
            SLOT(openSequentialFitDialog()));
    connect(fitBrowser, SIGNAL(preFitChecksRequested(bool)), this,
            SLOT(doPreFitChecks(bool)));
    connect(fitBrowser, SIGNAL(fitRawDataClicked(bool)), this,
            SLOT(handleFitRawData(bool)));
  }
  if (const QObject *dataSelector = dynamic_cast<QObject *>(m_dataSelector)) {
    connect(dataSelector, SIGNAL(dataPropertiesChanged()), this,
            SLOT(handleDataPropertiesChanged()));
    connect(dataSelector, SIGNAL(simulLabelChanged()), this,
            SLOT(handleSimultaneousFitLabelChanged()));
    connect(dataSelector, SIGNAL(datasetIndexChanged(int)), this,
            SLOT(handleDatasetIndexChanged(int)));
  }
}

/**
 * Called when data selector reports "data properties changed"
 * Updates WS index, startX, endX
 */
void MuonAnalysisFitDataPresenter::handleDataPropertiesChanged() {
  // update workspace index: always 0
  m_fitBrowser->setWorkspaceIndex(0);

  // update start and end times
  const double start = m_dataSelector->getStartTime();
  const double end = m_dataSelector->getEndTime();
  m_fitBrowser->setStartX(start);
  m_fitBrowser->setEndX(end);
}

/**
 * Called when data selector reports "selected data changed"
 * @param overwrite :: [input] Whether overwrite is on or off in interface
 */
void MuonAnalysisFitDataPresenter::handleSelectedDataChanged(bool overwrite) {
  const auto names = generateWorkspaceNames(overwrite);
  if (!names.empty()) {
    createWorkspacesToFit(names);
    updateWorkspaceNames(names);
    m_fitBrowser->allowSequentialFits(!isMultipleRuns());
    updateFitLabelFromRuns();
  }
}

/**
 * Called when user drags lines to set fit range
 * Update the text boxes silently (no event)
 * @param start :: [input] start of fit range
 * @param end :: [input] end of fit range
 */
void MuonAnalysisFitDataPresenter::handleXRangeChangedGraphically(double start,
                                                                  double end) {
  m_dataSelector->setStartTimeQuietly(start);
  m_dataSelector->setEndTimeQuietly(end);
}

/**
 * Called by selectMultiPeak: fit browser has been reassigned to a new
 * workspace.
 * Sets run number and instrument in the data selector.
 * If multiple runs selected, disable sequential fit option.
 * @param wsName :: [input] Name of new workspace
 * @param filePath :: [input] Optional path to workspace in case of load current
 * run, when it has a temporary name like MUSRauto_E.tmp
 */
void MuonAnalysisFitDataPresenter::setAssignedFirstRun(
    const QString &wsName, const boost::optional<QString> &filePath) {
  if (wsName == m_PPAssignedFirstRun)
    return;

  m_PPAssignedFirstRun = wsName;
  setUpDataSelector(wsName, filePath);
}

/**
 * Creates all workspaces that don't yet exist in the ADS and adds them.
 * @param names :: [input] Names of workspaces to create
 */
void MuonAnalysisFitDataPresenter::createWorkspacesToFit(
    const std::vector<std::string> &names) const {
  // For each name, if not in the ADS, create it
  for (const auto &name : names) {
    if (AnalysisDataService::Instance().doesExist(name)) {
      // We already have it! Leave it there
    } else {
      // Create here and add to the ADS
      std::string groupLabel;
      const auto ws = createWorkspace(name, groupLabel);
      if (ws) {
        AnalysisDataService::Instance().add(name, ws);
        if (!groupLabel.empty()) {
          MuonAnalysisHelper::groupWorkspaces(groupLabel, {name});
        }
      }
    }
  }
}

/**
 * After new workspaces have been created, update the fit browser and data
 * selector with their names. Sets the workspace name, which
 * sends a signal to update the peak picker.
 * @param names :: [input] List of workspace names
 */
void MuonAnalysisFitDataPresenter::updateWorkspaceNames(
    const std::vector<std::string> &names) const {
  QStringList qNames;
  std::transform(
      names.begin(), names.end(), std::back_inserter(qNames),
      [](const std::string &s) { return QString::fromStdString(s); });
  m_fitModel->setWorkspaceNames(qNames);
  m_dataSelector->setDatasetNames(qNames);

  // Quietly update the workspace name set in the fit property browser
  // (Don't want the signal to change what's selected in the view)
  auto *fitBrowser = dynamic_cast<QObject *>(m_fitBrowser);
  if (fitBrowser) {
    fitBrowser->blockSignals(true);
  }
  m_fitBrowser->setWorkspaceName(qNames.first());
  if (fitBrowser) {
    fitBrowser->blockSignals(false);
  }
}

/**
 * Gets names of all workspaces required by asking the view
 * This overload gets the instrument/runs from the view
 * @param overwrite :: [input] Whether overwrite is on or off in interface
 * @returns :: list of workspace names
 */
std::vector<std::string>
MuonAnalysisFitDataPresenter::generateWorkspaceNames(bool overwrite) const {
  const auto instrument = m_dataSelector->getInstrumentName().toStdString();
  const auto runs = m_dataSelector->getRuns().toStdString();
  return generateWorkspaceNames(instrument, runs, overwrite);
}

/**
 * Gets names of all workspaces required by asking the view
 * Instrument/runs passed in separately, so can be used by sequential fits too
 * @param instrument :: [input] Name of instrument
 * @param runString :: [input] Range of runs as a string
 * @param overwrite :: [input] Whether overwrite is on or off in interface
 * @returns :: list of workspace names
 */
std::vector<std::string> MuonAnalysisFitDataPresenter::generateWorkspaceNames(
    const std::string &instrument, const std::string &runString,
    bool overwrite) const {
  // If no instrument or runs, no workspaces needed
  if (instrument.empty() || runString.empty()) {
    return {};
  }

  // From view, get names of all workspaces needed
  std::vector<std::string> workspaceNames;
  const auto groups = m_dataSelector->getChosenGroups();
  const auto periods = m_dataSelector->getPeriodSelections();

  Muon::DatasetParams params;
  const std::string instRuns = instrument + runString;
  std::vector<int> selectedRuns;
  MuonAnalysisHelper::parseRunLabel(instRuns, params.instrument, selectedRuns);
  params.version = 1;
  params.plotType = m_plotType;

  // Find if given name is a group or a pair - defaults to group.
  // If it is not in the groups or pairs list, we will produce a workspace name
  // with "Group" in it rather than throwing.
  const auto grouping = m_grouping;
  const auto getItemType = [&grouping](const std::string &name) {
    if (std::find(grouping.pairNames.begin(), grouping.pairNames.end(), name) !=
        grouping.pairNames.end()) {
      return Muon::ItemType::Pair;
    } else { // If it's not a pair, assume it's a group
      return Muon::ItemType::Group;
    }
  };

  // Generate a unique name from the given parameters
  const auto getUniqueName = [](Muon::DatasetParams &params) {
    std::string workspaceName =
        MuonAnalysisHelper::generateWorkspaceName(params);
    while (AnalysisDataService::Instance().doesExist(workspaceName)) {
      params.version++;
      workspaceName = MuonAnalysisHelper::generateWorkspaceName(params);
    }
    return workspaceName;
  };

  // generate workspace names
  std::vector<std::vector<int>> runNumberVectors;
  if (m_dataSelector->getFitType() == IMuonFitDataSelector::FitType::CoAdd) {
    // Analyse all the runs in one go
    runNumberVectors.push_back(selectedRuns);
  } else { // Analyse the runs one by one
    for (const int run : selectedRuns) {
      runNumberVectors.push_back({run});
    }
  }

  for (const auto runsVector : runNumberVectors) {
    params.runs = runsVector;
    for (const auto &group : groups) {
      params.itemType = getItemType(group.toStdString());
      params.itemName = group.toStdString();
      for (const auto &period : periods) {
        params.periods = period.toStdString();
        const std::string wsName =
            overwrite ? MuonAnalysisHelper::generateWorkspaceName(params)
                      : getUniqueName(params);
        workspaceNames.push_back(m_fitRawData ? wsName + RAW_DATA_SUFFIX
                                              : wsName);
      }
    }
  }
  return workspaceNames;
}

/**
 * Create an analysis workspace given the required name.
 * @param name :: [input] Name of workspace to create (in format INST0001234;
 * Pair; long; Asym; 1; #1)
 * @param groupLabel :: [output] Label to group workspace under
 * @returns :: workspace
 */
Mantid::API::Workspace_sptr
MuonAnalysisFitDataPresenter::createWorkspace(const std::string &name,
                                              std::string &groupLabel) const {
  Mantid::API::Workspace_sptr outputWS;

  // parse name to get runs, periods, groups etc
  auto params = MuonAnalysisHelper::parseWorkspaceName(removeRawSuffix(name));

  // load original data - need to get filename(s) of individual run(s)
  QStringList filenames;
  for (const int run : params.runs) {
    // Check if this run is the "current run"
    if (m_currentRun && m_currentRun->run == run) {
      filenames.append(m_currentRun->filePath);
    } else {
      filenames.append(
          QString::fromStdString(MuonAnalysisHelper::getRunLabel(
                                     params.instrument, {run})).append(".nxs"));
    }
  }
  try {
    // This will sum multiple runs together
    const auto loadedData = m_dataLoader.loadFiles(filenames);
    groupLabel = loadedData.label;

    // correct and group the data
    const auto correctedData =
        m_dataLoader.correctAndGroup(loadedData, m_grouping);

    // run analysis to generate workspace
    Muon::AnalysisOptions analysisOptions(m_grouping);
    // Periods
    if (params.periods.empty()) {
      analysisOptions.summedPeriods = "1";
    } else {
      std::replace(params.periods.begin(), params.periods.end(), ',', '+');
      const size_t minus = params.periods.find('-');
      analysisOptions.summedPeriods = params.periods.substr(0, minus);
      if (minus != std::string::npos && minus != params.periods.size()) {
        analysisOptions.subtractedPeriods =
            params.periods.substr(minus + 1, std::string::npos);
      }
    }

    // Rebin params: use the same as MuonAnalysis uses, UNLESS this is raw data
    analysisOptions.rebinArgs =
        isRawData(name) ? "" : getRebinParams(correctedData);
    analysisOptions.loadedTimeZero = loadedData.timeZero;
    analysisOptions.timeZero = m_timeZero;
    analysisOptions.timeLimits.first = m_dataSelector->getStartTime();
    analysisOptions.timeLimits.second = m_dataSelector->getEndTime();
    analysisOptions.groupPairName = params.itemName;
    analysisOptions.plotType = params.plotType;
    outputWS =
        m_dataLoader.createAnalysisWorkspace(correctedData, analysisOptions);
  } catch (const std::exception &ex) {
    std::ostringstream err;
    err << "Failed to create analysis workspace " << name << ": " << ex.what();
    g_log.error(err.str());
  }

  return outputWS;
}

/**
 * Generates rebin parameter string from options passed in by MuonAnalysis.
 * On error, returns empty params (no rebinning).
 * @param ws :: [input] Workspace to get bin size from
 * @returns :: parameter string for rebinning
 */
std::string MuonAnalysisFitDataPresenter::getRebinParams(
    const Mantid::API::Workspace_sptr ws) const {
  // First check for workspace group. If it is, use first entry
  if (const auto &group = boost::dynamic_pointer_cast<WorkspaceGroup>(ws)) {
    if (group->size() > 0) {
      return getRebinParams(group->getItem(0));
    } else {
      logWarning("Could not get rebin params from empty group");
      return "";
    }
  }

  std::string params = "";
  if (m_rebinArgs.first == RebinType::FixedRebin) {
    try {
      const double step = std::stod(m_rebinArgs.second);
      const auto &mws = boost::dynamic_pointer_cast<MatrixWorkspace>(ws);
      if (mws) {
        const double binSize = mws->dataX(0)[1] - mws->dataX(0)[0];
        params = boost::lexical_cast<std::string>(step * binSize);
      }
    } catch (const std::exception &err) {
      logWarning("Could not get rebin params: " + std::string(err.what()));
      params = "";
    }
  } else if (m_rebinArgs.first == RebinType::VariableRebin) {
    params = m_rebinArgs.second;
  }
  return params;
}

/**
 * Set the label for simultaneous fit results based on input
 */
void MuonAnalysisFitDataPresenter::handleSimultaneousFitLabelChanged() const {
  const QString label = m_dataSelector->getSimultaneousFitLabel();
  m_fitModel->setSimultaneousLabel(label.toStdString());
}

/**
 * When a simultaneous fit finishes, transform the results so the results table
 * can be easily generated:
 * - rename fitted workspaces
 * - extract from group to one level up
 * - split parameter table
 * @param status :: [input] Fit status (unused)
 */
void MuonAnalysisFitDataPresenter::handleFitFinished(
    const QString &status) const {
  Q_UNUSED(status);
  // If fitting was simultaneous, transform the results.
  if (isSimultaneousFit()) {
    const auto label = m_dataSelector->getSimultaneousFitLabel();
    const auto groupName =
        MantidWidgets::MuonFitPropertyBrowser::SIMULTANEOUS_PREFIX +
        label.toStdString();
    try {
      handleFittedWorkspaces(groupName);
      extractFittedWorkspaces(groupName);
    } catch (const Mantid::Kernel::Exception::NotFoundError &notFound) {
      g_log.error()
          << "Failed to process fitted workspaces as they could not be found ("
          << groupName << ").\n" << notFound.what();
    }
  }
}

/**
 * Rename fitted workspaces so they can be linked to the input and found by the
 * results table generation code. Add special logs and generate params table.
 * @param baseName :: [input] Base name for workspaces
 * @param groupName :: [input] Name of group that workspaces belong to. Leave
 * empty to be the same as baseName (usual case).
 * @throws Mantid::Kernel::Exception::NotFoundError if _Workspaces or
 * _Parameters are not in the ADS
 */
void MuonAnalysisFitDataPresenter::handleFittedWorkspaces(
    const std::string &baseName, const std::string &groupName) const {
  auto &ads = AnalysisDataService::Instance();
  const auto resultsGroup =
      ads.retrieveWS<WorkspaceGroup>(baseName + "_Workspaces");
  const auto paramsTable =
      ads.retrieveWS<ITableWorkspace>(baseName + "_Parameters");
  if (resultsGroup && paramsTable) {
    const size_t offset = paramsTable->rowCount() - resultsGroup->size();
    for (size_t i = 0; i < resultsGroup->size(); i++) {
      const std::string oldName = resultsGroup->getItem(i)->name();
      auto wsName = paramsTable->cell<std::string>(offset + i, 0);
      wsName = wsName.substr(wsName.find_first_of('=') + 1); // strip the "f0="
      const auto wsDetails = MuonAnalysisHelper::parseWorkspaceName(wsName);
      // Add group and period as log values so they appear in the table
      addSpecialLogs(oldName, wsDetails);
      // Generate new name and rename workspace
      std::ostringstream newName;
      newName << baseName << "_" << wsDetails.label << "_"
              << wsDetails.itemName;
      if (!wsDetails.periods.empty()) {
        newName << "_" << wsDetails.periods;
      }
      ads.rename(oldName, newName.str() + "_Workspace");
      // Generate new parameters table for this dataset
      const auto fitTable = generateParametersTable(wsName, paramsTable);
      if (fitTable) {
        const std::string fitTableName = newName.str() + "_Parameters";
        ads.add(fitTableName, fitTable);
        // If user has specified a group to add to, add to that.
        // Otherwise the group is called the same thing as the base name.
        const std::string groupToAddTo =
            groupName.empty() ? baseName : groupName;
        ads.addToGroup(groupToAddTo, fitTableName);
      }
    }
    // Now that we have split parameters table, can delete it
    ads.remove(baseName + "_Parameters");
  }
}

/**
 * Moves all workspaces in group "groupName_Workspaces" up a level into
 * "groupName"
 * @param baseName :: [input] Base name for workspaces
 * @param groupName :: [input] Name of upper group e.g. "MuonSimulFit_Label". If
 * empty, use same as baseName.
 * @throws Mantid::Kernel::Exception::NotFoundError if _Workspaces is not in the
 * ADS
 */
void MuonAnalysisFitDataPresenter::extractFittedWorkspaces(
    const std::string &baseName, const std::string &groupName) const {
  auto &ads = AnalysisDataService::Instance();
  const std::string resultsGroupName = baseName + "_Workspaces";
  const auto resultsGroup = ads.retrieveWS<WorkspaceGroup>(resultsGroupName);
  // If user has specified a group to add to, add to that.
  // Otherwise the group is called the same thing as the base name.
  const std::string groupToAddTo = groupName.empty() ? baseName : groupName;
  if (ads.doesExist(groupToAddTo) && resultsGroup) {
    for (const auto &name : resultsGroup->getNames()) {
      ads.removeFromGroup(resultsGroupName, name);
      ads.addToGroup(groupToAddTo, name);
    }
    ads.remove(resultsGroupName); // should be empty now
  }
}

/**
 * Add extra logs to the named workspace, using supplied parameters.
 * This is so they can be selected to add to the results table.
 * At present these are:
 * - "group": group name
 * - "period": period string
 * @param wsName :: [input] Name of workspace to add logs to
 * @param wsParams :: [input] Parameters to get log values from
 * @throws Mantid::Kernel::Exception::NotFoundError if wsName not in ADS
 */
void MuonAnalysisFitDataPresenter::addSpecialLogs(
    const std::string &wsName, const Muon::DatasetParams &wsParams) const {
  auto matrixWs =
      AnalysisDataService::Instance().retrieveWS<MatrixWorkspace>(wsName);
  if (matrixWs) {
    matrixWs->mutableRun().addProperty<std::string>("group", wsParams.itemName);
    matrixWs->mutableRun().addProperty<std::string>("period", wsParams.periods);
  }
}

/**
 * Extract fit parameters into an individual parameters table for this dataset.
 * This enables the Results Table tab of MuonAnalysis to do its work on them.
 * @param wsName :: [input] Workspace name to extract parameters for
 * @param inputTable :: [input] Fit parameters table for all datasets
 * @returns :: individual table for the given workspace
 */
Mantid::API::ITableWorkspace_sptr
MuonAnalysisFitDataPresenter::generateParametersTable(
    const std::string &wsName,
    Mantid::API::ITableWorkspace_sptr inputTable) const {
  Mantid::API::ITableWorkspace_sptr fitTable =
      Mantid::API::WorkspaceFactory::Instance().createTable("TableWorkspace");
  auto nameCol = fitTable->addColumn("str", "Name");
  nameCol->setPlotType(6); // label
  auto valCol = fitTable->addColumn("double", "Value");
  valCol->setPlotType(2); // Y
  auto errCol = fitTable->addColumn("double", "Error");
  errCol->setPlotType(5); // YErr

  // Get "f0"/"f1" index for this workspace name
  const std::string fIndex = [&inputTable, &wsName]() {
    for (size_t i = 0; i < inputTable->rowCount(); i++) {
      auto title = inputTable->cell<std::string>(i, 0);
      const size_t eqPos = title.find_first_of('=');
      if (eqPos == std::string::npos)
        continue;
      if (title.substr(eqPos + 1) == wsName) {
        return title.substr(0, eqPos) + '.';
      }
    }
    return std::string();
  }();

  static const std::string costFuncVal = "Cost function value";
  TableRow row = inputTable->getFirstRow();
  do {
    std::string key;
    double value;
    double error;
    row >> key >> value >> error;
    const size_t fPos = key.find(fIndex);
    if (fPos == 0) {
      TableRow outputRow = fitTable->appendRow();
      outputRow << key.substr(fPos + fIndex.size()) << value << error;
    } else if (key == costFuncVal) {
      TableRow outputRow = fitTable->appendRow();
      outputRow << key << value << error;
    }
  } while (row.next());

  return fitTable;
}

/**
 * Called when user changes the selected dataset index
 * Notify model of this change, which will update function browser
 * @param index :: [input] Selected dataset index
 */
void MuonAnalysisFitDataPresenter::handleDatasetIndexChanged(int index) {
  m_fitModel->userChangedDataset(index);
}

/**
 * Called when user requests a sequential fit.
 * Open the dialog and set up the correct options.
 */
void MuonAnalysisFitDataPresenter::openSequentialFitDialog() {
  // Make sure we have a real fit browser, not a testing mock
  auto *fitBrowser =
      dynamic_cast<MantidWidgets::MuonFitPropertyBrowser *>(m_fitBrowser);
  if (!fitBrowser) {
    return;
  }

  // Check that only one run is selected. If not, disable sequential fits and
  // don't open the dialog
  if (isMultipleRuns()) {
    m_fitBrowser->allowSequentialFits(false);
    return;
  }

  // Open the dialog
  fitBrowser->blockSignals(true);
  MuonSequentialFitDialog dialog(fitBrowser, this);
  dialog.exec();
  fitBrowser->blockSignals(false);
}

/**
 * Called when user requests a fit. Before fit begins, if the fit label is
 * active (simultaneous fit), check if it has already been used. If so,
 * ask the user whether to overwrite.
 * If user chooses not to overwrite, increment the label to avoid overwriting
 * the previous fit.
 *
 * If fit is sequential, do nothing because we will not use this label. Instead,
 * user will choose a label in the sequential fit dialog.
 *
 * @param sequentialFit :: [input] Whether fit is sequential or not
 */
void MuonAnalysisFitDataPresenter::checkAndUpdateFitLabel(bool sequentialFit) {
  if (sequentialFit) {
    return; // label not used so no need to check it
  }

  if (isSimultaneousFit()) {
    auto &ads = AnalysisDataService::Instance();
    const auto &label = m_dataSelector->getSimultaneousFitLabel().toStdString();

    std::string uniqueName = label;
    if (ads.doesExist(
            MantidWidgets::MuonFitPropertyBrowser::SIMULTANEOUS_PREFIX +
            label)) {
      const bool overwrite = m_dataSelector->askUserWhetherToOverwrite();
      if (!overwrite) {
        // Take off '#n' suffix if already present, otherwise add one
        const auto pos = uniqueName.find_last_of('#');
        if (pos == std::string::npos) {
          uniqueName += '#';
        } else {
          uniqueName.erase(pos + 1);
        }
        size_t version(2);
        while (ads.doesExist(
            MantidWidgets::MuonFitPropertyBrowser::SIMULTANEOUS_PREFIX +
            uniqueName + std::to_string(version))) {
          ++version;
        }
        uniqueName += std::to_string(version);
      }
    }

    m_dataSelector->setSimultaneousFitLabel(QString::fromStdString(uniqueName));
    m_fitModel->setSimultaneousLabel(uniqueName);
  }
}

/**
 * Test if this was a simultaneous fit, or a co-add fit with multiple
 * groups/periods
 *
 * @returns :: True for simultaneous fit, else false
 */
bool MuonAnalysisFitDataPresenter::isSimultaneousFit() const {
  if (m_dataSelector->getFitType() ==
      IMuonFitDataSelector::FitType::Simultaneous) {
    return true;
  } else {
    return m_dataSelector->getChosenGroups().size() > 1 ||
           m_dataSelector->getPeriodSelections().size() > 1;
  }
}

/**
 * Called by Muon Analysis when tab changes from Home to Data Analysis.
 * Resets the input of the data selector to the workspace that's selected on the
 * Home tab.
 * @param wsName :: [input] Current workspace name
 * @param filePath :: [input] Path to the data file - this is important in the
 * case of "load current run" when the file may have a special name like
 * MUSRauto_E.tmp
 */
void MuonAnalysisFitDataPresenter::setSelectedWorkspace(
    const QString &wsName, const boost::optional<QString> &filePath) {
  updateWorkspaceNames(std::vector<std::string>{wsName.toStdString()});
  setUpDataSelector(wsName, filePath);
}

/**
 * Based on the given workspace name, set UI of data selector
 * @param wsName :: [input] Workspace name
 * @param filePath :: [input] (optional) Path to the data file - this is
 * important in the case of "load current run" when the file may have a special
 * name like MUSRauto_E.tmp.
 */
void MuonAnalysisFitDataPresenter::setUpDataSelector(
    const QString &wsName, const boost::optional<QString> &filePath) {
  // Parse workspace name here for run number and instrument name
  const auto wsParams =
      MuonAnalysisHelper::parseWorkspaceName(wsName.toStdString());
  const QString instRun = QString::fromStdString(wsParams.label);
  const int firstZero = instRun.indexOf("0");
  const QString numberString = instRun.right(instRun.size() - firstZero);
  m_dataSelector->setWorkspaceDetails(
<<<<<<< HEAD
      numberString, QString::fromStdString(wsParams.instrument), filePath);
  m_dataSelector->setWorkspaceIndex(0u); // always has only one spectrum
=======
      numberString, QString::fromStdString(wsParams.instrument));
>>>>>>> df581137

  // Set selected groups/pairs and periods here too
  // (unless extra groups/periods are already selected, in which case don't
  // unselect them)
  const QString &groupToSet = QString::fromStdString(wsParams.itemName);
  const QString &periodToSet = QString::fromStdString(wsParams.periods);
  const auto &groups = m_dataSelector->getChosenGroups();
  const auto &periods = m_dataSelector->getPeriodSelections();
  if (!groups.contains(groupToSet)) {
    m_dataSelector->setChosenGroup(groupToSet);
  }
  if (!periodToSet.isEmpty() && !periods.contains(periodToSet)) {
    m_dataSelector->setChosenPeriod(periodToSet);
  }

  // If given an optional file path to "current run", cache it for later use
  if (filePath && !wsParams.runs.empty()) {
    m_currentRun = Muon::CurrentRun(wsParams.runs.front(), filePath.get());
  } else {
    m_currentRun = boost::none;
  }
}

/**
 * Check if multiple runs (co-add or simultaneous) are selected
 * @returns :: True if multiple runs selected
 */
bool MuonAnalysisFitDataPresenter::isMultipleRuns() const {
  return m_dataSelector->getRuns().contains(QRegExp("-|,"));
}

/**
 * Handle "fit raw data" selected/deselected
 * Update stored value
 * Create raw workspaces if necessary
 * @param enabled :: [input] Whether option has been selected or unselected
 * @param updateWorkspaces :: [input] Whether to create workspaces if they don't
 * exist
 */
void MuonAnalysisFitDataPresenter::handleFitRawData(bool enabled,
                                                    bool updateWorkspaces) {
  m_fitRawData = enabled;
  if (updateWorkspaces) {
    handleSelectedDataChanged(m_overwrite);
  }
}

/**
 * When run numbers are changed, update the simultaneous fit label.
 * If it's a user-set label, leave it alone, otherwise set the label to the run
 * number string.
 *
 * Assume labels with digits, '-', ',' are default (e.g. "15189-91") and
 * anything else is user-set.
 */
void MuonAnalysisFitDataPresenter::updateFitLabelFromRuns() {
  // Don't change the fit label if it's a user-set one
  const auto &label = m_dataSelector->getSimultaneousFitLabel().toStdString();
  const bool isDefault =
      label.find_first_not_of("0123456789-,") == std::string::npos;
  if (isDefault) {
    // replace with current run string
    const auto &runString = m_dataSelector->getRuns();
    m_dataSelector->setSimultaneousFitLabel(runString);
    m_fitModel->setSimultaneousLabel(runString.toStdString());
  }
}

/**
 * Perform pre-fit checks and, if OK, tell the model it can go ahead with the
 * fit.
 * Checks are:
 * - Has the fit label already been used? If so, ask user whether to overwrite.
 * - Is the input run string valid?
 * @param sequential :: [input] Whether fit is sequential or not
 */
void MuonAnalysisFitDataPresenter::doPreFitChecks(bool sequential) {
  checkAndUpdateFitLabel(sequential);
  if (isRunStringValid()) {
    m_fitModel->continueAfterChecks(sequential);
  } else {
    g_log.error("Pre-fit checks failed: run string is not valid.\nCheck that "
                "the data files are in Mantid's data search path.");
  }
}

/**
 * Check if the user has input a valid range of runs, i.e. that the red star is
 * not shown on the interface
 * @returns :: whether the runs are valid or not
 */
bool MuonAnalysisFitDataPresenter::isRunStringValid() {
  return !m_dataSelector->getRuns().isEmpty();
}

} // namespace CustomInterfaces
} // namespace MantidQt<|MERGE_RESOLUTION|>--- conflicted
+++ resolved
@@ -783,12 +783,7 @@
   const int firstZero = instRun.indexOf("0");
   const QString numberString = instRun.right(instRun.size() - firstZero);
   m_dataSelector->setWorkspaceDetails(
-<<<<<<< HEAD
       numberString, QString::fromStdString(wsParams.instrument), filePath);
-  m_dataSelector->setWorkspaceIndex(0u); // always has only one spectrum
-=======
-      numberString, QString::fromStdString(wsParams.instrument));
->>>>>>> df581137
 
   // Set selected groups/pairs and periods here too
   // (unless extra groups/periods are already selected, in which case don't
