--- conflicted
+++ resolved
@@ -794,21 +794,9 @@
 
   // Filters:
 
-  // TODO: (we require here IMAT specific headers to become available soon)
+  // TODO: (we'd require here IMAT specific headers to become available soon)
   // if (filters.prep.normalizeByProtonCharge)
 
-<<<<<<< HEAD
-  // The rotation option from the interactive "ROI etc." selection
-  // takes precedence
-  int rotation = 0;
-  if (corRegions.rotation >= 0) {
-    rotation = static_cast<int>(corRegions.rotation);
-  } else {
-    rotation = filters.prep.rotation;
-  }
-  int rotationIdx = rotation / 90;
-=======
->>>>>>> 7ad621e8
   double cor = 0;
   cor = corRegions.cor.X();
   opts += " --cor=" + std::to_string(cor);
