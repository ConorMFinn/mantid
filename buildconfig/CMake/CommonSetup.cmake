# Include useful utils
include(MantidUtils)
include(GenerateMantidExportHeader)
# Make the default build type Release
if(NOT CMAKE_CONFIGURATION_TYPES)
  if(NOT CMAKE_BUILD_TYPE)
    message(STATUS "No build type selected, default to Release.")
    set(CMAKE_BUILD_TYPE
        Release
        CACHE STRING "Choose the type of build." FORCE
    )
    # Set the possible values of build type for cmake-gui
    set_property(
      CACHE CMAKE_BUILD_TYPE PROPERTY STRINGS "Debug" "Release" "MinSizeRel"
                                      "RelWithDebInfo"
    )
  else()
    message(STATUS "Build type is " ${CMAKE_BUILD_TYPE})
  endif()
endif()

find_package(CxxTest)
if(CXXTEST_FOUND)
  add_custom_target(check COMMAND ${CMAKE_CTEST_COMMAND})
  make_directory(${CMAKE_RUNTIME_OUTPUT_DIRECTORY}/Testing)
  message(STATUS "Added target ('check') for unit tests")
else()
  message(STATUS "Could NOT find CxxTest - unit testing not available")
endif()

# Avoid the linker failing by including GTest before marking all libs as shared
# and before we set our warning flags in GNUSetup
include(GoogleTest)
include(PyUnitTest)
enable_testing()

# build f2py fortran routines
if (ENABLE_F2PY_ROUTINES)
include(f2pylibraries)
endif()

# We want shared libraries everywhere
set(BUILD_SHARED_LIBS On)

# This allows us to group targets logically in Visual Studio
set_property(GLOBAL PROPERTY USE_FOLDERS ON)

# Look for stdint and add define if found
include(CheckIncludeFiles)
check_include_files(stdint.h stdint)
if(stdint)
  add_definitions(-DHAVE_STDINT_H)
endif(stdint)

# Configure a variable to hold the required test timeout value for all tests
set(TESTING_TIMEOUT
    300
    CACHE STRING "Timeout in seconds for each test (default 300=5minutes)"
)

option(ENABLE_OPENGL "Enable OpenGLbased rendering" ON)
option(ENABLE_OPENCASCADE "Enable OpenCascade-based 3D visualisation" ON)
option(USE_PYTHON_DYNAMIC_LIB "Dynamic link python libs" ON)

# ##############################################################################
# Look for dependencies Do NOT add include_directories commands here. They will
# affect every target.
# ##############################################################################
set(BOOST_VERSION_REQUIRED 1.65.0)
set(Boost_NO_BOOST_CMAKE TRUE)
# Unless specified see if the boost169 package is installed
if(EXISTS /usr/lib64/boost169 AND NOT (BOOST_LIBRARYDIR OR BOOST_INCLUDEDIR))
  message(STATUS "Using boost169 package in /usr/lib64/boost169")
  set(BOOST_INCLUDEDIR /usr/include/boost169)
  set(BOOST_LIBRARYDIR /usr/lib64/boost169)
endif()
find_package(
  Boost ${BOOST_VERSION_REQUIRED} REQUIRED
  COMPONENTS date_time regex serialization filesystem system
)
add_definitions(-DBOOST_ALL_DYN_LINK -DBOOST_ALL_NO_LIB -DBOOST_BIND_GLOBAL_PLACEHOLDERS)
# Need this defined globally for our log time values
add_definitions(-DBOOST_DATE_TIME_POSIX_TIME_STD_CONFIG)
# Silence issues with deprecated allocator methods in boost regex
add_definitions(-D_SILENCE_CXX17_OLD_ALLOCATOR_MEMBERS_DEPRECATION_WARNING)

# if we are building the framework or mantidqt we need these
if(BUILD_MANTIDFRAMEWORK OR BUILD_MANTIDQT)
  find_package(Poco 1.4.6 REQUIRED)
  add_definitions(-DPOCO_ENABLE_CPP11)
  find_package(TBB REQUIRED)
  find_package(OpenSSL REQUIRED)
endif()
<<<<<<< HEAD

# if we are building the framework we will need these libraries.
if (BUILD_MANTIDFRAMEWORK)
  find_package(GSL REQUIRED)
  find_package(Nexus 4.3.1 REQUIRED)
  find_package(MuParser REQUIRED)
  find_package(JsonCPP 0.7.0 REQUIRED)

  if(ENABLE_OPENCASCADE)
    find_package(OpenCascade REQUIRED)
    add_definitions(-DENABLE_OPENCASCADE)
  endif()

  if(CMAKE_HOST_WIN32 AND NOT CONDA_BUILD)
    find_package(ZLIB REQUIRED CONFIGS zlib-config.cmake)
    set(HDF5_DIR "${THIRD_PARTY_DIR}/cmake/hdf5")
    find_package(
      HDF5
      COMPONENTS C CXX HL
      REQUIRED CONFIGS hdf5-config.cmake
    )
    set(HDF5_LIBRARIES hdf5::hdf5_cpp-shared hdf5::hdf5_hl-shared)
  elseif(CONDA_BUILD)
    # We'll use the cmake finder
    find_package(ZLIB REQUIRED)
    find_package(
      HDF5
      MODULE
      COMPONENTS C CXX HL
      REQUIRED
    )
    set(HDF5_LIBRARIES hdf5::hdf5_cpp hdf5::hdf5)
    set(HDF5_HL_LIBRARIES hdf5::hdf5_hl)
    else()
    find_package(ZLIB REQUIRED)
    find_package(
      HDF5
      MODULE
      COMPONENTS C CXX HL
      REQUIRED
    )
  endif()
endif()
=======

# if we are building the framework we will need these libraries.
if (BUILD_MANTIDFRAMEWORK)
  find_package(GSL REQUIRED)
  find_package(Nexus 4.3.1 REQUIRED)
  find_package(MuParser REQUIRED)
  find_package(JsonCPP 0.7.0 REQUIRED)
>>>>>>> 6e560ee8

  if(ENABLE_OPENCASCADE)
    find_package(OpenCascade REQUIRED)
    add_definitions(-DENABLE_OPENCASCADE)
  endif()

<<<<<<< HEAD
=======
  if(CMAKE_HOST_WIN32 AND NOT CONDA_BUILD)
    find_package(ZLIB REQUIRED CONFIGS zlib-config.cmake)
    set(HDF5_DIR "${THIRD_PARTY_DIR}/cmake/hdf5")
    find_package(
      HDF5
      COMPONENTS C CXX HL
      REQUIRED CONFIGS hdf5-config.cmake
    )
    set(HDF5_LIBRARIES hdf5::hdf5_cpp-shared hdf5::hdf5_hl-shared)
  elseif(CONDA_BUILD)
    # We'll use the cmake finder
    find_package(ZLIB REQUIRED)
    find_package(
      HDF5
      MODULE
      COMPONENTS C CXX HL
      REQUIRED
    )
    set(HDF5_LIBRARIES hdf5::hdf5_cpp hdf5::hdf5)
    set(HDF5_HL_LIBRARIES hdf5::hdf5_hl)
    else()
    find_package(ZLIB REQUIRED)
    find_package(
      HDF5
      MODULE
      COMPONENTS C CXX HL
      REQUIRED
    )
  endif()
endif()
>>>>>>> 6e560ee8

find_package(Doxygen) # optional


# ##############################################################################
# Look for Git. Used for version headers - faked if not found. Also makes sure
# our commit hooks are linked in the right place.
# ##############################################################################

set(MtdVersion_WC_LAST_CHANGED_DATE Unknown)
set(MtdVersion_WC_LAST_CHANGED_DATETIME 0)
set(MtdVersion_WC_LAST_CHANGED_SHA Unknown)
set(MtdVersion_WC_LAST_CHANGED_BRANCHNAME Unknown)
set(NOT_GIT_REPO "Not")

if(GIT_FOUND)
  # Get the last revision
  execute_process(
    COMMAND ${GIT_EXECUTABLE} rev-parse --short HEAD
    OUTPUT_VARIABLE GIT_SHA_HEAD
    ERROR_VARIABLE NOT_GIT_REPO
    WORKING_DIRECTORY ${PROJECT_SOURCE_DIR}
    OUTPUT_STRIP_TRAILING_WHITESPACE
  )
  if(NOT NOT_GIT_REPO) # i.e This is a git repository! "git describe" was
                       # originally used to produce this variable and this
                       # prefixes the short SHA1 with a 'g'. We keep the same
                       # format here now that we use rev-parse
    set(MtdVersion_WC_LAST_CHANGED_SHA "g${GIT_SHA_HEAD}")
    # Get the date of the last commit
    execute_process(
      COMMAND ${GIT_EXECUTABLE} log -1 --format=format:%cD
      OUTPUT_VARIABLE MtdVersion_WC_LAST_CHANGED_DATE
      WORKING_DIRECTORY ${PROJECT_SOURCE_DIR}
    )
    string(SUBSTRING ${MtdVersion_WC_LAST_CHANGED_DATE} 0 16
                     MtdVersion_WC_LAST_CHANGED_DATE
    )

    execute_process(
      COMMAND ${GIT_EXECUTABLE} log -1 --format=format:%H
      OUTPUT_VARIABLE MtdVersion_WC_LAST_CHANGED_SHA_LONG
      WORKING_DIRECTORY ${PROJECT_SOURCE_DIR}
    )

    # getting the datetime (as iso8601 string) to turn into the patch string
    execute_process(
      COMMAND ${GIT_EXECUTABLE} log -1 --format=format:%ci
      OUTPUT_VARIABLE MtdVersion_WC_LAST_CHANGED_DATETIME
      WORKING_DIRECTORY ${PROJECT_SOURCE_DIR}
    )
    if(MtdVersion_WC_LAST_CHANGED_DATETIME)
      # split into "date time timezone"
      string(REPLACE " " ";" LISTVERS ${MtdVersion_WC_LAST_CHANGED_DATETIME})
      list(GET LISTVERS 0 ISODATE)
      list(GET LISTVERS 1 ISOTIME)
      list(GET LISTVERS 2 ISOTIMEZONE)

      # turn the date into a number
      string(REPLACE "-" "" ISODATE ${ISODATE})

      # prepare the time
      string(REGEX REPLACE "^([0-9]+:[0-9]+).*" "\\1" ISOTIME ${ISOTIME})
      string(REPLACE ":" "" ISOTIME ${ISOTIME})

      # convert the timezone into something that can be evaluated for math
      if(ISOTIMEZONE STREQUAL "+0000")
        set(ISOTIMEZONE "") # GMT do nothing
      else()
        string(SUBSTRING ${ISOTIMEZONE} 0 1 ISOTIMEZONESIGN)
        if(ISOTIMEZONESIGN STREQUAL "+")
          string(REPLACE "+" "-" ISOTIMEZONE ${ISOTIMEZONE})
        else()
          string(REPLACE "-" "+" ISOTIMEZONE ${ISOTIMEZONE})
        endif()
      endif()

      # remove the timezone from the time to convert to GMT
      math(EXPR ISOTIME "${ISOTIME}${ISOTIMEZONE}")

      # deal with times crossing midnight this does not get the number of days
      # in a month right or jan 1st/dec 31st
      if(ISOTIME GREATER 2400)
        math(EXPR ISOTIME "${ISOTIME}-2400")
        math(EXPR ISODATE "${ISODATE}+1")
      elseif(ISOTIME LESS 0)
        math(EXPR ISOTIME "2400${ISOTIME}")
        math(EXPR ISODATE "${ISODATE}-1")
      endif()

      set(MtdVersion_WC_LAST_CHANGED_DATETIME "${ISODATE}.${ISOTIME}")
    endif()

    # conda builds want to know about the branch being used
    # otherwise the variable is "Unknown"
    if (ENABLE_CONDA)
      execute_process(
        COMMAND ${GIT_EXECUTABLE} name-rev --name-only HEAD
        OUTPUT_VARIABLE MtdVersion_WC_LAST_CHANGED_BRANCHNAME
        WORKING_DIRECTORY ${PROJECT_SOURCE_DIR}
      )
    endif()

    # ##########################################################################
    # This part puts our hooks (in .githooks) into .git/hooks
    # ##########################################################################
    # First need to find the top-level directory of the git repository
    execute_process(
      COMMAND ${GIT_EXECUTABLE} rev-parse --show-toplevel
      OUTPUT_VARIABLE GIT_TOP_LEVEL
      WORKING_DIRECTORY ${PROJECT_SOURCE_DIR}
    )
    # N.B. The variable comes back from 'git describe' with a line feed on the
    # end, so we need to lose that
    string(REGEX MATCH "(.*)[^\n]" GIT_TOP_LEVEL ${GIT_TOP_LEVEL})
    # Prefer symlinks on platforms that support it so we don't rely on cmake
    # running to be up-to-date On Windows, we have to copy the file
    if(WIN32)
      execute_process(
        COMMAND ${CMAKE_COMMAND} -E copy_if_different
                ${GIT_TOP_LEVEL}/.githooks/commit-msg
                ${GIT_TOP_LEVEL}/.git/hooks
      )
    else()
      execute_process(
        COMMAND ${CMAKE_COMMAND} -E create_symlink
                ${GIT_TOP_LEVEL}/.githooks/commit-msg
                ${GIT_TOP_LEVEL}/.git/hooks/commit-msg
      )
    endif()

  endif()

else()
  # Just use a dummy version number and print a warning
  message(STATUS "Git not found - using dummy revision number and date")
endif()

mark_as_advanced(
  MtdVersion_WC_LAST_CHANGED_DATE MtdVersion_WC_LAST_CHANGED_DATETIME
)

if(NOT NOT_GIT_REPO) # i.e This is a git repository!
                     # #########################################################
                     # Create the file containing the patch version number for
                     # use by cpack The patch number make have been overridden
                     # by VersionNumber so create the file used by cpack here
                     # #########################################################
  configure_file(
    ${GIT_TOP_LEVEL}/buildconfig/CMake/PatchVersionNumber.cmake.in
    ${GIT_TOP_LEVEL}/buildconfig/CMake/PatchVersionNumber.cmake
  )
  include(PatchVersionNumber)
endif()

# ##############################################################################
# Include the file that contains the version number This must come after the git
# business above because it can be used to override the patch version number
# ##############################################################################
include(VersionNumber)

# ##############################################################################
# Look for OpenMP
# ##############################################################################
find_package(OpenMP COMPONENTS CXX)
if(OpenMP_CXX_FOUND)
  link_libraries(OpenMP::OpenMP_CXX)
endif()

# ##############################################################################
# Add linux-specific things
# ##############################################################################
if(${CMAKE_SYSTEM_NAME} STREQUAL "Linux")
  include(LinuxSetup)
endif()

# ##############################################################################
# Set the c++ standard to 17 - cmake should do the right thing with msvc
# ##############################################################################
set(CMAKE_CXX_STANDARD 17)
set(CMAKE_CXX_STANDARD_REQUIRED ON)

# ##############################################################################
# Add compiler options if using gcc
# ##############################################################################
if(CMAKE_COMPILER_IS_GNUCXX)
  include(GNUSetup)
elseif(${CMAKE_CXX_COMPILER_ID} MATCHES "Clang")
  include(GNUSetup)
endif()

# ##############################################################################
# Configure clang-tidy if the tool is found
# ##############################################################################
include(ClangTidy)

# ##############################################################################
# Setup cppcheck
# ##############################################################################
include(CppCheckSetup)

# ##############################################################################
# Setup pylint
# ##############################################################################
include(PylintSetup)

# ##############################################################################
# Set up the unit tests target
# ##############################################################################

# ##############################################################################
# External Data for testing
# ##############################################################################
if(CXXTEST_FOUND OR PYUNITTEST_FOUND)
  include(SetupDataTargets)
endif()

# ##############################################################################
# Visibility Setting
# ##############################################################################
if(CMAKE_COMPILER_IS_GNUCXX)
  set(CMAKE_CXX_VISIBILITY_PRESET
      hidden
      CACHE STRING ""
  )
endif()

# ##############################################################################
# Bundles setting used for install commands if not set by something else e.g.
# Darwin
# ##############################################################################
if(NOT BUNDLES)
  set(BUNDLES "./")
endif()

# ##############################################################################
# Setup pre-commit here as otherwise it will be overwritten by earlier
# pre-commit hooks being added
# ##############################################################################
option(ENABLE_PRECOMMIT "Enable pre-commit framework" ON)
if (ENABLE_PRECOMMIT)
  # Windows should use downloaded ThirdParty version of pre-commit.cmd
  # Everybody else should find one in their PATH
  find_program(PRE_COMMIT_EXE
    NAMES
    pre-commit
    HINTS
    ~/.local/bin/
    "${MSVC_PYTHON_EXECUTABLE_DIR}/Scripts/")
  if (NOT PRE_COMMIT_EXE)
    message ( FATAL_ERROR "Failed to find pre-commit see https://developer.mantidproject.org/GettingStarted.html" )
  endif ()

  if (WIN32)
    if(CONDA_BUILD)
    execute_process(COMMAND "${PRE_COMMIT_EXE}" install --overwrite WORKING_DIRECTORY ${PROJECT_SOURCE_DIR} RESULT_VARIABLE PRE_COMMIT_RESULT)
    else()
    execute_process(COMMAND "${PRE_COMMIT_EXE}.cmd" install --overwrite WORKING_DIRECTORY ${PROJECT_SOURCE_DIR} RESULT_VARIABLE PRE_COMMIT_RESULT)
    endif()
    if(NOT PRE_COMMIT_RESULT EQUAL "0")
        message(FATAL_ERROR "Pre-commit install failed with ${PRE_COMMIT_RESULT}")
    endif()
    # Create pre-commit script wrapper to use mantid third party python for pre-commit
    if (NOT CONDA_BUILD)
    file(RENAME "${PROJECT_SOURCE_DIR}/.git/hooks/pre-commit" "${PROJECT_SOURCE_DIR}/.git/hooks/pre-commit-script.py")
    file(WRITE "${PROJECT_SOURCE_DIR}/.git/hooks/pre-commit" "#!/usr/bin/env sh\n${MSVC_PYTHON_EXECUTABLE_DIR}/python.exe ${PROJECT_SOURCE_DIR}/.git/hooks/pre-commit-script.py")
    else()
    file(TO_CMAKE_PATH $ENV{CONDA_PREFIX} CONDA_SHELL_PATH)
    file(RENAME "${PROJECT_SOURCE_DIR}/.git/hooks/pre-commit" "${PROJECT_SOURCE_DIR}/.git/hooks/pre-commit-script.py")
    file(WRITE "${PROJECT_SOURCE_DIR}/.git/hooks/pre-commit" "#!/usr/bin/env sh\n${CONDA_SHELL_PATH}/Scripts/wrappers/conda/python.bat ${PROJECT_SOURCE_DIR}/.git/hooks/pre-commit-script.py")
    endif()
  else()  # linux as osx
    execute_process(COMMAND bash -c "${PRE_COMMIT_EXE} install" WORKING_DIRECTORY ${PROJECT_SOURCE_DIR} RESULT_VARIABLE STATUS)
    if (STATUS AND NOT STATUS EQUAL 0)
      message(FATAL_ERROR "Pre-commit tried to install itself into your repository, but failed to do so. Is it installed on your system?")
    endif()
  endif()
else()
  message(AUTHOR_WARNING "Pre-commit not enabled by CMake, please enable manually.")
endif()

# ##############################################################################
# Set a flag to indicate that this script has been called
# ##############################################################################

set(COMMONSETUP_DONE TRUE)<|MERGE_RESOLUTION|>--- conflicted
+++ resolved
@@ -91,7 +91,6 @@
   find_package(TBB REQUIRED)
   find_package(OpenSSL REQUIRED)
 endif()
-<<<<<<< HEAD
 
 # if we are building the framework we will need these libraries.
 if (BUILD_MANTIDFRAMEWORK)
@@ -135,54 +134,6 @@
     )
   endif()
 endif()
-=======
-
-# if we are building the framework we will need these libraries.
-if (BUILD_MANTIDFRAMEWORK)
-  find_package(GSL REQUIRED)
-  find_package(Nexus 4.3.1 REQUIRED)
-  find_package(MuParser REQUIRED)
-  find_package(JsonCPP 0.7.0 REQUIRED)
->>>>>>> 6e560ee8
-
-  if(ENABLE_OPENCASCADE)
-    find_package(OpenCascade REQUIRED)
-    add_definitions(-DENABLE_OPENCASCADE)
-  endif()
-
-<<<<<<< HEAD
-=======
-  if(CMAKE_HOST_WIN32 AND NOT CONDA_BUILD)
-    find_package(ZLIB REQUIRED CONFIGS zlib-config.cmake)
-    set(HDF5_DIR "${THIRD_PARTY_DIR}/cmake/hdf5")
-    find_package(
-      HDF5
-      COMPONENTS C CXX HL
-      REQUIRED CONFIGS hdf5-config.cmake
-    )
-    set(HDF5_LIBRARIES hdf5::hdf5_cpp-shared hdf5::hdf5_hl-shared)
-  elseif(CONDA_BUILD)
-    # We'll use the cmake finder
-    find_package(ZLIB REQUIRED)
-    find_package(
-      HDF5
-      MODULE
-      COMPONENTS C CXX HL
-      REQUIRED
-    )
-    set(HDF5_LIBRARIES hdf5::hdf5_cpp hdf5::hdf5)
-    set(HDF5_HL_LIBRARIES hdf5::hdf5_hl)
-    else()
-    find_package(ZLIB REQUIRED)
-    find_package(
-      HDF5
-      MODULE
-      COMPONENTS C CXX HL
-      REQUIRED
-    )
-  endif()
-endif()
->>>>>>> 6e560ee8
 
 find_package(Doxygen) # optional
 
