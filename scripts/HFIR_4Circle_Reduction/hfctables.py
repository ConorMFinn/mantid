--- conflicted
+++ resolved
@@ -77,15 +77,9 @@
 
 
 class PeakIntegrationTableWidget(tableBase.NTableWidget):
-<<<<<<< HEAD
     """
     Extended table widget for studying peak integration of scan on various Pts.
     """
-=======
-    """
-    Extended table widget for studying peak integration of scan on various Pts.
-    """
->>>>>>> af658ada
 
     # UB peak information table
     Table_Setup = [('Pt', 'int'),
@@ -150,7 +144,6 @@
 
         # Set others...
         self._intensityColIndex = self._myColumnNameList.index('Masked')
-<<<<<<< HEAD
 
         return
 
@@ -211,68 +204,6 @@
 
         return
 
-=======
-
-        return
-
-    def set_exp_info(self, exp_no, scan_no):
-        """
-        Set experiment number and scan number to this table for the data that are written to it
-        :param exp_no:
-        :param scan_no:
-        :return:
-        """
-        assert isinstance(exp_no, int)
-        assert isinstance(scan_no, int)
-
-        self._expNumber = exp_no
-        self._scanNumber = scan_no
-
-        return
-
-    def set_integrated_values(self, pt_vec, intensity_vec):
-        """
-
-        :param pt_vec:
-        :param intensity_vec:
-        :return:
-        """
-        # check
-        assert len(pt_vec) == len(intensity_vec)
-
-        # common value
-        hkl = '0, 0, 0'
-        q = '0, 0, 0'
-        signal = -1
-
-        num_rows = len(pt_vec)
-        for i_row in xrange(num_rows):
-            pt = int(pt_vec[i_row])
-            intensity = intensity_vec[i_row]
-            item_list = [pt, hkl, q, signal, intensity]
-            self.append_row(item_list)
-
-        return
-
-    def set_q(self, row_index, vec_q):
-        """
-        Set Q to rows
-        :param row_index:
-        :param vec_q: a list or array with size 3
-        :return:
-        """
-        assert len(vec_q) == 3
-
-        # locate
-        index_q_x = self.Table_Setup.index(('Q_x', 'float'))
-        for j in xrange(3):
-            col_index = j + index_q_x
-            self.update_cell_value(row_index, col_index, vec_q[j])
-        # END-FOR (j)
-
-        return
-
->>>>>>> af658ada
     def simple_integrate_peak(self, background):
         """
         Integrate peak in a simple way. Refer to documentation of this interface
@@ -545,11 +476,7 @@
     """
     TableSetup = [('Scan', 'int'),
                   ('Intensity', 'float'),
-<<<<<<< HEAD
-                  ('Corrected Intensity', 'float'),
-=======
                   ('Corrected', 'float'),
->>>>>>> af658ada
                   ('Status', 'str'),
                   ('Peak Centre', 'str'),
                   ('HKL', 'str'),
@@ -571,10 +498,7 @@
         # some commonly used column index
         self._colIndexKIndex = None
         self._colIndexHKL = None
-<<<<<<< HEAD
-=======
         self._colIndexStatus = None
->>>>>>> af658ada
 
         return
 
@@ -634,19 +558,11 @@
         assert isinstance(scans, list)
 
         if allow_duplicate_scans is False:
-<<<<<<< HEAD
-            scan_list = self.get_scan_list()
-        else:
-            scan_list = list()
-
-        print '[DB...BAT] <append scans> in-table scans: ' % scan_list
-=======
             scan_list = self.get_scan_list(output_row_number=False)
         else:
             scan_list = list()
 
         print '[DB...BAT] Existing scan list: ', scan_list
->>>>>>> af658ada
 
         # set value as default
         # Append rows
@@ -717,18 +633,11 @@
 
         return self.get_cell_value(i_row, j_col_merged)
 
-<<<<<<< HEAD
-    def get_scan_list(self):
-        """
-        Get all scans that are already listed in the table.
-        :return:
-=======
     def get_scan_list(self, output_row_number=True):
         """
         Get all scans that are already listed in the table.
         :param output_row_number:
         :return: list of 2-tuple or integer according to value of output_row_number
->>>>>>> af658ada
         """
         scan_list = list()
         num_rows = self.rowCount()
@@ -736,15 +645,11 @@
 
         for i_row in xrange(num_rows):
             scan_num = self.get_cell_value(i_row, col_scan_index)
-<<<<<<< HEAD
-            scan_list.append((scan_num, i_row))
-=======
             if output_row_number:
                 scan_list.append((scan_num, i_row))
             else:
                 scan_list.append(scan_num)
         # END-FOR (i_row)
->>>>>>> af658ada
 
         return scan_list
 
@@ -785,10 +690,7 @@
         # set up column index
         self._colIndexKIndex = self.TableSetup.index(('K-Index', 'int'))
         self._colIndexHKL = self.TableSetup.index(('HKL', 'str'))
-<<<<<<< HEAD
-=======
         self._colIndexStatus = self.TableSetup.index(('Status', 'str'))
->>>>>>> af658ada
 
         return
 
@@ -896,11 +798,7 @@
         # END-IF
 
         if lorentz_corrected:
-<<<<<<< HEAD
-            col_name = ('Corrected Intensity', 'float')
-=======
             col_name = ('Corrected', 'float')
->>>>>>> af658ada
         else:
             col_name = ('Intensity', 'float')
         intensity_col_index = ProcessTableWidget.TableSetup.index(col_name)
@@ -958,12 +856,7 @@
         assert isinstance(status, str), 'Status (description) must be a string, but not %s.' % str(type(status))
 
         # Set
-<<<<<<< HEAD
-        i_status = self.TableSetup.index(('Status', 'str'))
-        self.update_cell_value(row_number, i_status, status)
-=======
         self.update_cell_value(row_number, self._colIndexStatus, status)
->>>>>>> af658ada
 
         return
 
