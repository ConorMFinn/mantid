from __future__ import (absolute_import, division, print_function)
<<<<<<< HEAD
from reduction.reducer import *
from reduction.instrument import *
from reduction.find_data import find_data, find_file
=======
from reduction.reducer import *  # noqa: F401
from reduction.instrument import *  # noqa: F401
from reduction.find_data import find_data, find_file  # noqa: F401
>>>>>>> 04fff64c
<|MERGE_RESOLUTION|>--- conflicted
+++ resolved
@@ -1,10 +1,4 @@
 from __future__ import (absolute_import, division, print_function)
-<<<<<<< HEAD
-from reduction.reducer import *
-from reduction.instrument import *
-from reduction.find_data import find_data, find_file
-=======
 from reduction.reducer import *  # noqa: F401
 from reduction.instrument import *  # noqa: F401
-from reduction.find_data import find_data, find_file  # noqa: F401
->>>>>>> 04fff64c
+from reduction.find_data import find_data, find_file  # noqa: F401