--- conflicted
+++ resolved
@@ -129,7 +129,6 @@
     run_store.append(inputdata)
     return 0
 
-<<<<<<< HEAD
 def get_transmission_properties(workspace):
     transmission_properties = dict()
     for prop in ['Transmission','TransmissionCan']:
@@ -138,8 +137,6 @@
             if mtd.doesExist(ws_name): # ensure the workspace has not been deleted
                 transmission_properties[prop] = workspace.getRun().getLogData(prop).value
     return transmission_properties
-=======
->>>>>>> 7fc88780
 
 def BatchReduce(filename, format, plotresults=False, saveAlgs={'SaveRKH':'txt'},verbose=False,
                 centreit=False, reducer=None, combineDet=None, save_as_zero_error_free=False):
