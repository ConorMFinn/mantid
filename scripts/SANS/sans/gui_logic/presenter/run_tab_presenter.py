# Mantid Repository : https://github.com/mantidproject/mantid
#
# Copyright &copy; 2018 ISIS Rutherford Appleton Laboratory UKRI,
#     NScD Oak Ridge National Laboratory, European Spallation Source
#     & Institut Laue - Langevin
# SPDX - License - Identifier: GPL - 3.0 +
""" The run tab presenter.

This presenter is essentially the brain of the reduction gui. It controls other presenters and is mainly responsible
for presenting and generating the reduction settings.
"""

from __future__ import (absolute_import, division, print_function)

import os
import copy
import time
from mantid.kernel import Logger
from mantid.api import (FileFinder)

from ui.sans_isis.sans_data_processor_gui import SANSDataProcessorGui
from sans.gui_logic.models.state_gui_model import StateGuiModel
from sans.gui_logic.models.batch_process_runner import BatchProcessRunner
from sans.gui_logic.models.table_model import TableModel, TableIndexModel
from sans.gui_logic.presenter.settings_diagnostic_presenter import (SettingsDiagnosticPresenter)
from sans.gui_logic.presenter.masking_table_presenter import (MaskingTablePresenter)
from sans.gui_logic.presenter.beam_centre_presenter import BeamCentrePresenter
from sans.gui_logic.gui_common import (get_reduction_mode_strings_for_gui, get_instrument_strings_for_gui)
from sans.common.enums import (BatchReductionEntry, RangeStepType, SampleShape, FitType, RowState)
from sans.user_file.user_file_reader import UserFileReader
from sans.command_interface.batch_csv_file_parser import BatchCsvParser
from sans.common.constants import ALL_PERIODS
from sans.gui_logic.models.beam_centre_model import BeamCentreModel
from sans.gui_logic.presenter.diagnostic_presenter import DiagnosticsPagePresenter
from sans.gui_logic.models.diagnostics_page_model import run_integral, create_state
from sans.sans_batch import SANSCentreFinder
from sans.gui_logic.models.create_state import create_states
from ui.sans_isis.work_handler import WorkHandler
<<<<<<< HEAD
from sans.common.file_information import SANSFileInformationFactory
from ui.sans_isis import SANSSaveOtherWindow
from sans.gui_logic.presenter.save_other_presenter import SaveOtherPresenter
=======
>>>>>>> 845d7cd8

try:
    import mantidplot
except (Exception, Warning):
    mantidplot = None
    # this should happen when this is called from outside Mantidplot and only then,
    # the result is that attempting to plot will raise an exception

row_state_to_colour_mapping = {RowState.Unprocessed:'#FFFFFF', RowState.Processed:'#d0f4d0', RowState.Error:'#accbff'}


class RunTabPresenter(object):
    class ConcreteRunTabListener(SANSDataProcessorGui.RunTabListener):
        def __init__(self, presenter):
            super(RunTabPresenter.ConcreteRunTabListener, self).__init__()
            self._presenter = presenter

        def on_user_file_load(self):
            self._presenter.on_user_file_load()

        def on_mask_file_add(self):
            self._presenter.on_mask_file_add()

        def on_batch_file_load(self):
            self._presenter.on_batch_file_load()

        def on_processed_clicked(self):
            self._presenter.on_processed_clicked()

        def on_multi_period_selection(self, show_periods):
            self._presenter.on_multiperiod_changed(show_periods)

        def on_data_changed(self, row, column, new_value, old_value):
            self._presenter.on_data_changed(row, column, new_value, old_value)

        def on_manage_directories(self):
            self._presenter.on_manage_directories()

        def on_instrument_changed(self):
            self._presenter.on_instrument_changed()

        def on_row_inserted(self, index, row):
            self._presenter.on_row_inserted(index, row)

        def on_rows_removed(self, rows):
            self._presenter.on_rows_removed(rows)

        def on_copy_rows_requested(self):
            self._presenter.on_copy_rows_requested()

        def on_paste_rows_requested(self):
            self._presenter.on_paste_rows_requested()

        def on_insert_row(self):
            self._presenter.on_insert_row()

        def on_erase_rows(self):
            self._presenter.on_erase_rows()

        def on_cut_rows(self):
            self._presenter.on_cut_rows_requested()

<<<<<<< HEAD
        def on_save_other(self):
            self._presenter.on_save_other()
=======
        def on_sample_geometry_selection(self, show_geometry):
            self._presenter.on_sample_geometry_view_changed(show_geometry)
>>>>>>> 845d7cd8

    class ProcessListener(WorkHandler.WorkListener):
        def __init__(self, presenter):
            super(RunTabPresenter.ProcessListener, self).__init__()
            self._presenter = presenter

        def on_processing_finished(self, result):
            self._presenter.on_processing_finished(result)

        def on_processing_error(self, error):
            self._presenter.on_processing_error(error)

    def __init__(self, facility, view=None):
        super(RunTabPresenter, self).__init__()
        self._facility = facility
        # Logger
        self.sans_logger = Logger("SANS")
        # Name of grpah to output to
        self.output_graph = 'SANS-Latest'
        self.progress = 0

        # Models that are being used by the presenter
        self._state_model = None
        self._table_model = TableModel()
        self._table_model.subscribe_to_model_changes(self)

        # Presenter needs to have a handle on the view since it delegates it
        self._view = None
        self.set_view(view)
        self._processing = False
        self.work_handler = WorkHandler()
        self.batch_process_runner = BatchProcessRunner(self.notify_progress, self.on_processing_finished, self.on_processing_error)

        # File information for the first input
        self._file_information = None
        self._clipboard = []

        # Settings diagnostic tab presenter
        self._settings_diagnostic_tab_presenter = SettingsDiagnosticPresenter(self)

        # Masking table presenter
        self._masking_table_presenter = MaskingTablePresenter(self)
        self._table_model.subscribe_to_model_changes(self._masking_table_presenter)

        # Beam centre presenter
        self._beam_centre_presenter = BeamCentrePresenter(self, WorkHandler, BeamCentreModel, SANSCentreFinder)
        self._table_model.subscribe_to_model_changes(self._beam_centre_presenter)

        # Workspace Diagnostic page presenter
        self._workspace_diagnostic_presenter = DiagnosticsPagePresenter(self, WorkHandler, run_integral, create_state, self._facility)

    def _default_gui_setup(self):
        """
        Provides a default setup of the GUI. This is important for the initial start up, when the view is being set.
        """
        # Set the possible reduction modes
        reduction_mode_list = get_reduction_mode_strings_for_gui()
        self._view.set_reduction_modes(reduction_mode_list)

        # Set the possible instruments
        instrument_list = get_instrument_strings_for_gui()
        self._view.set_instruments(instrument_list)

        # Set the step type options for wavelength
        range_step_types = [RangeStepType.to_string(RangeStepType.Lin),
                            RangeStepType.to_string(RangeStepType.Log),
                            RangeStepType.to_string(RangeStepType.RangeLog),
                            RangeStepType.to_string(RangeStepType.RangeLin)]
        self._view.wavelength_step_type = range_step_types

        # Set the geometry options. This needs to include the option to read the sample shape from file.
        sample_shape = ["Read from file",
                        SampleShape.Cylinder,
                        SampleShape.FlatPlate,
                        SampleShape.Disc]
        self._view.sample_shape = sample_shape

        # Set the q range
        self._view.q_1d_step_type = [RangeStepType.to_string(RangeStepType.Lin),
                                     RangeStepType.to_string(RangeStepType.Log)]
        self._view.q_xy_step_type = [RangeStepType.to_string(RangeStepType.Lin)]

        # Set the fit options
        fit_types = [FitType.to_string(FitType.Linear),
                     FitType.to_string(FitType.Logarithmic),
                     FitType.to_string(FitType.Polynomial)]
        self._view.transmission_sample_fit_type = fit_types
        self._view.transmission_can_fit_type = fit_types

    # ------------------------------------------------------------------------------------------------------------------
    # Table + Actions
    # ------------------------------------------------------------------------------------------------------------------
    def set_view(self, view):
        """
        Sets the view
        :param view: the view is the SANSDataProcessorGui. The presenter needs to access some of the API
        """
        if view is not None:
            self._view = view

            # Add a listener to the view
            listener = RunTabPresenter.ConcreteRunTabListener(self)
            self._view.add_listener(listener)

            # Default gui setup
            self._default_gui_setup()

            # Set appropriate view for the state diagnostic tab presenter
            self._settings_diagnostic_tab_presenter.set_view(self._view.settings_diagnostic_tab)

            # Set appropriate view for the masking table presenter
            self._masking_table_presenter.set_view(self._view.masking_table)

            # Set the appropriate view for the beam centre presenter
            self._beam_centre_presenter.set_view(self._view.beam_centre)

            # Set the appropriate view for the diagnostic page
            self._workspace_diagnostic_presenter.set_view(self._view.diagnostic_page, self._view.instrument)

            self._view.setup_layout()
            self._view.set_hinting_line_edit_for_column(15, self._table_model.get_options_hint_strategy())

    def on_user_file_load(self):
        """
        Loads the user file. Populates the models and the view.
        """
        try:
            # 1. Get the user file path from the view
            user_file_path = self._view.get_user_file_path()

            if not user_file_path:
                return
            # 2. Get the full file path
            user_file_path = FileFinder.getFullPath(user_file_path)
            if not os.path.exists(user_file_path):
                raise RuntimeError("The user path {} does not exist. Make sure a valid user file path"
                                   " has been specified.".format(user_file_path))
            self._table_model.user_file = user_file_path
            # Clear out the current view
            self._view.reset_all_fields_to_default()

            # 3. Read and parse the user file
            user_file_reader = UserFileReader(user_file_path)
            user_file_items = user_file_reader.read_user_file()

            # 4. Populate the model
            self._state_model = StateGuiModel(user_file_items)
            # 5. Update the views.
            self._update_view_from_state_model()
            self._beam_centre_presenter.update_centre_positions(self._state_model)

            self._beam_centre_presenter.on_update_rows()
            self._masking_table_presenter.on_update_rows()
            self._workspace_diagnostic_presenter.on_user_file_load(user_file_path)

        except Exception as e:
            self.sans_logger.error("Loading of the user file failed. {}".format(str(e)))
            self.display_warning_box('Warning', 'Loading of the user file failed.', str(e))

    def on_batch_file_load(self):
        """
        Loads a batch file and populates the batch table based on that.
        """
        try:
            # 1. Get the batch file from the view
            batch_file_path = self._view.get_batch_file_path()

            if not batch_file_path:
                return

            if not os.path.exists(batch_file_path):
                raise RuntimeError("The batch file path {} does not exist. Make sure a valid batch file path"
                                   " has been specified.".format(batch_file_path))

            self._table_model.batch_file = batch_file_path

            # 2. Read the batch file
            batch_file_parser = BatchCsvParser(batch_file_path)
            parsed_rows = batch_file_parser.parse_batch_file()

            # 3. Populate the table
            self._table_model.clear_table_entries()
            for index, row in enumerate(parsed_rows):
                self._add_row_to_table_model(row, index)
            self._table_model.remove_table_entries([len(parsed_rows)])
        except RuntimeError as e:
            self.sans_logger.error("Loading of the batch file failed. {}".format(str(e)))
            self.display_warning_box('Warning', 'Loading of the batch file failed', str(e))

    def _add_row_to_table_model(self,row, index):
        """
        Adds a row to the table
        """
        def get_string_entry(_tag, _row):
            _element = ""
            if _tag in _row:
                _element = _row[_tag]
            return _element

        def get_string_period(_tag):
            return "" if _tag == ALL_PERIODS else str(_tag)

        # 1. Pull out the entries
        sample_scatter = get_string_entry(BatchReductionEntry.SampleScatter, row)
        sample_scatter_period = get_string_period(get_string_entry(BatchReductionEntry.SampleScatterPeriod, row))
        sample_transmission = get_string_entry(BatchReductionEntry.SampleTransmission, row)
        sample_transmission_period = \
            get_string_period(get_string_entry(BatchReductionEntry.SampleTransmissionPeriod, row))
        sample_direct = get_string_entry(BatchReductionEntry.SampleDirect, row)
        sample_direct_period = get_string_period(get_string_entry(BatchReductionEntry.SampleDirectPeriod, row))
        can_scatter = get_string_entry(BatchReductionEntry.CanScatter, row)
        can_scatter_period = get_string_period(get_string_entry(BatchReductionEntry.CanScatterPeriod, row))
        can_transmission = get_string_entry(BatchReductionEntry.CanTransmission, row)
        can_transmission_period = get_string_period(get_string_entry(BatchReductionEntry.CanScatterPeriod, row))
        can_direct = get_string_entry(BatchReductionEntry.CanDirect, row)
        can_direct_period = get_string_period(get_string_entry(BatchReductionEntry.CanDirectPeriod, row))
        output_name = get_string_entry(BatchReductionEntry.Output, row)
        user_file = get_string_entry(BatchReductionEntry.UserFile, row)

        row_entry = [sample_scatter, sample_scatter_period, sample_transmission, sample_transmission_period,
                     sample_direct, sample_direct_period, can_scatter, can_scatter_period, can_transmission, can_transmission_period,
                     can_direct, can_direct_period,
                     output_name, user_file, '', '']

        table_index_model = TableIndexModel(*row_entry)

        self._table_model.add_table_entry(index, table_index_model)

    def on_update_rows(self):
        self.update_view_from_table_model()

    def update_view_from_table_model(self):
        self._view.clear_table()
        self._view.hide_period_columns()
        for row_index, row in enumerate(self._table_model._table_entries):
            row_entry = [str(x) for x in row.to_list()]
            self._view.add_row(row_entry)
            self._view.change_row_color(row_state_to_colour_mapping[row.row_state], row_index + 1)
            self._view.set_row_tooltip(row.tool_tip, row_index + 1)
            if row.isMultiPeriod():
                self._view.show_period_columns()
        self._view.remove_rows([0])
        self._view.clear_selection()

    def on_data_changed(self, row, column, new_value, old_value):
        self._table_model.update_table_entry(row, column, new_value)

    def on_instrument_changed(self):
        self._setup_instrument_specific_settings()

    def on_processed_clicked(self):
        """
        Prepares the batch reduction.

        0. Validate rows and create dummy workspace if it does not exist
        1. Sets up the states
        2. Adds a dummy input workspace
        3. Adds row index information
        """
        try:
            self._view.disable_buttons()
            self._processing = True
            self.sans_logger.information("Starting processing of batch table.")

            # 1. Set up the states and convert them into property managers
            selected_rows = self._view.get_selected_rows()
            selected_rows = selected_rows if selected_rows else range(self._table_model.get_number_of_rows())
            for row in selected_rows:
                self._table_model.reset_row_state(row)
            states, errors = self.get_states(row_index=selected_rows)

            for row, error in errors.items():
                self.on_processing_error(row, error)

            if not states:
                self.on_processing_finished(None)
                return

            # 4. Create the graph if continuous output is specified
            if mantidplot:
                if self._view.plot_results and not mantidplot.graph(self.output_graph):
                    mantidplot.newGraph(self.output_graph)

            # Check if optimizations should be used
            use_optimizations = self._view.use_optimizations

            # Get the output mode
            output_mode = self._view.output_mode

            # Check if results should be plotted
            plot_results =  self._view.plot_results

            # Get the name of the graph to output to
            output_graph = self.output_graph

            self.progress = 0
            setattr(self._view, 'progress_bar_value', self.progress)
            setattr(self._view, 'progress_bar_maximum', len(states))
            self.batch_process_runner.process_states(states,use_optimizations, output_mode, plot_results, output_graph)

        except Exception as e:
            self._view.enable_buttons()
            self.sans_logger.error("Process halted due to: {}".format(str(e)))
            self.display_warning_box('Warning', 'Process halted', str(e))

    def on_multiperiod_changed(self, show_periods):
        if show_periods:
            self._view.show_period_columns()
        else:
            self._view.hide_period_columns()

    def display_warning_box(self, title, text, detailed_text):
        self._view.display_message_box(title, text, detailed_text)

    def notify_progress(self, row):
        self.increment_progress()
        message = ''
        self._table_model.set_row_to_processed(row, message)

    def on_processing_finished(self, result):
        self._view.enable_buttons()
        self._processing = False

    def on_processing_error(self, row, error_msg):
        self.increment_progress()
        self._table_model.set_row_to_error(row, error_msg)

    def increment_progress(self):
        self.progress = self.progress + 1
        setattr(self._view, 'progress_bar_value', self.progress)

    def on_row_inserted(self, index, row):
        row_table_index = TableIndexModel(*row)
        self._table_model.add_table_entry(index, row_table_index)

    def on_insert_row(self):
        selected_rows = self._view.get_selected_rows()
        selected_row = selected_rows[0] + 1 if selected_rows else self._table_model.get_number_of_rows()
        table_entry_row = self._table_model.create_empty_row()
        self._table_model.add_table_entry(selected_row, table_entry_row)

    def on_erase_rows(self):
        selected_rows = self._view.get_selected_rows()
        for row in selected_rows:
            empty_row = TableModel.create_empty_row()
            self._table_model.replace_table_entries([row], [empty_row])

    def on_rows_removed(self, rows):
        self._table_model.remove_table_entries(rows)

    def on_copy_rows_requested(self):
        selected_rows = self._view.get_selected_rows()
        self._clipboard = []
        for row in selected_rows:
            data_from_table_model = self._table_model.get_table_entry(row).to_list()
            self._clipboard.append(data_from_table_model)

    def on_cut_rows_requested(self):
        self.on_copy_rows_requested()
        rows = self._view.get_selected_rows()
        self.on_rows_removed(rows)

    def on_paste_rows_requested(self):
        if self._clipboard:
            selected_rows = self._view.get_selected_rows()
            selected_rows = selected_rows if selected_rows else [self._table_model.get_number_of_rows()]
            replacement_table_index_models = [TableIndexModel(*x) for x in self._clipboard]
            self._table_model.replace_table_entries(selected_rows, replacement_table_index_models)

    def on_manage_directories(self):
        self._view.show_directory_manager()

    def on_sample_geometry_view_changed(self, show_geometry):
        if show_geometry:
            self._view.show_geometry()
        else:
            self._view.hide_geometry()

    def get_row_indices(self):
        """
        Gets the indices of row which are not empty.
        :return: a list of row indices.
        """
        row_indices_which_are_not_empty = []
        number_of_rows = self._table_model.get_number_of_rows()
        for row in range(number_of_rows):
            if not self.is_empty_row(row):
                row_indices_which_are_not_empty.append(row)
        return row_indices_which_are_not_empty

    def on_mask_file_add(self):
        """
        We get the added mask file name and add it to the list of masks
        """
        new_mask_file = self._view.get_mask_file()
        if not new_mask_file:
            return
        new_mask_file_full_path = FileFinder.getFullPath(new_mask_file)
        if not new_mask_file_full_path:
            return

        # Add the new mask file to state model
        mask_files = self._state_model.mask_files

        mask_files.append(new_mask_file)
        self._state_model.mask_files = mask_files

        # Make sure that the sub-presenters are up to date with this change
        self._masking_table_presenter.on_update_rows()
        self._settings_diagnostic_tab_presenter.on_update_rows()
        self._beam_centre_presenter.on_update_rows()

    def is_empty_row(self, row):
        """
        Checks if a row has no entries. These rows will be ignored.
        :param row: the row index
        :return: True if the row is empty.
        """
        return self._table_model.is_empty_row(row)

    def on_save_other(self):
        self.save_other_presenter = SaveOtherPresenter(parent_presenter=self)
        self.save_other_presenter.set_view(SANSSaveOtherWindow.SANSSaveOtherDialog())
        self.save_other_presenter.show()

    # def _validate_rows(self):
    #     """
    #     Validation of the rows. A minimal setup requires that ScatterSample is set.
    #     """
    #     # If SampleScatter is empty, then don't run the reduction.
    #     # We allow empty rows for now, since we cannot remove them from Python.
    #     number_of_rows = self._table_model.get_number_of_rows()
    #     for row in range(number_of_rows):
    #         if not self.is_empty_row(row):
    #             sample_scatter = self._view.get_cell(row, 0)
    #             if not sample_scatter:
    #                 raise RuntimeError("Row {} has not SampleScatter specified. Please correct this.".format(row))

    # ------------------------------------------------------------------------------------------------------------------
    # Controls
    # ------------------------------------------------------------------------------------------------------------------
    def disable_controls(self):
        """
        Disable all input fields and buttons during the execution of the reduction.
        """
        # TODO: think about enabling and disable some controls during reduction
        pass

    def enable_controls(self):
        """
        Enable all input fields and buttons after the execution has completed.
        """
        # TODO: think about enabling and disable some controls during reduction
        pass

    # ------------------------------------------------------------------------------------------------------------------
    # Table Model and state population
    # ------------------------------------------------------------------------------------------------------------------
    def get_states(self, row_index=None, file_lookup=True):
        """
        Gathers the state information for all rows.
        :param row_index: if a single row is selected, then only this row is returned, else all the state for all
                             rows is returned
        :return: a list of states
        """
        start_time_state_generation = time.time()

        # 1. Update the state model
        state_model_with_view_update = self._get_state_model_with_view_update()
        # 2. Update the table model
        table_model = self._table_model

        # 3. Go through each row and construct a state object
        if table_model and state_model_with_view_update:
            states, errors = create_states(state_model_with_view_update, table_model, self._view.instrument
                                           , self._facility, row_index=row_index, file_lookup=file_lookup)
        else:
            states = None
            errors = None
        stop_time_state_generation = time.time()
        time_taken = stop_time_state_generation - start_time_state_generation
        self.sans_logger.information("The generation of all states took {}s".format(time_taken))
        return states, errors

    def get_state_for_row(self, row_index, file_lookup=True):
        """
        Creates the state for a particular row.
        :param row_index: the row index
        :return: a state if the index is valid and there is a state else None
        """
        states, errors = self.get_states(row_index=[row_index], file_lookup=file_lookup)
        if states is None:
            self.sans_logger.warning("There does not seem to be data for a row {}.".format(row_index))
            return None

        if row_index in list(states.keys()):
            if states:
                return states[row_index]
        return None

    def _update_view_from_state_model(self):
        # Front tab view
        self._set_on_view("zero_error_free")
        self._set_on_view("save_types")
        self._set_on_view("compatibility_mode")

        self._set_on_view("merge_scale")
        self._set_on_view("merge_shift")
        self._set_on_view("merge_scale_fit")
        self._set_on_view("merge_shift_fit")
        self._set_on_view("merge_q_range_start")
        self._set_on_view("merge_q_range_stop")
        self._set_on_view("merge_max")
        self._set_on_view("merge_min")

        # Settings tab view
        self._set_on_view("reduction_dimensionality")
        self._set_on_view("reduction_mode")
        self._set_on_view("event_slices")
        self._set_on_view("event_binning")
        self._set_on_view("merge_mask")

        self._set_on_view("wavelength_step_type")
        self._set_on_view("wavelength_min")
        self._set_on_view("wavelength_max")
        self._set_on_view("wavelength_step")

        self._set_on_view("absolute_scale")
        self._set_on_view("z_offset")

        # Adjustment tab
        self._set_on_view("normalization_incident_monitor")
        self._set_on_view("normalization_interpolate")

        self._set_on_view("transmission_incident_monitor")
        self._set_on_view("transmission_interpolate")
        self._set_on_view("transmission_roi_files")
        self._set_on_view("transmission_mask_files")
        self._set_on_view("transmission_radius")
        self._set_on_view("transmission_monitor")
        self._set_on_view("transmission_mn_shift")
        self._set_on_view("show_transmission")

        self._set_on_view_transmission_fit()

        self._set_on_view("pixel_adjustment_det_1")
        self._set_on_view("pixel_adjustment_det_2")
        self._set_on_view("wavelength_adjustment_det_1")
        self._set_on_view("wavelength_adjustment_det_2")

        # Q tab
        self._set_on_view_q_rebin_string()
        self._set_on_view("q_xy_max")
        self._set_on_view("q_xy_step")
        self._set_on_view("q_xy_step_type")

        self._set_on_view("gravity_on_off")
        self._set_on_view("gravity_extra_length")

        self._set_on_view("use_q_resolution")
        self._set_on_view_q_resolution_aperture()
        self._set_on_view("q_resolution_delta_r")
        self._set_on_view("q_resolution_collimation_length")
        self._set_on_view("q_resolution_moderator_file")

        self._set_on_view("r_cut")
        self._set_on_view("w_cut")

        # Mask
        self._set_on_view("phi_limit_min")
        self._set_on_view("phi_limit_max")
        self._set_on_view("phi_limit_use_mirror")
        self._set_on_view("radius_limit_min")
        self._set_on_view("radius_limit_max")

    def _set_on_view_transmission_fit_sample_settings(self):
        # Set transmission_sample_use_fit
        fit_type = self._state_model.transmission_sample_fit_type
        use_fit = fit_type is not FitType.NoFit
        self._view.transmission_sample_use_fit = use_fit

        # Set the polynomial order for sample
        polynomial_order = self._state_model.transmission_sample_polynomial_order if fit_type is FitType.Polynomial else 2  # noqa
        self._view.transmission_sample_polynomial_order = polynomial_order

        # Set the fit type for the sample
        fit_type = fit_type if fit_type is not FitType.NoFit else FitType.Linear
        self._view.transmission_sample_fit_type = fit_type

        # Set the wavelength
        wavelength_min = self._state_model.transmission_sample_wavelength_min
        wavelength_max = self._state_model.transmission_sample_wavelength_max
        if wavelength_min and wavelength_max:
            self._view.transmission_sample_use_wavelength = True
            self._view.transmission_sample_wavelength_min = wavelength_min
            self._view.transmission_sample_wavelength_max = wavelength_max

    def _set_on_view_transmission_fit(self):
        # Steps for adding the transmission fit to the view
        # 1. Check if individual settings exist. If so then set the view to separate, else set them to both
        # 2. Apply the settings
        separate_settings = self._state_model.has_transmission_fit_got_separate_settings_for_sample_and_can()
        self._view.set_fit_selection(use_separate=separate_settings)

        if separate_settings:
            self._set_on_view_transmission_fit_sample_settings()

            # Set transmission_sample_can_fit
            fit_type_can = self._state_model.transmission_can_fit_type()
            use_can_fit = fit_type_can is FitType.NoFit
            self._view.transmission_can_use_fit = use_can_fit

            # Set the polynomial order for can
            polynomial_order_can = self._state_model.transmission_can_polynomial_order if fit_type_can is FitType.Polynomial else 2  # noqa
            self._view.transmission_can_polynomial_order = polynomial_order_can

            # Set the fit type for the can
            fit_type_can = fit_type_can if fit_type_can is not FitType.NoFit else FitType.Linear
            self.transmission_can_fit_type = fit_type_can

            # Set the wavelength
            wavelength_min = self._state_model.transmission_can_wavelength_min
            wavelength_max = self._state_model.transmission_can_wavelength_max
            if wavelength_min and wavelength_max:
                self._view.transmission_can_use_wavelength = True
                self._view.transmission_can_wavelength_min = wavelength_min
                self._view.transmission_can_wavelength_max = wavelength_max
        else:
            self._set_on_view_transmission_fit_sample_settings()

    def _set_on_view_q_resolution_aperture(self):
        self._set_on_view("q_resolution_source_a")
        self._set_on_view("q_resolution_sample_a")
        self._set_on_view("q_resolution_source_h")
        self._set_on_view("q_resolution_sample_h")
        self._set_on_view("q_resolution_source_w")
        self._set_on_view("q_resolution_sample_w")

        # If we have h1, h2, w1, and w2 selected then we want to select the rectangular aperture.
        is_rectangular = self._state_model.q_resolution_source_h and self._state_model.q_resolution_sample_h and \
                         self._state_model.q_resolution_source_w and self._state_model.q_resolution_sample_w  # noqa
        self._view.set_q_resolution_shape_to_rectangular(is_rectangular)

    def _set_on_view_q_rebin_string(self):
        """
        Maps the q_1d_rebin_string of the model to the q_1d_step and q_1d_step_type property of the view.
        """
        rebin_string = self._state_model.q_1d_rebin_string
        # Extract the min, max and step and step type from the rebin string
        elements = rebin_string.split(",")
        # If we have three elements then we want to set only the
        if len(elements) == 3:
            step_element = float(elements[1])
            step = abs(step_element)
            step_type = RangeStepType.Lin if step_element >= 0 else RangeStepType.Log

            # Set on the view
            self._view.q_1d_min_or_rebin_string = float(elements[0])
            self._view.q_1d_max = float(elements[2])
            self._view.q_1d_step = step
            self._view.q_1d_step_type = step_type
        else:
            # Set the rebin string
            self._view.q_1d_min_or_rebin_string = rebin_string
            self._view.q_1d_step_type = self._view.VARIABLE

    def _set_on_view(self, attribute_name):
        attribute = getattr(self._state_model, attribute_name)
        if attribute or isinstance(attribute, bool):  # We need to be careful here. We don't want to set empty strings, or None, but we want to set boolean values. # noqa
            setattr(self._view, attribute_name, attribute)

    def _set_on_view_with_view(self, attribute_name, view):
        attribute = getattr(self._state_model, attribute_name)
        if attribute or isinstance(attribute, bool):  # We need to be careful here. We don't want to set empty strings, or None, but we want to set boolean values. # noqa
            setattr(view, attribute_name, attribute)

    def _get_state_model_with_view_update(self):
        """
        Goes through all sub presenters and update the state model based on the views.

        Note that at the moment we have set up the view and the model such that the name of a property must be the same
        in the view and the model. This can be easily changed, but it also provides a good cohesion.
        """
        state_model = copy.deepcopy(self._state_model)

        # If we don't have a state model then return None
        if state_model is None:
            return state_model
        # Run tab view
        self._set_on_state_model("zero_error_free", state_model)
        self._set_on_state_model("save_types", state_model)
        self._set_on_state_model("compatibility_mode", state_model)
        self._set_on_state_model("merge_scale", state_model)
        self._set_on_state_model("merge_shift", state_model)
        self._set_on_state_model("merge_scale_fit", state_model)
        self._set_on_state_model("merge_shift_fit", state_model)
        self._set_on_state_model("merge_q_range_start", state_model)
        self._set_on_state_model("merge_q_range_stop", state_model)
        self._set_on_state_model("merge_mask", state_model)
        self._set_on_state_model("merge_max", state_model)
        self._set_on_state_model("merge_min", state_model)

        # Settings tab
        self._set_on_state_model("reduction_dimensionality", state_model)
        self._set_on_state_model("reduction_mode", state_model)
        self._set_on_state_model("event_slices", state_model)
        self._set_on_state_model("event_binning", state_model)

        self._set_on_state_model("wavelength_step_type", state_model)
        self._set_on_state_model("wavelength_min", state_model)
        self._set_on_state_model("wavelength_max", state_model)
        self._set_on_state_model("wavelength_step", state_model)
        self._set_on_state_model("wavelength_range", state_model)

        self._set_on_state_model("absolute_scale", state_model)
        self._set_on_state_model("z_offset", state_model)

        # Adjustment tab
        self._set_on_state_model("normalization_incident_monitor", state_model)
        self._set_on_state_model("normalization_interpolate", state_model)

        self._set_on_state_model("transmission_incident_monitor", state_model)
        self._set_on_state_model("transmission_interpolate", state_model)
        self._set_on_state_model("transmission_roi_files", state_model)
        self._set_on_state_model("transmission_mask_files", state_model)
        self._set_on_state_model("transmission_radius", state_model)
        self._set_on_state_model("transmission_monitor", state_model)
        self._set_on_state_model("transmission_mn_shift", state_model)
        self._set_on_state_model("show_transmission", state_model)

        self._set_on_state_model_transmission_fit(state_model)

        self._set_on_state_model("pixel_adjustment_det_1", state_model)
        self._set_on_state_model("pixel_adjustment_det_2", state_model)
        self._set_on_state_model("wavelength_adjustment_det_1", state_model)
        self._set_on_state_model("wavelength_adjustment_det_2", state_model)

        # Q tab
        self._set_on_state_model_q_1d_rebin_string(state_model)
        self._set_on_state_model("q_xy_max", state_model)
        self._set_on_state_model("q_xy_step", state_model)
        self._set_on_state_model("q_xy_step_type", state_model)

        self._set_on_state_model("gravity_on_off", state_model)
        self._set_on_state_model("gravity_extra_length", state_model)

        self._set_on_state_model("use_q_resolution", state_model)
        self._set_on_state_model("q_resolution_source_a", state_model)
        self._set_on_state_model("q_resolution_sample_a", state_model)
        self._set_on_state_model("q_resolution_source_h", state_model)
        self._set_on_state_model("q_resolution_sample_h", state_model)
        self._set_on_state_model("q_resolution_source_w", state_model)
        self._set_on_state_model("q_resolution_sample_w", state_model)
        self._set_on_state_model("q_resolution_delta_r", state_model)
        self._set_on_state_model("q_resolution_collimation_length", state_model)
        self._set_on_state_model("q_resolution_moderator_file", state_model)

        self._set_on_state_model("r_cut", state_model)
        self._set_on_state_model("w_cut", state_model)

        # Mask
        self._set_on_state_model("phi_limit_min", state_model)
        self._set_on_state_model("phi_limit_max", state_model)
        self._set_on_state_model("phi_limit_use_mirror", state_model)
        self._set_on_state_model("radius_limit_min", state_model)
        self._set_on_state_model("radius_limit_max", state_model)

        # Beam Centre
        self._beam_centre_presenter.set_on_state_model("lab_pos_1", state_model)
        self._beam_centre_presenter.set_on_state_model("lab_pos_2", state_model)

        return state_model

    def _set_on_state_model_transmission_fit(self, state_model):
        # Behaviour depends on the selection of the fit
        if self._view.use_same_transmission_fit_setting_for_sample_and_can():
            use_fit = self._view.transmission_sample_use_fit
            fit_type = self._view.transmission_sample_fit_type
            polynomial_order = self._view.transmission_sample_polynomial_order
            state_model.transmission_sample_fit_type = fit_type if use_fit else FitType.NoFit
            state_model.transmission_can_fit_type = fit_type if use_fit else FitType.NoFit
            state_model.transmission_sample_polynomial_order = polynomial_order
            state_model.transmission_can_polynomial_order = polynomial_order

            # Wavelength settings
            if self._view.transmission_sample_use_wavelength:
                wavelength_min = self._view.transmission_sample_wavelength_min
                wavelength_max = self._view.transmission_sample_wavelength_max
                state_model.transmission_sample_wavelength_min = wavelength_min
                state_model.transmission_sample_wavelength_max = wavelength_max
                state_model.transmission_can_wavelength_min = wavelength_min
                state_model.transmission_can_wavelength_max = wavelength_max
        else:
            # Sample
            use_fit_sample = self._view.transmission_sample_use_fit
            fit_type_sample = self._view.transmission_sample_fit_type
            polynomial_order_sample = self._view.transmission_sample_polynomial_order
            state_model.transmission_sample_fit_type = fit_type_sample if use_fit_sample else FitType.NoFit
            state_model.transmission_sample_polynomial_order = polynomial_order_sample

            # Wavelength settings
            if self._view.transmission_sample_use_wavelength:
                wavelength_min = self._view.transmission_sample_wavelength_min
                wavelength_max = self._view.transmission_sample_wavelength_max
                state_model.transmission_sample_wavelength_min = wavelength_min
                state_model.transmission_sample_wavelength_max = wavelength_max

            # Can
            use_fit_can = self._view.transmission_can_use_fit
            fit_type_can = self._view.transmission_can_fit_type
            polynomial_order_can = self._view.transmission_can_polynomial_order
            state_model.transmission_can_fit_type = fit_type_can if use_fit_can else FitType.NoFit
            state_model.transmission_can_polynomial_order = polynomial_order_can

            # Wavelength settings
            if self._view.transmission_can_use_wavelength:
                wavelength_min = self._view.transmission_can_wavelength_min
                wavelength_max = self._view.transmission_can_wavelength_max
                state_model.transmission_can_wavelength_min = wavelength_min
                state_model.transmission_can_wavelength_max = wavelength_max

    def _set_on_state_model_q_1d_rebin_string(self, state_model):
        q_1d_step_type = self._view.q_1d_step_type

        # If we are dealing with a simple rebin string then the step type is None
        if self._view.q_1d_step_type is None:
            state_model.q_1d_rebin_string = self._view.q_1d_min_or_rebin_string
        else:
            q_1d_min = self._view.q_1d_min_or_rebin_string
            q_1d_max = self._view.q_1d_max
            q_1d_step = self._view.q_1d_step
            if q_1d_min and q_1d_max and q_1d_step and q_1d_step_type:
                q_1d_rebin_string = str(q_1d_min) + ","
                q_1d_step_type_factor = -1. if q_1d_step_type is RangeStepType.Log else 1.
                q_1d_rebin_string += str(q_1d_step_type_factor*q_1d_step) + ","
                q_1d_rebin_string += str(q_1d_max)
                state_model.q_1d_rebin_string = q_1d_rebin_string

    def _set_on_state_model(self, attribute_name, state_model):
        attribute = getattr(self._view, attribute_name)
        if attribute is not None and attribute != '':
            setattr(state_model, attribute_name, attribute)

    def get_cell_value(self, row, column):
        return self._view.get_cell(row=row, column=self.table_index[column], convert_to=str)

    # ------------------------------------------------------------------------------------------------------------------
    # Settings
    # ------------------------------------------------------------------------------------------------------------------
    def _setup_instrument_specific_settings(self, instrument=None):
        if not instrument:
            instrument = self._view.instrument

        self._view.set_instrument_settings(instrument)
        self._beam_centre_presenter.on_update_instrument(instrument)
        self._workspace_diagnostic_presenter.set_instrument_settings(instrument)<|MERGE_RESOLUTION|>--- conflicted
+++ resolved
@@ -36,12 +36,9 @@
 from sans.sans_batch import SANSCentreFinder
 from sans.gui_logic.models.create_state import create_states
 from ui.sans_isis.work_handler import WorkHandler
-<<<<<<< HEAD
 from sans.common.file_information import SANSFileInformationFactory
 from ui.sans_isis import SANSSaveOtherWindow
 from sans.gui_logic.presenter.save_other_presenter import SaveOtherPresenter
-=======
->>>>>>> 845d7cd8
 
 try:
     import mantidplot
@@ -104,13 +101,11 @@
         def on_cut_rows(self):
             self._presenter.on_cut_rows_requested()
 
-<<<<<<< HEAD
         def on_save_other(self):
             self._presenter.on_save_other()
-=======
+
         def on_sample_geometry_selection(self, show_geometry):
             self._presenter.on_sample_geometry_view_changed(show_geometry)
->>>>>>> 845d7cd8
 
     class ProcessListener(WorkHandler.WorkListener):
         def __init__(self, presenter):
