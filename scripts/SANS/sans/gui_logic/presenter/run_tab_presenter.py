--- conflicted
+++ resolved
@@ -341,10 +341,7 @@
     def on_data_changed(self, row, column, new_value, old_value):
         self._table_model.update_table_entry(row, column, new_value)
         self._view.change_row_color(row_state_to_colour_mapping[RowState.Unprocessed], row)
-<<<<<<< HEAD
-=======
         self._view.set_row_tooltip('', row)
->>>>>>> f4eaf070
         self._beam_centre_presenter.on_update_rows()
         self._masking_table_presenter.on_update_rows()
 
@@ -396,10 +393,7 @@
 
             # Get the name of the graph to output to
             output_graph = self.output_graph
-<<<<<<< HEAD
-=======
-
->>>>>>> f4eaf070
+
             self.progress = 0
             setattr(self._view, 'progress_bar_value', self.progress)
             setattr(self._view, 'progress_bar_maximum', len(states))
@@ -419,7 +413,6 @@
     def display_warning_box(self, title, text, detailed_text):
         self._view.display_message_box(title, text, detailed_text)
 
-<<<<<<< HEAD
     def notify_progress(self, row, out_shift_factors, out_scale_factors):
         self.increment_progress()
         if out_scale_factors and out_shift_factors:
@@ -428,11 +421,7 @@
             message = 'scale={}, shift={}'.format(out_scale_factors, out_shift_factors)
         else:
             message = ''
-=======
-    def notify_progress(self, row):
-        self.increment_progress()
-        message = ''
->>>>>>> f4eaf070
+
         self._table_model.set_row_to_processed(row, message)
         self.update_view_from_table_model()
 
