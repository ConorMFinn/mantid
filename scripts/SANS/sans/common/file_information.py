--- conflicted
+++ resolved
@@ -201,9 +201,8 @@
     """
     try:
         with h5.File(file_name) as h5_file:
-<<<<<<< HEAD
-            keys = h5_file.keys()
-            is_isis_nexus = u"raw_data_1" in keys
+            keys = list(h5_file.keys())
+            is_isis_nexus = "raw_data_1" in keys
             if is_isis_nexus:
                 first_entry = h5_file["raw_data_1"]
                 period_group = first_entry["periods"]
@@ -211,14 +210,6 @@
                 number_of_periods = len(proton_charge_data_set)
             else:
                 number_of_periods = -1
-=======
-            keys = list(h5_file.keys())
-            is_isis_nexus = "raw_data_1" in keys
-            first_entry = h5_file["raw_data_1"]
-            period_group = first_entry["periods"]
-            proton_charge_data_set = period_group["proton_charge"]
-            number_of_periods = len(proton_charge_data_set)
->>>>>>> e2442806
     except IOError:
         is_isis_nexus = False
         number_of_periods = -1
@@ -590,15 +581,8 @@
 
 # ----------------------------------------------------------------------------------------------------------------------
 # SANS file Information
-<<<<<<< HEAD
-# ----------------------------------------------------------------------------------------------------------------------
-class SANSFileInformation(object):
-    __metaclass__ = ABCMeta
-
-=======
-# -----------------------------------------------
+# ----------------------------------------------------------------------------------------------------------------------
 class SANSFileInformation(with_metaclass(ABCMeta, object)):
->>>>>>> e2442806
     def __init__(self, file_name):
         self._file_name = file_name
 
