--- conflicted
+++ resolved
@@ -5,13 +5,6 @@
 from __future__ import (absolute_import, division, print_function)
 from math import (acos, sqrt, degrees)
 import re
-<<<<<<< HEAD
-from mantid.api import AlgorithmManager, AnalysisDataService
-from mantid.kernel import (DateAndTime)
-from sans.common.constants import SANS_FILE_TAG
-from sans.common.log_tagger import (get_tag, has_tag, set_tag)
-from sans.common.enums import (DetectorType, RangeStepType)
-=======
 from copy import deepcopy
 import json
 from mantid.api import (AlgorithmManager, AnalysisDataService, isSameWorkspaceObject)
@@ -19,7 +12,6 @@
                                    REDUCED_CAN_TAG)
 from sans.common.log_tagger import (get_tag, has_tag, set_tag, has_hash, get_hash_value, set_hash)
 from sans.common.enums import (DetectorType, RangeStepType, ReductionDimensionality, OutputParts, ISISReductionMode)
->>>>>>> 4ed3b7e6
 
 
 # -------------------------------------------
@@ -103,10 +95,7 @@
     alg = AlgorithmManager.createUnmanaged(name)
     alg.initialize()
     alg.setChild(True)
-<<<<<<< HEAD
-=======
     alg.setRethrows(True)
->>>>>>> 4ed3b7e6
     for key, value in list(kwargs.items()):
         alg.setProperty(key, value)
     return alg
@@ -301,8 +290,6 @@
     return detector_type
 
 
-<<<<<<< HEAD
-=======
 def is_part_of_reduced_output_workspace_group(state):
     """
     Check if this state will generate a WorkspaceGroup as the output.
@@ -333,7 +320,6 @@
 # ----------------------------------------------------------------------------------------------------------------------
 #  Functions for bins, ranges and slices
 # ----------------------------------------------------------------------------------------------------------------------
->>>>>>> 4ed3b7e6
 def parse_event_slice_setting(string_to_parse):
     """
     Create a list of boundaries from a string defining the slices.
@@ -498,9 +484,6 @@
     max_value = rebin_array[2]
     step_type = RangeStepType.Lin if step_value >= 0. else RangeStepType.Log
     step_value = abs(step_value)
-<<<<<<< HEAD
-    return get_ranges_for_rebin_setting(min_value, max_value, step_value, step_type)
-=======
     return get_ranges_for_rebin_setting(min_value, max_value, step_value, step_type)
 
 
@@ -789,5 +772,4 @@
     for workspace in get_ads_workspace_references():
         if has_hash(REDUCED_CAN_TAG, hash_value_to_compare, workspace):
             return True
-    return False
->>>>>>> 4ed3b7e6
+    return False