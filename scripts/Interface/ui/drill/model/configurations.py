--- conflicted
+++ resolved
@@ -232,12 +232,9 @@
                 "IQxQyLogBinning",
                 "OutputPanels",
                 "WavelengthRange",
-<<<<<<< HEAD
+                "StitchReferenceIndex",
+                "ClearCorrected2DWorkspace",
                 "ShapeTable"
-=======
-                "StitchReferenceIndex",
-                "ClearCorrected2DWorkspace"
->>>>>>> fc28aabe
                 ],
             SANS_PSCAN : [
                 "SensitivityMap",
