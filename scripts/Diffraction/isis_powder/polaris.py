--- conflicted
+++ resolved
@@ -2,11 +2,7 @@
 
 import os
 
-<<<<<<< HEAD
-from isis_powder.routines import absorb_corrections, common, instrument_settings, sample_details
-=======
 from isis_powder.routines import absorb_corrections, common, instrument_settings
->>>>>>> 2a8de7a4
 from isis_powder.abstract_inst import AbstractInst
 from isis_powder.polaris_routines import polaris_advanced_config, polaris_algs, polaris_param_mapping
 
@@ -106,17 +102,14 @@
     def _get_input_batching_mode(self):
         return self._inst_settings.input_mode
 
-<<<<<<< HEAD
-    def _get_run_details(self, run_number_string):
-        run_number_string_key = str(run_number_string) + str(self._inst_settings.file_extension)
-=======
+
     def _get_instrument_bin_widths(self):
         return self._inst_settings.focused_bin_widths
 
     def _get_run_details(self, run_number_string):
         run_number_string_key = self._generate_run_details_fingerprint(run_number_string,
                                                                        self._inst_settings.file_extension)
->>>>>>> 2a8de7a4
+
         if run_number_string_key in self._run_details_cached_obj:
             return self._run_details_cached_obj[run_number_string_key]
 
