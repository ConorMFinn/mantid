from __future__ import (absolute_import, division, print_function)

import mantid.simpleapi as mantid

<<<<<<< HEAD
from isis_powder.routines import common, InstrumentSettings, yaml_parser
=======
from isis_powder.routines import common, instrument_settings, yaml_parser
>>>>>>> 4ed3b7e6
from isis_powder.abstract_inst import AbstractInst
from isis_powder.pearl_routines import pearl_algs, pearl_output, pearl_advanced_config, pearl_param_mapping


class Pearl(AbstractInst):

    def __init__(self, **kwargs):
        basic_config_dict = yaml_parser.open_yaml_file_as_dictionary(kwargs.get("config_file", None))

<<<<<<< HEAD
        self._inst_settings = InstrumentSettings.InstrumentSettings(
=======
        self._inst_settings = instrument_settings.InstrumentSettings(
>>>>>>> 4ed3b7e6
           param_map=pearl_param_mapping.attr_mapping, adv_conf_dict=pearl_advanced_config.get_all_adv_variables(),
           basic_conf_dict=basic_config_dict, kwargs=kwargs)

        super(Pearl, self).__init__(user_name=self._inst_settings.user_name,
                                    calibration_dir=self._inst_settings.calibration_dir,
                                    output_dir=self._inst_settings.output_dir, inst_prefix="PEARL")

        self._cached_run_details = None
        self._cached_run_details_number = None

    def focus(self, **kwargs):
        self._switch_long_mode_inst_settings(kwargs.get("long_mode"))
        self._inst_settings.update_attributes(kwargs=kwargs)
        return self._focus(run_number_string=self._inst_settings.run_number,
                           do_van_normalisation=self._inst_settings.van_norm)

    def create_vanadium(self, **kwargs):
        self._switch_long_mode_inst_settings(kwargs.get("long_mode"))
        kwargs["perform_attenuation"] = None  # Hard code this off as we do not need an attenuation file
        self._inst_settings.update_attributes(kwargs=kwargs)

        if str(self._inst_settings.tt_mode).lower() == "all":
            for new_tt_mode in ["tt35", "tt70", "tt88"]:
                self._inst_settings.tt_mode = new_tt_mode
                self._run_create_vanadium()
        else:
            self._run_create_vanadium()

    def _run_create_vanadium(self):
        # Provides a minimal wrapper so if we have tt_mode 'all' we can loop round
<<<<<<< HEAD
        run_details = self._get_run_details(run_number_string=self._inst_settings.run_in_range)
        run_details.run_number = run_details.vanadium_run_numbers
        return self._create_vanadium(run_details=run_details,
=======
        return self._create_vanadium(run_number_string=self._inst_settings.run_in_range,
>>>>>>> 4ed3b7e6
                                     do_absorb_corrections=self._inst_settings.absorb_corrections)

    def _get_run_details(self, run_number_string):
        if self._cached_run_details_number == run_number_string:
            return self._cached_run_details

        run_details = pearl_algs.get_run_details(run_number_string=run_number_string,
                                                 inst_settings=self._inst_settings,
                                                 is_vanadium_run=self._is_vanadium)

        self._cached_run_details_number = run_number_string
        self._cached_run_details = run_details
        return run_details

    # Params #

    @staticmethod
    def _generate_input_file_name(run_number):
        return _generate_inst_padding(run_number=run_number)

    def _generate_output_file_name(self, run_number_string):
        inst = self._inst_settings
        return pearl_algs.generate_out_name(run_number_string=run_number_string, absorb_on=inst.absorb_corrections,
                                            long_mode_on=inst.long_mode, tt_mode=inst.tt_mode)

    def _attenuate_workspace(self, input_workspace):
        attenuation_path = self._inst_settings.attenuation_file_path
        return pearl_algs.attenuate_workspace(attenuation_file_path=attenuation_path, ws_to_correct=input_workspace)

    def _normalise_ws_current(self, ws_to_correct, run_details=None):
        monitor_ws = common.get_monitor_ws(ws_to_process=ws_to_correct, run_number_string=run_details.run_number,
                                           instrument=self)
        normalised_ws = pearl_algs.normalise_ws_current(ws_to_correct=ws_to_correct, monitor_ws=monitor_ws,
                                                        spline_coeff=self._inst_settings.monitor_spline,
                                                        integration_range=self._inst_settings.monitor_integration_range,
                                                        lambda_values=self._inst_settings.monitor_lambda)
        common.remove_intermediate_workspace(monitor_ws)
        return normalised_ws

    def _generate_auto_vanadium_calibration(self, run_details):
        # The instrument scientists prefer everything to be explicit on this instrument so
        # instead we don't try to run this automatically
        raise NotImplementedError("You must run the create_vanadium method manually on Pearl")

    def _get_monitor_spectra_index(self, run_number):
        return self._inst_settings.monitor_spec_no

    def _spline_vanadium_ws(self, focused_vanadium_spectra):
        focused_vanadium_spectra = pearl_algs.strip_bragg_peaks(focused_vanadium_spectra)
        return common.spline_workspaces(focused_vanadium_spectra=focused_vanadium_spectra,
                                        num_splines=self._inst_settings.spline_coefficient)

    def _output_focused_ws(self, processed_spectra, run_details, output_mode=None):
        if not output_mode:
            output_mode = self._inst_settings.focus_mode
        output_spectra = \
            pearl_output.generate_and_save_focus_output(self, processed_spectra=processed_spectra,
                                                        run_details=run_details, focus_mode=output_mode,
                                                        perform_attenuation=self._inst_settings.perform_atten)
<<<<<<< HEAD
        group_name = "PEARL" + str(run_details.user_input_run_number)
=======
        group_name = "PEARL" + str(run_details.output_run_string)
>>>>>>> 4ed3b7e6
        group_name += '_' + self._inst_settings.tt_mode + "-Results-D-Grp"
        grouped_d_spacing = mantid.GroupWorkspaces(InputWorkspaces=output_spectra, OutputWorkspace=group_name)
        return grouped_d_spacing, None

    def _crop_banks_to_user_tof(self, focused_banks):
<<<<<<< HEAD
        return common.crop_banks_in_tof(focused_banks, self._inst_settings.tof_cropping_values)
=======
        return common.crop_banks_using_crop_list(focused_banks, self._inst_settings.tof_cropping_values)
>>>>>>> 4ed3b7e6

    def _crop_raw_to_expected_tof_range(self, ws_to_crop):
        out_ws = common.crop_in_tof(ws_to_crop=ws_to_crop, x_min=self._inst_settings.raw_data_crop_vals[0],
                                    x_max=self._inst_settings.raw_data_crop_vals[-1])
        return out_ws

    def _crop_van_to_expected_tof_range(self, van_ws_to_crop):
        cropped_ws = common.crop_in_tof(ws_to_crop=van_ws_to_crop, x_min=self._inst_settings.van_tof_cropping[0],
                                        x_max=self._inst_settings.van_tof_cropping[-1])
        return cropped_ws

    def _apply_absorb_corrections(self, run_details, van_ws):
        # TODO move this to an instrument param
        gen_absorb = False
        if gen_absorb:
            pearl_algs.generate_vanadium_absorb_corrections(van_ws=van_ws)

        return pearl_algs.apply_vanadium_absorb_corrections(van_ws=van_ws, run_details=run_details)

    def _switch_long_mode_inst_settings(self, long_mode_on):
        self._inst_settings.update_attributes(advanced_config=pearl_advanced_config.get_long_mode_dict(long_mode_on),
                                              suppress_warnings=True)


def _generate_inst_padding(run_number):
    digit = len(str(run_number))

    number_of_digits = 8
    filename = "PEARL"

    for i in range(0, number_of_digits - digit):
        filename += "0"

    filename += str(run_number)
    return filename<|MERGE_RESOLUTION|>--- conflicted
+++ resolved
@@ -2,11 +2,7 @@
 
 import mantid.simpleapi as mantid
 
-<<<<<<< HEAD
-from isis_powder.routines import common, InstrumentSettings, yaml_parser
-=======
 from isis_powder.routines import common, instrument_settings, yaml_parser
->>>>>>> 4ed3b7e6
 from isis_powder.abstract_inst import AbstractInst
 from isis_powder.pearl_routines import pearl_algs, pearl_output, pearl_advanced_config, pearl_param_mapping
 
@@ -16,11 +12,7 @@
     def __init__(self, **kwargs):
         basic_config_dict = yaml_parser.open_yaml_file_as_dictionary(kwargs.get("config_file", None))
 
-<<<<<<< HEAD
-        self._inst_settings = InstrumentSettings.InstrumentSettings(
-=======
         self._inst_settings = instrument_settings.InstrumentSettings(
->>>>>>> 4ed3b7e6
            param_map=pearl_param_mapping.attr_mapping, adv_conf_dict=pearl_advanced_config.get_all_adv_variables(),
            basic_conf_dict=basic_config_dict, kwargs=kwargs)
 
@@ -51,13 +43,7 @@
 
     def _run_create_vanadium(self):
         # Provides a minimal wrapper so if we have tt_mode 'all' we can loop round
-<<<<<<< HEAD
-        run_details = self._get_run_details(run_number_string=self._inst_settings.run_in_range)
-        run_details.run_number = run_details.vanadium_run_numbers
-        return self._create_vanadium(run_details=run_details,
-=======
         return self._create_vanadium(run_number_string=self._inst_settings.run_in_range,
->>>>>>> 4ed3b7e6
                                      do_absorb_corrections=self._inst_settings.absorb_corrections)
 
     def _get_run_details(self, run_number_string):
@@ -117,21 +103,13 @@
             pearl_output.generate_and_save_focus_output(self, processed_spectra=processed_spectra,
                                                         run_details=run_details, focus_mode=output_mode,
                                                         perform_attenuation=self._inst_settings.perform_atten)
-<<<<<<< HEAD
-        group_name = "PEARL" + str(run_details.user_input_run_number)
-=======
         group_name = "PEARL" + str(run_details.output_run_string)
->>>>>>> 4ed3b7e6
         group_name += '_' + self._inst_settings.tt_mode + "-Results-D-Grp"
         grouped_d_spacing = mantid.GroupWorkspaces(InputWorkspaces=output_spectra, OutputWorkspace=group_name)
         return grouped_d_spacing, None
 
     def _crop_banks_to_user_tof(self, focused_banks):
-<<<<<<< HEAD
-        return common.crop_banks_in_tof(focused_banks, self._inst_settings.tof_cropping_values)
-=======
         return common.crop_banks_using_crop_list(focused_banks, self._inst_settings.tof_cropping_values)
->>>>>>> 4ed3b7e6
 
     def _crop_raw_to_expected_tof_range(self, ws_to_crop):
         out_ws = common.crop_in_tof(ws_to_crop=ws_to_crop, x_min=self._inst_settings.raw_data_crop_vals[0],
