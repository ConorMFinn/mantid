--- conflicted
+++ resolved
@@ -52,17 +52,12 @@
             run_number_string=run_number_string, inst_settings=self._inst_settings, is_vanadium_run=self._is_vanadium)
         return self._cached_run_details[run_number_string_key]
 
-<<<<<<< HEAD
-    def _generate_auto_vanadium_calibration(self, run_details):
-        raise NotImplementedError()
-=======
     def _generate_output_file_name(self, run_number_string):
         return self._generate_input_file_name(run_number_string)
 
     @staticmethod
     def _generate_input_file_name(run_number):
         return _gem_generate_inst_name(run_number=run_number)
->>>>>>> 5a3d92ce
 
     def _apply_absorb_corrections(self, run_details, ws_to_correct):
         if self._is_vanadium:
