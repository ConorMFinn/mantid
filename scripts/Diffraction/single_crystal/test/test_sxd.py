--- conflicted
+++ resolved
@@ -131,11 +131,7 @@
         self.assertEqual(3, mock_int_md.call_count)  # 2 peaks had similar radius and were integrated together
         radius = [mock_int_md.call_args_list[icall].kwargs["PeakRadius"] for icall in range(mock_int_md.call_count)]
         radius.sort()
-<<<<<<< HEAD
-        for icall, expected_radius in enumerate([0.0948, 0.1148, 0.2519]):
-=======
         for icall, expected_radius in enumerate([0.0948, 0.1148, 0.2348]):
->>>>>>> 70358a0a
             self.assertAlmostEqual(radius[icall], expected_radius, delta=1e-3)
             for kwarg in int_md_kwargs:
                 self.assertTrue(mock_int_md.call_args_list[icall].kwargs[kwarg])
