# Mantid Repository : https://github.com/mantidproject/mantid
#
# Copyright &copy; 2018 ISIS Rutherford Appleton Laboratory UKRI,
#   NScD Oak Ridge National Laboratory, European Spallation Source,
#   Institut Laue - Langevin & CSNS, Institute of High Energy Physics, CAS
# SPDX - License - Identifier: GPL - 3.0 +
import unittest

import Direct.dgreduce as dgreduce
from Direct.DirectEnergyConversion import DirectEnergyConversion
from Direct.PropertyManager import PropertyManager

from mantid import api
from mantid.simpleapi import *


# -----------------------------------------------------------------------------------------------------------------------------------------
# -----------------------------------------------------------------------------------------------------------------------------------------
# -----------------------------------------------------------------------------------------------------------------------------------------
# -----------------------------------------------------------------------------------------------------------------------------------------


class DirectEnergyConversionTest(unittest.TestCase):
    def __init__(self, methodName):
        self.reducer = None
        return super(DirectEnergyConversionTest, self).__init__(methodName)

    def setUp(self):
        if self.reducer is None or type(self.reducer) != type(DirectEnergyConversion):
            self.reducer = DirectEnergyConversion("MAR")

    def tearDown(self):
        api.AnalysisDataService.clear()
        pass

    def test_init_reducer(self):
        tReducer = self.reducer
        self.assertNotEqual(tReducer.prop_man, None)

        prop_man = tReducer.prop_man
        self.assertEqual(prop_man.instr_name, "MARI")

    def test_save_formats(self):
        tReducer = self.reducer

        files = ['save_formats_test_file.spe', 'save_formats_test_file.nxspe'
                                               'save_formats_test_file', 'save_formats_test_file.nxs']

        def clean_up(file_list):
            for file in file_list:
                file = FileFinder.getFullPath(file)
                if len(file) > 0:
                    os.remove(file)

        def verify_absent(file_list):
            for file in file_list:
                file = FileFinder.getFullPath(file)
                self.assertEqual(len(file), 0)

        def verify_present_and_delete(file_list):
            for file in file_list:
                file = FileFinder.getFullPath(file)
                self.assertGreater(len(file), 0)
                os.remove(file)

        clean_up(files)
        tReducer.prop_man.save_format = ''

        tws = CreateSampleWorkspace(Function='Flat background', NumBanks=1, BankPixelWidth=1,
                                    NumEvents=10, XUnit='DeltaE', XMin=-10, XMax=10, BinWidth=0.1)

        self.assertEqual(len(tReducer.prop_man.save_format), 0)
        # do nothing
        tReducer.save_results(tws, 'save_formats_test_file')
        #
        verify_absent(files)

        # redefine test save methods to produce test output
        tReducer.prop_man.save_format = ['spe', 'nxspe', 'nxs']
        tReducer.save_results(tws, 'save_formats_test_file.tt')

        files = ['save_formats_test_file.spe', 'save_formats_test_file.nxspe', 'save_formats_test_file.nxs']
        verify_present_and_delete(files)

        tReducer.prop_man.save_format = None
        # do nothing
        tReducer.save_results(tws, 'save_formats_test_file.tt')
        file = FileFinder.getFullPath('save_formats_test_file.tt')
        self.assertEqual(len(file), 0)

        # save file with given extension on direct request:
        tReducer.save_results(tws, 'save_formats_test_file.nxs')
        verify_present_and_delete(['save_formats_test_file.nxs'])

        tReducer.prop_man.save_format = []
        # do nothing
        tReducer.save_results(tws, 'save_formats_test_file')
        file = FileFinder.getFullPath('save_formats_test_file')
        self.assertEqual(len(file), 0)

        # save files with extensions on request
        tReducer.save_results(tws, 'save_formats_test_file', ['nxs', '.nxspe'])
        verify_present_and_delete(['save_formats_test_file.nxspe', 'save_formats_test_file.nxs'])

        # this is strange feature.
        self.assertEqual(len(tReducer.prop_man.save_format), 2)

    def test_diagnostics_wb(self):
        wb_ws = CreateSampleWorkspace(NumBanks=1, BankPixelWidth=4, NumEvents=10000)
        LoadInstrument(wb_ws, InstrumentName='MARI', RewriteSpectraMap=True)

        tReducer = DirectEnergyConversion(wb_ws.getInstrument())

        mask_workspace = tReducer.diagnose(wb_ws)
        self.assertTrue(mask_workspace)

        api.AnalysisDataService.clear()

    def test_do_white_wb(self):
        wb_ws = CreateSampleWorkspace(NumBanks=1, BankPixelWidth=4, NumEvents=10000)
        # LoadParameterFile(Workspace=wb_ws,ParameterXML = used_parameters)
        LoadInstrument(wb_ws, InstrumentName='MARI', RewriteSpectraMap=True)

        tReducer = DirectEnergyConversion(wb_ws.getInstrument())

        white_ws = tReducer.do_white(wb_ws, None, None)
        self.assertTrue(white_ws)

    def test_get_set_attributes(self):
        tReducer = self.reducer

        # prohibit accessing non-existing property
        self.assertRaises(KeyError, getattr, tReducer, 'non_existing_property')
        self.assertRaises(KeyError, setattr, tReducer, 'non_existing_property', 1000)
        self.assertRaises(KeyError, getattr, tReducer, 'non_existing_property')

        # allow simple creation of a system property
        self.assertRaises(KeyError, getattr, tReducer, '_new_system_property')
        setattr(tReducer, '_new_system_property', True)
        self.assertTrue(tReducer._new_system_property)

        # direct and indirect access to prop_man properties
        tReducer.sample_run = None
        # sample run has not been defined
        self.assertEqual(getattr(tReducer, 'sample_run'), None)
        prop_man = tReducer.prop_man
        self.assertEqual(getattr(prop_man, 'sample_run'), None)
        # define sample run
        tReducer.sample_run = 10234
        self.assertEqual(tReducer.sample_run, 10234)
        self.assertEqual(tReducer.prop_man.sample_run, 10234)

    def test_get_abs_normalization_factor(self):
        mono_ws = CreateSampleWorkspace(NumBanks=1, BankPixelWidth=4, NumEvents=10000, XUnit='DeltaE', XMin=-5, XMax=15,
                                        BinWidth=0.1, function='Flat background')
        LoadInstrument(mono_ws, InstrumentName='MARI', RewriteSpectraMap=True)

        tReducer = DirectEnergyConversion(mono_ws.getInstrument())
        tReducer.prop_man.incident_energy = 5.
        tReducer.prop_man.monovan_integr_range = [-10, 10]
        tReducer.wb_run = mono_ws

        (nf1, nf2, nf3, nf4) = tReducer.get_abs_normalization_factor(PropertyManager.wb_run, 5.)
        self.assertAlmostEqual(nf1, 0.58561121802167193, 7)
        self.assertAlmostEqual(nf1, nf2)
        self.assertAlmostEqual(nf2, nf3)
        self.assertAlmostEqual(nf3, nf4)

        # check warning. WB spectra with 0 signal indicate troubles.
        mono_ws = CreateSampleWorkspace(NumBanks=1, BankPixelWidth=4, NumEvents=10000, XUnit='DeltaE', XMin=-5, XMax=15,
                                        BinWidth=0.1, function='Flat background')
        LoadInstrument(mono_ws, InstrumentName='MARI', RewriteSpectraMap=True)
        sig = mono_ws.dataY(0)
        sig[:] = 0

        tReducer.wb_run = mono_ws
        (nf1, nf2, nf3, nf4) = tReducer.get_abs_normalization_factor(PropertyManager.wb_run, 5.)
        self.assertAlmostEqual(nf1, 0.585611218022, 7)
        self.assertAlmostEqual(nf1, nf2)
        self.assertAlmostEqual(nf2, nf3)
        self.assertAlmostEqual(nf3, nf4)

    def test_dgreduce_works(self):
        """ Test for old interface """
        run_ws = CreateSampleWorkspace(Function='Multiple Peaks', NumBanks=1, BankPixelWidth=4, NumEvents=10000)
        LoadInstrument(run_ws, InstrumentName='MARI', RewriteSpectraMap=True)

        # mono_ws = CloneWorkspace(run_ws)
        wb_ws = CloneWorkspace(run_ws)
        AddSampleLog(wb_ws, LogName='run_number', LogText='300', LogType='Number')
        # wb_ws=CreateSampleWorkspace( Function='Multiple Peaks', NumBanks=1, BankPixelWidth=4, NumEvents=10000)

        dgreduce.setup('MAR')
        par = {}
        par['ei_mon_spectra'] = [4, 5]
        par['abs_units_van_range'] = [-4000, 8000]
        # overwrite parameters, which are necessary from command line, but we want them to have test values
        dgreduce.getReducer().map_file = None
        dgreduce.getReducer().monovan_mapfile = None
        dgreduce.getReducer().mono_correction_factor = 1
        # abs_units(wb_for_run,sample_run,monovan_run,wb_for_monovanadium,samp_rmm,samp_mass,ei_guess,rebin,
        # map_file='default',monovan_mapfile='default',**kwargs):
        ws = dgreduce.abs_units(wb_ws, run_ws, None, wb_ws, 10, 100, 8.8, [-10, 0.1, 7], None, None, **par)
        self.assertTrue(isinstance(ws, api.MatrixWorkspace))

    def test_dgreduce_works_with_name(self):
        """ Test for old interface """
        run_ws = CreateSampleWorkspace(Function='Multiple Peaks', NumBanks=1, BankPixelWidth=4, NumEvents=10000)
        LoadInstrument(run_ws, InstrumentName='MARI', RewriteSpectraMap=True)
        AddSampleLog(run_ws, LogName='run_number', LogText='200', LogType='Number')
        # mono_ws = CloneWorkspace(run_ws)
        wb_ws = CloneWorkspace(run_ws)
        AddSampleLog(wb_ws, LogName='run_number', LogText='100', LogType='Number')
        # wb_ws=CreateSampleWorkspace( Function='Multiple Peaks', NumBanks=1, BankPixelWidth=4, NumEvents=10000)

        dgreduce.setup('MAR')
        par = {}
        par['ei_mon_spectra'] = [4, 5]
        par['abs_units_van_range'] = [-4000, 8000]
        # overwrite parameters, which are necessary from command line, but we want them to have test values
        dgreduce.getReducer().map_file = None
        dgreduce.getReducer().monovan_mapfile = None
        dgreduce.getReducer().mono_correction_factor = 1
        # abs_units(wb_for_run,sample_run,monovan_run,wb_for_monovanadium,samp_rmm,samp_mass,ei_guess,rebin,
        # map_file='default',monovan_mapfile='default',**kwargs):
        ws = dgreduce.abs_units('wb_ws', 'run_ws', None, wb_ws, 10, 100, 8.8, [-10, 0.1, 7], None, None, **par)
        self.assertTrue(isinstance(ws, api.MatrixWorkspace))

    ##    tReducet.di
    def test_energy_to_TOF_range(self):

        ws = Load(Filename='MAR11001.raw', LoadMonitors='Include')

        en_range = [0.8 * 13, 13, 1.2 * 13]
        detIDs = [1, 2, 3, 10]
        red = DirectEnergyConversion()
        TRange = red.get_TOF_for_energies(ws, en_range, detIDs)
        for ind, detID in enumerate(detIDs):
            tof = TRange[ind]
            y = [1] * (len(tof) - 1)
            ind = ws.getIndexFromSpectrumNumber(detID)
            ExtractSingleSpectrum(InputWorkspace=ws, OutputWorkspace='_ws_template', WorkspaceIndex=ind)
            CreateWorkspace(OutputWorkspace='TOF_WS', NSpec=1, DataX=tof, DataY=y, UnitX='TOF',
                            ParentWorkspace='_ws_template')
            EnWs = ConvertUnits(InputWorkspace='TOF_WS', Target='Energy', EMode='Elastic')

            eni = EnWs.dataX(0)
            for samp, rez in zip(eni, en_range):
                self.assertAlmostEqual(samp, rez)

        # Now Test shifted:
        ei, mon1_peak, mon1_index, tzero = GetEi(InputWorkspace=ws, Monitor1Spec=int(2), Monitor2Spec=int(3),
                                                 EnergyEstimate=13)
        ScaleX(InputWorkspace='ws', OutputWorkspace='ws', Operation="Add", Factor=-mon1_peak,
               InstrumentParameter="DelayTime", Combine=True)
        ws = mtd['ws']

        mon1_det = ws.getDetector(1)
        mon1_pos = mon1_det.getPos()
        src_name = ws.getInstrument().getSource().getName()
        MoveInstrumentComponent(Workspace='ws', ComponentName=src_name, X=mon1_pos.getX(), Y=mon1_pos.getY(),
                                Z=mon1_pos.getZ(), RelativePosition=False)

        # Does not work for monitor 2 as it has been moved to mon2 position and there all tof =0
        detIDs = [1, 3, 10]
        TRange1 = red.get_TOF_for_energies(ws, en_range, detIDs)

        for ind, detID in enumerate(detIDs):
            tof = TRange1[ind]
            y = [1] * (len(tof) - 1)
            ind = ws.getIndexFromSpectrumNumber(detID)
            ExtractSingleSpectrum(InputWorkspace=ws, OutputWorkspace='_ws_template', WorkspaceIndex=ind)
            CreateWorkspace(OutputWorkspace='TOF_WS', NSpec=1, DataX=tof, DataY=y, UnitX='TOF',
                            ParentWorkspace='_ws_template')
            EnWs = ConvertUnits(InputWorkspace='TOF_WS', Target='Energy', EMode='Elastic')

            eni = EnWs.dataX(0)
            for samp, rez in zip(eni, en_range):
                self.assertAlmostEqual(samp, rez)

    def test_late_rebinning(self):
        run_monitors = CreateSampleWorkspace(Function='Multiple Peaks', NumBanks=4, BankPixelWidth=1, NumEvents=100000,
                                             XUnit='Energy',
                                             XMin=3, XMax=200, BinWidth=0.1)
        LoadInstrument(run_monitors, InstrumentName='MARI', RewriteSpectraMap=True)
        ConvertUnits(InputWorkspace='run_monitors', OutputWorkspace='run_monitors', Target='TOF')
        run_monitors = mtd['run_monitors']
        tof = run_monitors.dataX(3)
        tMin = tof[0]
        tMax = tof[-1]
        run = CreateSampleWorkspace(Function='Multiple Peaks', WorkspaceType='Event', NumBanks=8, BankPixelWidth=1,
                                    NumEvents=100000,
                                    XUnit='TOF', xMin=tMin, xMax=tMax)
        LoadInstrument(run, InstrumentName='MARI', RewriteSpectraMap=True)

        run.setMonitorWorkspace(run_monitors)

        wb_ws = Rebin(run, Params=[tMin, 1, tMax], PreserveEvents=False)

        # References used to test against ordinary reduction
        ref_ws = Rebin(run, Params=[tMin, 1, tMax], PreserveEvents=False)
        ref_ws_monitors = CloneWorkspace('run_monitors')
        ref_ws.setMonitorWorkspace(ref_ws_monitors)
        # just in case, wb should work without clone too.
        wb_clone = CloneWorkspace(wb_ws)

        # Run Mono
        tReducer = DirectEnergyConversion(run.getInstrument())
        tReducer.energy_bins = [-20, 0.2, 60]
        ei_guess = 67.
        mono_s = tReducer.mono_sample(run, ei_guess, wb_ws)

        #
        mono_ref = tReducer.mono_sample(ref_ws, ei_guess, wb_clone)

        rez = CompareWorkspaces(mono_s, mono_ref)
        self.assertTrue(rez[0])

    def test_tof_range(self):

        run = CreateSampleWorkspace(Function='Multiple Peaks', NumBanks=6, BankPixelWidth=1, NumEvents=10,
                                    XUnit='Energy', XMin=5, XMax=75, BinWidth=0.2)
        LoadInstrument(run, InstrumentName='MARI', RewriteSpectraMap=True)

        red = DirectEnergyConversion(run.getInstrument())

        red.prop_man.incident_energy = 26.2
        red.prop_man.energy_bins = [-20, 0.1, 20]
        red.prop_man.multirep_tof_specta_list = [4, 5, 6]
        MoveInstrumentComponent(Workspace='run', ComponentName='Detector', DetectorID=1102, Z=3)
        MoveInstrumentComponent(Workspace='run', ComponentName='Detector', DetectorID=1103, Z=6)

        run_tof = ConvertUnits(run, Target='TOF', EMode='Elastic')

        tof_range = red.find_tof_range_for_multirep(run_tof)

        self.assertEqual(len(tof_range), 3)

        x = run_tof.readX(3)
        xMin = min(x)
        x = run_tof.readX(5)
        xMax = max(x)

        self.assertGreater(tof_range[0], xMin)
        # self.assertAlmostEqual(tof_range[1],dt)
        self.assertLess(tof_range[2], xMax)

        # check another working mode
        red.prop_man.multirep_tof_specta_list = 4
        red.prop_man.incident_energy = 47.505
        red.prop_man.energy_bins = [-20, 0.1, 45]

        tof_range1 = red.find_tof_range_for_multirep(run_tof)

        self.assertGreater(tof_range1[0], xMin)
        self.assertLess(tof_range1[2], xMax)

        self.assertLess(tof_range1[2], tof_range[2])
        self.assertLess(tof_range1[0], tof_range[0])
        self.assertLess(tof_range1[1], tof_range[1])

    def test_multirep_mode(self):
        # create test workspace
        run_monitors = CreateSampleWorkspace(Function='Multiple Peaks', NumBanks=4, BankPixelWidth=1,
                                             NumEvents=100000, XUnit='Energy', XMin=3, XMax=200, BinWidth=0.1)
        LoadInstrument(run_monitors, InstrumentName='MARI', RewriteSpectraMap=True)
        ConvertUnits(InputWorkspace='run_monitors', OutputWorkspace='run_monitors', Target='TOF')
        run_monitors = mtd['run_monitors']
        tof = run_monitors.dataX(3)
        tMin = tof[0]
        tMax = tof[-1]
        run = CreateSampleWorkspace(Function='Multiple Peaks', WorkspaceType='Event', NumBanks=8, BankPixelWidth=1,
                                    NumEvents=100000, XUnit='TOF', xMin=tMin, xMax=tMax)
        LoadInstrument(run, InstrumentName='MARI', RewriteSpectraMap=True)
        MoveInstrumentComponent(Workspace='run', ComponentName='Detector', DetectorID=1102, Z=1)
        # MoveInstrumentComponent(Workspace='run', ComponentName='Detector', DetectorID=1103,Z=4)
        # MoveInstrumentComponent(Workspace='run', ComponentName='Detector', DetectorID=1104,Z=5)

        # do second
        run2 = CloneWorkspace(run)
        CloneWorkspace(run_monitors, OutputWorkspace="run2_monitors")

        wb_ws = Rebin(run, Params=[tMin, 1, tMax], PreserveEvents=False)

        # Run multirep
        tReducer = DirectEnergyConversion(run.getInstrument())
        tReducer.prop_man.run_diagnostics = True
        tReducer.hard_mask_file = None
        tReducer.map_file = None
        tReducer.save_format = None
        tReducer.multirep_tof_specta_list = [4, 5]

        result = tReducer.convert_to_energy(wb_ws, run, [67., 122.], [-2, 0.02, 0.8])

        self.assertEqual(len(result), 2)

        ws1 = result[0]
        self.assertEqual(ws1.getAxis(0).getUnit().unitID(), 'DeltaE')
        x = ws1.readX(0)
        self.assertAlmostEqual(x[0], -2 * 67.)
        self.assertAlmostEqual(x[-1], 0.8 * 67.)

        ws2 = result[1]
        self.assertEqual(ws2.getAxis(0).getUnit().unitID(), 'DeltaE')
        x = ws2.readX(0)
        self.assertAlmostEqual(x[0], -2 * 122.)
        self.assertAlmostEqual(x[-1], 0.8 * 122.)

        # test another ws
        # rename samples from previous workspace to avoid deleting them on current run
        for ind, item in enumerate(result):
            result[ind] = RenameWorkspace(item, OutputWorkspace='SampleRez#' + str(ind))
        #
        result2 = tReducer.convert_to_energy(None, run2, [67., 122.], [-2, 0.02, 0.8])

        rez = CompareWorkspaces(result[0], result2[0])
        self.assertTrue(rez[0])
        rez = CompareWorkspaces(result[1], result2[1])
        self.assertTrue(rez[0])

    def test_multirep_abs_units_mode(self):
        # create test workspace
        run_monitors = CreateSampleWorkspace(Function='Multiple Peaks', NumBanks=4, BankPixelWidth=1,
                                             NumEvents=100000, XUnit='Energy', XMin=3, XMax=200, BinWidth=0.1)
        LoadInstrument(run_monitors, InstrumentName='MARI', RewriteSpectraMap=True)
        ConvertUnits(InputWorkspace='run_monitors', OutputWorkspace='run_monitors', Target='TOF')
        run_monitors = mtd['run_monitors']
        tof = run_monitors.dataX(3)
        tMin = tof[0]
        tMax = tof[-1]
        run = CreateSampleWorkspace(Function='Multiple Peaks', WorkspaceType='Event', NumBanks=8, BankPixelWidth=1,
                                    NumEvents=100000, XUnit='TOF', xMin=tMin, xMax=tMax)
        LoadInstrument(run, InstrumentName='MARI', RewriteSpectraMap=True)

        # build "monovanadium"
        mono = CloneWorkspace(run)
        CloneWorkspace(run_monitors, OutputWorkspace="mono_monitors")

        # build "White-beam"
        wb_ws = Rebin(run, Params=[tMin, 1, tMax], PreserveEvents=False)

        # build "second run" to ensure repeated execution
        run2 = CloneWorkspace(run)
        CloneWorkspace(run_monitors, OutputWorkspace="run2_monitors")

        # Run multirep
        tReducer = DirectEnergyConversion(run.getInstrument())
        tReducer.prop_man.run_diagnostics = True
        tReducer.hard_mask_file = None
        tReducer.map_file = None
        tReducer.prop_man.background_range = [0.99 * tMax, tMax]
        tReducer.prop_man.monovan_mapfile = None
        tReducer.save_format = None
        tReducer.prop_man.normalise_method = 'monitor-1'
        tReducer.norm_mon_integration_range = [tMin, tMax]

        result = tReducer.convert_to_energy(wb_ws, run, [67., 122.], [-2, 0.02, 0.8], None, mono)

        self.assertEqual(len(result), 2)

        ws1 = result[0]
        self.assertEqual(ws1.getAxis(0).getUnit().unitID(), 'DeltaE')
        x = ws1.readX(0)
        self.assertAlmostEqual(x[0], -2 * 67.)
        self.assertAlmostEqual(x[-1], 0.8 * 67.)

        ws2 = result[1]
        self.assertEqual(ws2.getAxis(0).getUnit().unitID(), 'DeltaE')
        x = ws2.readX(0)
        self.assertAlmostEqual(x[0], -2 * 122.)
        self.assertAlmostEqual(x[-1], 0.8 * 122.)

        # test another ws
        # rename samples from previous workspace to avoid deleting them on current run
        for ind, item in enumerate(result):
            result[ind] = RenameWorkspace(item, OutputWorkspace='SampleRez#' + str(ind))
        #
        result2 = tReducer.convert_to_energy(None, run2)

        rez = CompareWorkspaces(result[0], result2[0])
        self.assertTrue(rez[0])
        rez = CompareWorkspaces(result[1], result2[1])
        self.assertTrue(rez[0])

    def test_abs_multirep_with_bkg_and_bleed(self):
        # create test workspace
        run_monitors = CreateSampleWorkspace(Function='Multiple Peaks', NumBanks=4, BankPixelWidth=1,
                                             NumEvents=100000, XUnit='Energy', XMin=3, XMax=200, BinWidth=0.1)
        LoadInstrument(run_monitors, InstrumentName='MARI', RewriteSpectraMap=True)
        ConvertUnits(InputWorkspace='run_monitors', OutputWorkspace='run_monitors', Target='TOF')
        run_monitors = mtd['run_monitors']
        tof = run_monitors.dataX(3)
        tMin = tof[0]
        tMax = tof[-1]
        run = CreateSampleWorkspace(Function='Multiple Peaks', WorkspaceType='Event', NumBanks=8, BankPixelWidth=1,
                                    NumEvents=100000, XUnit='TOF', xMin=tMin, xMax=tMax)
        LoadInstrument(run, InstrumentName='MARI', RewriteSpectraMap=True)
        AddSampleLog(run, LogName='gd_prtn_chrg', LogText='1.', LogType='Number')
        run.setMonitorWorkspace(run_monitors)

        # build "monovanadium"
        mono = CloneWorkspace(run)
        mono_monitors = CloneWorkspace(run_monitors)
        mono.setMonitorWorkspace(mono_monitors)

        # build "White-beam"
        wb_ws = Rebin(run, Params=[tMin, 1, tMax], PreserveEvents=False)

        # build "second run" to ensure repeated execution
        run2 = CloneWorkspace(run)
        run2_monitors = CloneWorkspace(run_monitors)
        run2.setMonitorWorkspace(run2_monitors)

        # Run multirep
        tReducer = DirectEnergyConversion(run.getInstrument())
        tReducer.prop_man.run_diagnostics = True
        tReducer.hard_mask_file = None
        tReducer.map_file = None
        tReducer.prop_man.check_background = True
        tReducer.prop_man.background_range = [0.99 * tMax, tMax]
        tReducer.prop_man.monovan_mapfile = None
        tReducer.save_format = None
        tReducer.prop_man.normalise_method = 'monitor-2'

        tReducer.prop_man.bleed = True
        tReducer.norm_mon_integration_range = [tMin, tMax]

        AddSampleLog(run, LogName='good_frames', LogText='1.', LogType='Number Series')
        result = tReducer.convert_to_energy(wb_ws, run, [67., 122.], [-2, 0.02, 0.8], None, mono)

        self.assertEqual(len(result), 2)

        ws1 = result[0]
        self.assertEqual(ws1.getAxis(0).getUnit().unitID(), 'DeltaE')
        x = ws1.readX(0)
        self.assertAlmostEqual(x[0], -2 * 67.)
        self.assertAlmostEqual(x[-1], 0.8 * 67.)

        ws2 = result[1]
        self.assertEqual(ws2.getAxis(0).getUnit().unitID(), 'DeltaE')
        x = ws2.readX(0)
        self.assertAlmostEqual(x[0], -2 * 122.)
        self.assertAlmostEqual(x[-1], 0.8 * 122.)

        # test another ws
        # rename samples from previous workspace to avoid deleting them on current run
        for ind, item in enumerate(result):
            result[ind] = RenameWorkspace(item, OutputWorkspace='SampleRez#' + str(ind))
        #
        AddSampleLog(run2, LogName='goodfrm', LogText='1', LogType='Number')
        result2 = tReducer.convert_to_energy(None, run2)

        rez = CompareWorkspaces(result[0], result2[0])
        self.assertTrue(rez[0])
        rez = CompareWorkspaces(result[1], result2[1])
        self.assertTrue(rez[0])

    def test_sum_monitors(self):
        # create test workspace
        monitor_ws = CreateSampleWorkspace(Function='Multiple Peaks', NumBanks=6, BankPixelWidth=1,
                                           NumEvents=100000, XUnit='Energy', XMin=3, XMax=200, BinWidth=0.1)
        ConvertUnits(InputWorkspace=monitor_ws, OutputWorkspace='monitor_ws', Target='TOF')

        # Rebin to "formally" make common bin boundaries as it is not considered as such
        # any more after converting units (Is this a bug?)
        xx = monitor_ws.readX(0)
        x_min = min(xx[0], xx[-1])
        x_max = max(xx[0], xx[-1])
        x_step = (x_max - x_min) / (len(xx) - 1)
        monitor_ws = Rebin(monitor_ws, Params=[x_min, x_step, x_max])
        #
        # keep this workspace for second test below -- clone and give
        # special name for RunDescriptor to recognize as monitor workspace for
        # fake data workspace we will provide.
        CloneWorkspace(monitor_ws, OutputWorkspace="_TMPmonitor_ws_monitors")

        # Estimate energy from two monitors
        ei, mon1_peak, mon1_index, tzero = \
            GetEi(InputWorkspace=monitor_ws, Monitor1Spec=1, Monitor2Spec=4,
                  EnergyEstimate=62.2, FixEi=False)
        self.assertAlmostEqual(ei, 62.1449, 3)

        # Provide instrument parameter, necessary to define
        # DirectEnergyConversion class properly
        SetInstrumentParameter(monitor_ws, ParameterName='fix_ei', ParameterType='Number', Value='0')
        SetInstrumentParameter(monitor_ws, DetectorList=[1, 2, 3, 6], ParameterName='DelayTime',
                               ParameterType='Number', Value='0.5')
        SetInstrumentParameter(monitor_ws, ParameterName='mon2_norm_spec',
                               ParameterType='Number', Value='1')

        # initiate test reducer
        tReducer = DirectEnergyConversion(monitor_ws.getInstrument())
        tReducer.prop_man.ei_mon_spectra = ([1, 2, 3], 6)
        tReducer.prop_man.normalise_method = 'current'
        tReducer.prop_man.mon2_norm_spec = 2
        ei_mon_spectra = tReducer.prop_man.ei_mon_spectra
        ei_mon_spectra, monitor_ws = tReducer.sum_monitors_spectra(monitor_ws, ei_mon_spectra)
        #
        # Check GetEi with summed monitors. Try to run separately.
        ei1, mon1_peak, mon1_index, tzero = \
            GetEi(InputWorkspace=monitor_ws, Monitor1Spec=1, Monitor2Spec=6,
                  EnergyEstimate=62.2, FixEi=False)
        self.assertAlmostEqual(ei1, ei, 2)

        # Second test Check get_ei as part of the reduction
        tReducer.prop_man.ei_mon_spectra = ([1, 2, 3], [4, 5, 6])
        tReducer.prop_man.fix_ei = False
        # DataWorkspace == monitor_ws data workspace is not used anyway. The only thing we
        # use it for is to retrieve monitor workspace from Mantid using its name
        ei2, mon1_peak2 = tReducer.get_ei(monitor_ws, 62.2)
        self.assertAlmostEqual(ei2, 64.95, 2)

        ei2b, mon1_peak2 = tReducer.get_ei(monitor_ws, 62.2)
        self.assertAlmostEqual(ei2b, 64.95, 2)

    def test_remove_empty_bg(self):
        # create test workspace
        wksp = CreateSampleWorkspace(Function='Multiple Peaks', WorkspaceType='Event',
                                     NumBanks=3, BankPixelWidth=1, NumEvents=100, XUnit='TOF',
                                     XMin=2000, XMax=20000, BinWidth=1)
        CloneWorkspace(wksp,OutputWorkspace='bg_ws')
        AddSampleLog(Workspace=wksp,LogName='gd_prtn_chrg', LogText='10', LogType='Number')
        AddSampleLog(Workspace='bg_ws',LogName='gd_prtn_chrg', LogText='100', LogType='Number')

        # Prepare reducer
        tReducer = DirectEnergyConversion('MAR')
        tReducer.prop_man.sample_run = wksp
        tReducer.prop_man.empty_bg_run = 'bg_ws'

        tReducer.remove_empty_background()

        ws = PropertyManager.sample_run.get_workspace()
        self.assertTrue(ws.run().hasProperty('empty_bg_removed'))

        resWs = 0.9*wksp
        difr = CompareWorkspaces(resWs,ws)
        self.assertTrue(difr.Result)

<<<<<<< HEAD
=======
    def test_remove_empty_bg_with_normalisation(self):
        # create test workspace
        wksp = CreateSampleWorkspace(Function='Multiple Peaks', WorkspaceType='Event',
                                     NumBanks=3, BankPixelWidth=1, NumEvents=100, XUnit='TOF',
                                     XMin=2000, XMax=20000, BinWidth=1)
        CloneWorkspace(wksp,OutputWorkspace='bg_ws')
        AddSampleLog(Workspace=wksp,LogName='gd_prtn_chrg', LogText='10.', LogType='Number')
        AddSampleLog(Workspace='bg_ws',LogName='gd_prtn_chrg', LogText='100.', LogType='Number')
        wksp = NormaliseByCurrent(wksp,OutputWorkspace='wksp',RecalculatePCharge=False)
        AddSampleLog(Workspace='wksp',LogName='DirectInelasticReductionNormalisedBy',
                     LogText='current', LogType='String')

        # Prepare reducer
        tReducer = DirectEnergyConversion('MAR')
        tReducer.prop_man.sample_run = wksp
        tReducer.prop_man.empty_bg_run = 'bg_ws'

        tReducer.remove_empty_background()

        ws = PropertyManager.sample_run.get_workspace()
        self.assertTrue(ws.run().hasProperty('empty_bg_removed'))

        resWs = 0.9*wksp
        difr = CompareWorkspaces(resWs,ws)
        self.assertTrue(difr.Result)

    def test_remove_empty_bg_normalised_both(self):
        # create test workspace
        wksp = CreateSampleWorkspace(Function='Multiple Peaks', WorkspaceType='Event',
                                     NumBanks=3, BankPixelWidth=1, NumEvents=100, XUnit='TOF',
                                     XMin=2000, XMax=20000, BinWidth=1)
        CloneWorkspace(wksp,OutputWorkspace='bg_ws')
        AddSampleLog(Workspace=wksp,LogName='gd_prtn_chrg', LogText='10.', LogType='Number')
        AddSampleLog(Workspace='bg_ws',LogName='gd_prtn_chrg', LogText='100.', LogType='Number')
        wksp = NormaliseByCurrent(wksp,OutputWorkspace='wksp',RecalculatePCharge=False)
        AddSampleLog(Workspace='wksp',LogName='DirectInelasticReductionNormalisedBy',
                     LogText='current', LogType='String')
        NormaliseByCurrent('bg_ws',OutputWorkspace='bg_ws',RecalculatePCharge=False)
        AddSampleLog(Workspace='bg_ws',LogName='DirectInelasticReductionNormalisedBy',
                     LogText='current', LogType='String')

        # Prepare reducer
        tReducer = DirectEnergyConversion('MAR')
        tReducer.prop_man.sample_run = wksp
        tReducer.prop_man.empty_bg_run = 'bg_ws'

        tReducer.remove_empty_background()

        ws = PropertyManager.sample_run.get_workspace()
        self.assertTrue(ws.run().hasProperty('empty_bg_removed'))

        resWs = 0.9*wksp
        difr = CompareWorkspaces(resWs,ws)
        self.assertTrue(difr.Result)

>>>>>>> ef9041a9
    def test_remove_empty_bg_with_monovan(self):
        # create test workspace
        wksp = CreateSampleWorkspace(Function='Multiple Peaks', WorkspaceType='Event',
                                     NumBanks=3, BankPixelWidth=1, NumEvents=100, XUnit='TOF',
                                     XMin=2000, XMax=20000, BinWidth=1)
        CloneWorkspace(wksp,OutputWorkspace='bg_ws')
        CloneWorkspace(wksp,OutputWorkspace='bg_ws4wb')
        CloneWorkspace(wksp,OutputWorkspace='wb_ws')
        CloneWorkspace(wksp,OutputWorkspace='monovan_ws')
        AddSampleLog(Workspace=wksp,LogName='gd_prtn_chrg', LogText='10', LogType='Number')
        AddSampleLog(Workspace='bg_ws',LogName='gd_prtn_chrg', LogText='100', LogType='Number')
        AddSampleLog(Workspace='bg_ws4wb',LogName='gd_prtn_chrg', LogText='100', LogType='Number')
        AddSampleLog(Workspace='wb_ws',LogName='gd_prtn_chrg', LogText='10', LogType='Number')
        AddSampleLog(Workspace='monovan_ws',LogName='gd_prtn_chrg', LogText='10', LogType='Number')

        # Prepare reducer
        tReducer = DirectEnergyConversion('MAR')
        tReducer.prop_man.sample_run = wksp
        tReducer.prop_man.empty_bg_run = 'bg_ws'
        tReducer.prop_man.wb_run = 'wb_ws'
        tReducer.prop_man.empty_bg_run_for_wb = 'bg_ws4wb'
        tReducer.prop_man.monovan_run = 'monovan_ws'

        tReducer.remove_empty_background()

        ws = PropertyManager.sample_run.get_workspace()
        self.assertTrue(ws.run().hasProperty('empty_bg_removed'))

        resWs = 0.9*wksp
        difr = CompareWorkspaces(resWs,ws)
        self.assertTrue(difr.Result)

        ws = PropertyManager.wb_run.get_workspace()
        self.assertTrue(ws.run().hasProperty('empty_bg_removed'))
        difr = CompareWorkspaces(resWs,ws)
        self.assertTrue(difr.Result)

        ws = PropertyManager.monovan_run.get_workspace()
        self.assertTrue(ws.run().hasProperty('empty_bg_removed'))
        difr = CompareWorkspaces(resWs,ws)
        self.assertTrue(difr.Result)

        ws = PropertyManager.wb_for_monovan_run.get_workspace()
        self.assertTrue(ws.run().hasProperty('empty_bg_removed'))
        difr = CompareWorkspaces(resWs,ws)
        self.assertTrue(difr.Result)

    def test_remove_empty_bg_all_different(self):
        # create test workspace
        wksp = CreateSampleWorkspace(Function='Multiple Peaks', WorkspaceType='Event',
                                     NumBanks=3, BankPixelWidth=1, NumEvents=100, XUnit='TOF',
                                     XMin=2000, XMax=20000, BinWidth=1)
        CloneWorkspace(wksp,OutputWorkspace='bg_ws')
        AddSampleLog(Workspace=wksp,LogName='gd_prtn_chrg', LogText='10', LogType='Number')
        AddSampleLog(Workspace='bg_ws',LogName='gd_prtn_chrg', LogText='100', LogType='Number')

        CloneWorkspace(wksp,OutputWorkspace='wb_ws')
        CloneWorkspace(wksp,OutputWorkspace='monovan_ws')
        CloneWorkspace(wksp,OutputWorkspace='wb4monovan_ws')
        CloneWorkspace('bg_ws',OutputWorkspace='bg_ws4wb')
        CloneWorkspace('bg_ws',OutputWorkspace='bg_for_monovan')
        CloneWorkspace('bg_ws',OutputWorkspace='bg_for_wb4monovan_ws')

        # Prepare reducer
        tReducer = DirectEnergyConversion('MAR')
        tReducer.prop_man.sample_run = wksp
        tReducer.prop_man.empty_bg_run = 'bg_ws'
        tReducer.prop_man.wb_run = 'wb_ws'
        tReducer.prop_man.empty_bg_run_for_wb = 'bg_ws4wb'
        tReducer.prop_man.monovan_run = 'monovan_ws'
        tReducer.prop_man.empty_bg_run_for_monovan = 'bg_for_monovan'
        tReducer.wb_for_monovan_run = 'wb4monovan_ws'
        tReducer.empty_bg_run_for_monoWb = 'bg_for_wb4monovan_ws'

        tReducer.remove_empty_background()

        ws = PropertyManager.sample_run.get_workspace()
        self.assertTrue(ws.run().hasProperty('empty_bg_removed'))

        resWs = 0.9*wksp
        difr = CompareWorkspaces(resWs,ws)
        self.assertTrue(difr.Result)

        ws = PropertyManager.wb_run.get_workspace()
        self.assertTrue(ws.run().hasProperty('empty_bg_removed'))
        difr = CompareWorkspaces(resWs,ws)
        self.assertTrue(difr.Result)

        ws = PropertyManager.monovan_run.get_workspace()
        self.assertTrue(ws.run().hasProperty('empty_bg_removed'))
        difr = CompareWorkspaces(resWs,ws)
        self.assertTrue(difr.Result)

        ws = PropertyManager.wb_for_monovan_run.get_workspace()
        self.assertTrue(ws.run().hasProperty('empty_bg_removed'))
        difr = CompareWorkspaces(resWs,ws)
        self.assertTrue(difr.Result)


if __name__ == "__main__":
<<<<<<< HEAD
    #test = DirectEnergyConversionTest('test_remove_empty_bg_all_different')
=======
    #test = DirectEnergyConversionTest('test_remove_empty_bg_with_normalisation')
>>>>>>> ef9041a9
    #test.run()
    unittest.main()<|MERGE_RESOLUTION|>--- conflicted
+++ resolved
@@ -636,8 +636,6 @@
         difr = CompareWorkspaces(resWs,ws)
         self.assertTrue(difr.Result)
 
-<<<<<<< HEAD
-=======
     def test_remove_empty_bg_with_normalisation(self):
         # create test workspace
         wksp = CreateSampleWorkspace(Function='Multiple Peaks', WorkspaceType='Event',
@@ -693,7 +691,6 @@
         difr = CompareWorkspaces(resWs,ws)
         self.assertTrue(difr.Result)
 
->>>>>>> ef9041a9
     def test_remove_empty_bg_with_monovan(self):
         # create test workspace
         wksp = CreateSampleWorkspace(Function='Multiple Peaks', WorkspaceType='Event',
@@ -794,10 +791,6 @@
 
 
 if __name__ == "__main__":
-<<<<<<< HEAD
-    #test = DirectEnergyConversionTest('test_remove_empty_bg_all_different')
-=======
     #test = DirectEnergyConversionTest('test_remove_empty_bg_with_normalisation')
->>>>>>> ef9041a9
     #test.run()
     unittest.main()