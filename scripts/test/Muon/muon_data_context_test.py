# Mantid Repository : https://github.com/mantidproject/mantid
#
# Copyright &copy; 2018 ISIS Rutherford Appleton Laboratory UKRI,
#     NScD Oak Ridge National Laboratory, European Spallation Source
#     & Institut Laue - Langevin
# SPDX - License - Identifier: GPL - 3.0 +
import sys
from Muon.GUI.Common.muon_load_data import MuonLoadData
from Muon.GUI.Common.utilities.load_utils import load_workspace_from_filename
from Muon.GUI.Common.muon_data_context import MuonDataContext
from mantid.api import AnalysisDataService
import unittest
from Muon.GUI.Common.observer_pattern import Observer
from mantid.api import FileFinder
<<<<<<< HEAD
=======

>>>>>>> 26f4f305


import copy

if sys.version_info.major < 2:
    from unittest import mock
else:
    import mock


class MuonDataContextTest(unittest.TestCase):
    def setUp(self):
        self.loaded_data = MuonLoadData()
        self.context = MuonDataContext(self.loaded_data)
        self.gui_variable_observer = Observer()
        self.gui_variable_observer.update = mock.MagicMock()
        self.context.gui_variables_notifier.add_subscriber(self.gui_variable_observer)
        self.context.instrument = 'EMU'
        self.gui_variable_observer = Observer()
        self.gui_variable_observer.update = mock.MagicMock()
        self.context.gui_variables_notifier.add_subscriber(self.gui_variable_observer)

        filepath = FileFinder.findRuns('EMU00019489.nxs')[0]

        load_result, run, filename = load_workspace_from_filename(filepath)

        self.loaded_data.add_data(workspace=load_result, run=[run], filename=filename, instrument='EMU')
        self.context.current_runs = [[run]]
        self.context.update_current_data()

    def tearDown(self):
        AnalysisDataService.clear()

    def test_that_setting_a_fixed_rebin_step_calculates_all_groups_and_pairs_twice(self):
        self.context.gui_variables['RebinType'] = 'Fixed'
        self.context.gui_variables['RebinFixed'] = '2'

        self.context.show_all_groups()

        expected_workspaces = ['EMU19489', 'EMU19489 Groups', 'EMU19489; Group; bwd; Asymmetry; #1', 'EMU19489; Group; bwd; Asymmetry; Rebin; #1',
                               'EMU19489; Group; bwd; Counts; #1', 'EMU19489; Group; bwd; Counts; Rebin; #1', 'EMU19489; Group; fwd; Asymmetry; #1',
                               'EMU19489; Group; fwd; Asymmetry; Rebin; #1', 'EMU19489; Group; fwd; Counts; #1', 'EMU19489; Group; fwd; Counts; Rebin; #1',
                               'Muon Data']


        self.assertEqual(AnalysisDataService.getObjectNames(), expected_workspaces)

    def test_that_setting_no_rebinning_calculates_groups_and_pairs_once(self):
        self.context.gui_variables['RebinType'] = 'None'
        self.context.show_all_groups()

        expected_workspaces = ['EMU19489', 'EMU19489 Groups',
                               'EMU19489; Group; bwd; Asymmetry; #1',
                               'EMU19489; Group; bwd; Counts; #1',
                               'EMU19489; Group; fwd; Asymmetry; #1',
                               'EMU19489; Group; fwd; Counts; #1',
                               'Muon Data']

        self.assertEqual(AnalysisDataService.getObjectNames(), expected_workspaces)

    def test_that_setting_a_variable_rebin_step_calculates_all_groups_and_pairs_twice(self):
        self.context.gui_variables['RebinType'] = 'Variable'
        self.context.gui_variables['RebinVariable'] = '1,0.1,2'

        self.context.show_all_groups()

        expected_workspaces = ['EMU19489', 'EMU19489 Groups', 'EMU19489; Group; bwd; Asymmetry; #1', 'EMU19489; Group; bwd; Asymmetry; Rebin; #1',
                               'EMU19489; Group; bwd; Counts; #1', 'EMU19489; Group; bwd; Counts; Rebin; #1', 'EMU19489; Group; fwd; Asymmetry; #1',
                               'EMU19489; Group; fwd; Asymmetry; Rebin; #1', 'EMU19489; Group; fwd; Counts; #1', 'EMU19489; Group; fwd; Counts; Rebin; #1',
                               'Muon Data']


        self.assertEqual(AnalysisDataService.getObjectNames(), expected_workspaces)

<<<<<<< HEAD
    def test_setting_current_data_with_a_different_field_sends_message_signal(self):
        self.context.current_data['MainFieldDirection'] = 'transverse'
        self.context.message_notifier.notify_subscribers = mock.MagicMock()

        self.context.update_current_data()

        self.context.message_notifier.notify_subscribers.assert_called_once_with('MainFieldDirection has changed between'
                                                                                 ' data sets, click default to reset grouping if required')

    def test_that_setting_current_runs_with_mixture_of_transverse_and_longitudanal_runs_raises_warning(self):
        loaded_data = copy.copy(self.context.current_data)
        self.context.message_notifier.notify_subscribers = mock.MagicMock()
        loaded_data['MainFieldDirection'] = 'transverse'

        self.loaded_data.add_data(workspace=loaded_data, run=[1], filename='filename', instrument='EMU')

        self.context.current_runs = [[19489], [1]]

        self.context.message_notifier.notify_subscribers.assert_called_once_with(
            'MainFieldDirection changes within current run set:\ntransverse field runs 1\nlongitudinal field runs 19489\n')

=======
>>>>>>> 26f4f305
    def test_when_gui_variables_is_modified_notifies_observer(self):
        self.context.add_or_replace_gui_variables(RebinType='Fixed')

        self.gui_variable_observer.update.assert_called_once_with(self.context.gui_variables_notifier, None)
<<<<<<< HEAD

=======
>>>>>>> 26f4f305

if __name__ == '__main__':
    unittest.main(buffer=False, verbosity=2)<|MERGE_RESOLUTION|>--- conflicted
+++ resolved
@@ -12,10 +12,6 @@
 import unittest
 from Muon.GUI.Common.observer_pattern import Observer
 from mantid.api import FileFinder
-<<<<<<< HEAD
-=======
-
->>>>>>> 26f4f305
 
 
 import copy
@@ -90,7 +86,6 @@
 
         self.assertEqual(AnalysisDataService.getObjectNames(), expected_workspaces)
 
-<<<<<<< HEAD
     def test_setting_current_data_with_a_different_field_sends_message_signal(self):
         self.context.current_data['MainFieldDirection'] = 'transverse'
         self.context.message_notifier.notify_subscribers = mock.MagicMock()
@@ -112,16 +107,11 @@
         self.context.message_notifier.notify_subscribers.assert_called_once_with(
             'MainFieldDirection changes within current run set:\ntransverse field runs 1\nlongitudinal field runs 19489\n')
 
-=======
->>>>>>> 26f4f305
     def test_when_gui_variables_is_modified_notifies_observer(self):
         self.context.add_or_replace_gui_variables(RebinType='Fixed')
 
         self.gui_variable_observer.update.assert_called_once_with(self.context.gui_variables_notifier, None)
-<<<<<<< HEAD
 
-=======
->>>>>>> 26f4f305
 
 if __name__ == '__main__':
     unittest.main(buffer=False, verbosity=2)