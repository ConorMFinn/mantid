--- conflicted
+++ resolved
@@ -53,8 +53,6 @@
     def tearDown(self):
         AnalysisDataService.Instance().clear()
 
-<<<<<<< HEAD
-=======
     def get_mock_y_limits(self, axis_number):
         self._mock_y_min += 1.
         return axis_number, axis_number, self._mock_y_min, self._mock_y_min+5.
@@ -155,7 +153,6 @@
             self.presenter._options_presenter.set_plot_y_range.assert_not_called()
             self.view.redraw_figure.assert_not_called()
 
->>>>>>> 91f5451b
     def test_set_quickedit_from_context(self):
         state = True
         ylims = [0,10]
