# Mantid Repository : https://github.com/mantidproject/mantid
#
# Copyright &copy; 2018 ISIS Rutherford Appleton Laboratory UKRI,
#     NScD Oak Ridge National Laboratory, European Spallation Source
#     & Institut Laue - Langevin
# SPDX - License - Identifier: GPL - 3.0 +
from __future__ import (absolute_import, division, unicode_literals)
<<<<<<< HEAD

=======
>>>>>>> c5072dab
from qtpy import QtWidgets, QtCore

from six import iteritems

from Muon.GUI.Common.checkbox import Checkbox


class PeakSelectorView(QtWidgets.QListWidget):
<<<<<<< HEAD
    sig_finished_selection = QtCore.Signal(object, object)
=======
    sig_finished_selection = QtCore.pyqtSignal(object, object)
>>>>>>> c5072dab

    def __init__(self, peak_data, element, parent=None):
        super(PeakSelectorView, self).__init__(parent)
        widget = QtWidgets.QWidget()

        self.new_data = {}
        self.update_new_data(peak_data)
        self.element = element
        self.setWindowTitle(element)
        self.list = QtWidgets.QVBoxLayout(self)

        primary = peak_data["Primary"]
        self.primary_checkboxes = self._create_checkbox_list(
            "Primary", primary)
        secondary = peak_data["Secondary"]
        self.secondary_checkboxes = self._create_checkbox_list(
            "Secondary", secondary, checked=False)
        try:
            gammas = peak_data["Gammas"]
            self.gamma_checkboxes = self._create_checkbox_list(
                "Gammas", gammas, checked=False)
        except KeyError:
            self.gamma_checkboxes = []

        widget.setLayout(self.list)
        scroll = QtWidgets.QScrollArea()
        scroll.setVerticalScrollBarPolicy(QtCore.Qt.ScrollBarAlwaysOn)
        scroll.setWidgetResizable(False)
        scroll.setWidget(widget)

        scroll_layout = QtWidgets.QVBoxLayout(self)
        scroll_layout.addWidget(scroll)

        self.setLayout(scroll_layout)

    def finish_selection(self):
        self.sig_finished_selection.emit(self.element, self.new_data)

    def closeEvent(self, event):
        self.finish_selection()
        event.accept()

    def get_checked(self):
        return self.new_data

    def update_new_data(self, data):
        for el, values in iteritems(data):
            if values is None:
                data[el] = {}
        new_data = data["Primary"].copy()
        self.new_data = new_data

    def _setup_checkbox(self, name, checked):
        checkbox = Checkbox(name)
        checkbox.setChecked(checked)
        checkbox.on_checkbox_unchecked(self._remove_value_from_new_data)
        checkbox.on_checkbox_checked(self._add_value_to_new_data)
        self.list.addWidget(checkbox)
        return checkbox

    def _create_checkbox_list(self, heading, checkbox_data, checked=True):
        _heading = QtWidgets.QLabel(heading)
        self.list.addWidget(_heading)
        checkboxes = []
        for peak_type, value in iteritems(checkbox_data):
            checkboxes.append(
                self._setup_checkbox(
                    "{}: {}".format(peak_type, value), checked))
        return checkboxes

    def _parse_checkbox_name(self, name):
        peak_type, value = name.replace(" ", "").split(":")
        return peak_type, value

    def _remove_value_from_new_data(self, checkbox):
        peak_type, _ = self._parse_checkbox_name(checkbox.name)
        del self.new_data[peak_type]

    def _add_value_to_new_data(self, checkbox):
        peak_type, value = self._parse_checkbox_name(checkbox.name)
        self.new_data[peak_type] = value

    def on_finished(self, slot):
        self.sig_finished_selection.connect(slot)

    def unreg_on_finished(self, slot):
        self.sig_finished_selection.disconnect(slot)<|MERGE_RESOLUTION|>--- conflicted
+++ resolved
@@ -5,10 +5,6 @@
 #     & Institut Laue - Langevin
 # SPDX - License - Identifier: GPL - 3.0 +
 from __future__ import (absolute_import, division, unicode_literals)
-<<<<<<< HEAD
-
-=======
->>>>>>> c5072dab
 from qtpy import QtWidgets, QtCore
 
 from six import iteritems
@@ -17,11 +13,7 @@
 
 
 class PeakSelectorView(QtWidgets.QListWidget):
-<<<<<<< HEAD
     sig_finished_selection = QtCore.Signal(object, object)
-=======
-    sig_finished_selection = QtCore.pyqtSignal(object, object)
->>>>>>> c5072dab
 
     def __init__(self, peak_data, element, parent=None):
         super(PeakSelectorView, self).__init__(parent)
