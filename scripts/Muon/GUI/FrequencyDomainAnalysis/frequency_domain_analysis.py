# Mantid Repository : https://github.com/mantidproject/mantid
#
# Copyright &copy; 2018 ISIS Rutherford Appleton Laboratory UKRI,
#   NScD Oak Ridge National Laboratory, European Spallation Source,
#   Institut Laue - Langevin & CSNS, Institute of High Energy Physics, CAS
# SPDX - License - Identifier: GPL - 3.0 +
# pylint: disable=invalid-name
from qtpy import QtWidgets, QtCore, QT_VERSION
from distutils.version import LooseVersion

from mantid.kernel import ConfigServiceImpl

import Muon.GUI.Common.message_box as message_box
from Muon.GUI.Common.contexts.frequency_domain_analysis_context import FrequencyDomainAnalysisContext
from Muon.GUI.Common.contexts.muon_data_context import MuonDataContext
from Muon.GUI.Common.contexts.muon_group_pair_context import MuonGroupPairContext
from Muon.GUI.Common.contexts.phase_table_context import PhaseTableContext
from Muon.GUI.Common.contexts.muon_gui_context import MuonGuiContext
from Muon.GUI.Common.contexts.plot_pane_context import PlotPanesContext
from Muon.GUI.Common.contexts.fitting_contexts.basic_fitting_context import BasicFittingContext
from Muon.GUI.Common.contexts.results_context import ResultsContext
from Muon.GUI.FrequencyDomainAnalysis.frequency_context import FrequencyContext

from Muon.GUI.Common.dock.dockable_tabs import DetachableTabWidget
from Muon.GUI.Common.grouping_tab_widget.grouping_tab_widget import GroupingTabWidget
from Muon.GUI.Common.help_widget.help_widget_presenter import HelpWidget
from Muon.GUI.Common.home_tab.home_tab_widget import HomeTabWidget
from Muon.GUI.Common.muon_load_data import MuonLoadData
from Muon.GUI.FrequencyDomainAnalysis.Transform.transform_widget import TransformWidget
from Muon.GUI.FrequencyDomainAnalysis.FFT.fft_widget import FFTWidget
from Muon.GUI.FrequencyDomainAnalysis.MaxEnt.maxent_widget import MaxEntWidget
from Muon.GUI.MuonAnalysis.load_widget.load_widget import LoadWidget
from Muon.GUI.Common.phase_table_widget.phase_table_widget import PhaseTabWidget
from Muon.GUI.Common.results_tab_widget.results_tab_widget import ResultsTabWidget
from Muon.GUI.Common.fitting_tab_widget.fitting_tab_widget import FittingTabWidget
from Muon.GUI.FrequencyDomainAnalysis.plot_widget.frequency_analysis_plot_widget import FrequencyAnalysisPlotWidget
from Muon.GUI.Common.plotting_dock_widget.plotting_dock_widget import PlottingDockWidget
from mantidqt.utils.observer_pattern import GenericObserver, GenericObserverWithArgPassing, GenericObservable

SUPPORTED_FACILITIES = ["ISIS", "SmuS"]
TAB_ORDER = ["Home", "Grouping", "Phase Table", "Transform", "Fitting", "Sequential Fitting", "Results"]


def check_facility():
    """
    Get the currently set facility and check if it is in the list
    of supported facilities, raising an AttributeError if not.
    """
    current_facility = ConfigServiceImpl.Instance().getFacility().name()
    if current_facility not in SUPPORTED_FACILITIES:
        raise AttributeError("Your facility {} is not supported by MuonAnalysis 2.0, so you"
                             "will not be able to load any files. \n \n"
                             "Supported facilities are :"
                             + "\n - ".join(SUPPORTED_FACILITIES))


class FrequencyAnalysisGui(QtWidgets.QMainWindow):
    """
    The Frequency Domain Analaysis 2.0 interface.
    """

    @staticmethod
    def warning_popup(message):
        message_box.warning(str(message))

    def __init__(self, parent=None, window_flags=None):
        super(FrequencyAnalysisGui, self).__init__(parent)
        if window_flags:
            self.setWindowFlags(window_flags)
        self.setAttribute(QtCore.Qt.WA_DeleteOnClose)
        self.setFocusPolicy(QtCore.Qt.StrongFocus)

        try:
            check_facility()
        except AttributeError as error:
            self.warning_popup(error.args[0])

        # initialise the data storing classes of the interface
        self.loaded_data = MuonLoadData()
        self.data_context = MuonDataContext(
            'Frequency Domain Data',
            self.loaded_data)
        self.gui_context = MuonGuiContext()
        self.plot_panes_context = PlotPanesContext()
        self.group_pair_context = MuonGroupPairContext(
            self.data_context.check_group_contains_valid_detectors)
        self.phase_context = PhaseTableContext()
        self.fitting_context = BasicFittingContext(allow_double_pulse_fitting=True)
        self.results_context = ResultsContext()

        self.frequency_context = FrequencyContext()

        self.context = FrequencyDomainAnalysisContext(
            muon_data_context=self.data_context, muon_gui_context=self.gui_context,
            muon_group_context=self.group_pair_context, muon_phase_context=self.phase_context,
<<<<<<< HEAD
            plot_panes_context=self.plot_panes_context,
            fitting_context=self.fitting_context, frequency_context = self.frequency_context)
=======
            plotting_context=self.plotting_context, freq_plotting_context=self.freq_plotting_context,
            fitting_context=self.fitting_context, results_context=self.results_context,
            frequency_context=self.frequency_context)
>>>>>>> 34f2f846

        # create the dockable widget
        self.fitting_tab = FittingTabWidget(self.context, self)
        self.plot_widget = FrequencyAnalysisPlotWidget(self.context, parent=self)

        self.dockable_plot_widget_window = PlottingDockWidget(parent=self,
                                                              plotting_widget=self.plot_widget.view)
        self.dockable_plot_widget_window.setMinimumWidth(575)

        # Add dock widget to main Muon analysis window
        self.addDockWidget(QtCore.Qt.RightDockWidgetArea, self.dockable_plot_widget_window)
        # Need this line to stop the bug where the dock window snaps back to its original size after resizing.
        # 0 argument is arbitrary and has no effect on fit widget size
        # This is a qt bug reported at (https://bugreports.qt.io/browse/QTBUG-65592)
        if QT_VERSION >= LooseVersion("5.6"):
            self.resizeDocks({self.dockable_plot_widget_window}, {1}, QtCore.Qt.Horizontal)

        # construct all the widgets.
        self.load_widget = LoadWidget(self.loaded_data, self.context, self)
        self.grouping_tab_widget = GroupingTabWidget(self.context, parent)
        self.home_tab = HomeTabWidget(self.context, self)
        self.phase_tab = PhaseTabWidget(self.context, self)
        self.transform = TransformWidget(
            self.context,
            FFTWidget,
            MaxEntWidget,
            parent=self)
        self.results_tab = ResultsTabWidget(
            self.context.fitting_context, self.context, self)

        self.setup_tabs()
        self.help_widget = HelpWidget(self.context.window_title)

        central_widget = QtWidgets.QWidget()
        vertical_layout = QtWidgets.QVBoxLayout()

        vertical_layout.addWidget(self.load_widget.load_widget_view)
        vertical_layout.addWidget(self.tabs)
        vertical_layout.addWidget(self.help_widget.view)
        central_widget.setLayout(vertical_layout)

        self.disable_notifier = GenericObservable()
        self.disable_observer = GenericObserver(
            self.disable_notifier.notify_subscribers)
        self.enable_notifier = GenericObservable()
        self.enable_observer = GenericObserver(self.enable_notifier.notify_subscribers)
        self.setup_disable_notifier()
        self.setup_enable_notifier()

        self.setCentralWidget(central_widget)
        self.setWindowTitle(self.context.window_title)

        self.setup_load_observers()

        self.setup_gui_variable_observers()

        self.setup_grouping_changed_observers()

        self.setup_instrument_changed_notifier()

        self.setup_group_calculation_enable_notifier()

        self.setup_group_calculation_disabler_notifier()

        self.setup_on_load_enabler()

        self.setup_on_load_disabler()

        self.setup_phase_quad_changed_notifier()

        self.setup_phase_table_changed_notifier()
        self.setup_fitting_notifier()

        self.setup_on_recalculation_finished_notifier()

        self.transform.set_up_calculation_observers(
            self.fitting_tab.fitting_tab_view.enable_tab_observer,
            self.fitting_tab.fitting_tab_view.disable_tab_observer)
        self.transform.new_data_observer(
            self.transform_finished_observer)

        self.context.data_context.message_notifier.add_subscriber(
            self.grouping_tab_widget.group_tab_presenter.message_observer)

    def setup_tabs(self):
        """
        Set up the tabbing structure; the tabs work similarly to conventional
        web browsers.
        """
        self.tabs = DetachableTabWidget(self)
        self.tabs.addTabWithOrder(self.home_tab.home_tab_view, 'Home')
        self.tabs.addTabWithOrder(
            self.grouping_tab_widget.group_tab_view,
            'Grouping')
        self.tabs.addTabWithOrder(
            self.phase_tab.phase_table_view,
            'Phase Table')
        self.tabs.addTabWithOrder(self.transform.widget, 'Transform')
        self.tabs.addTabWithOrder(self.fitting_tab.fitting_tab_view, 'Fitting')
        self.tabs.addTabWithOrder(self.results_tab.results_tab_view, 'Results')
        self.transform_finished_observer = GenericObserverWithArgPassing(self.handle_transform_performed)
        self.tabs.set_slot_for_tab_changed(self.handle_tab_changed)

    def handle_tab_changed(self):
        index = self.tabs.currentIndex()
        if TAB_ORDER[index] in ["Home", "Grouping", "Phase Table"]:  # Plot all the selected data
            plot_mode = self.plot_widget.data_index
        elif TAB_ORDER[index] in ["Fitting", "Transform"]:  # Plot the displayed workspace
            plot_mode = self.plot_widget.frequency_index
        else:
            return

        self.plot_widget.set_plot_view(plot_mode)

    def handle_transform_performed(self, new_data_workspace_name):
        self.fitting_tab.fitting_tab_presenter.handle_new_data_loaded()
        self.fitting_tab.fitting_tab_presenter.set_selected_dataset(new_data_workspace_name)

    def setup_disable_notifier(self):

        self.disable_notifier.add_subscriber(self.home_tab.home_tab_widget.disable_observer)

        self.disable_notifier.add_subscriber(self.load_widget.load_widget.disable_observer)

        self.disable_notifier.add_subscriber(self.fitting_tab.fitting_tab_view.disable_tab_observer)

        self.disable_notifier.add_subscriber(self.phase_tab.phase_table_presenter.disable_tab_observer)

        self.disable_notifier.add_subscriber(self.results_tab.results_tab_presenter.disable_tab_observer)

        self.disable_notifier.add_subscriber(self.transform.disable_observer)

        self.disable_notifier.add_subscriber(self.grouping_tab_widget.group_tab_presenter.disable_tab_observer)

    def setup_enable_notifier(self):

        self.enable_notifier.add_subscriber(self.home_tab.home_tab_widget.enable_observer)

        self.enable_notifier.add_subscriber(self.load_widget.load_widget.enable_observer)

        self.enable_notifier.add_subscriber(self.fitting_tab.fitting_tab_view.enable_tab_observer)

        self.enable_notifier.add_subscriber(self.phase_tab.phase_table_presenter.enable_tab_observer)

        self.enable_notifier.add_subscriber(self.results_tab.results_tab_presenter.enable_tab_observer)

        self.enable_notifier.add_subscriber(self.transform.enable_observer)

        self.enable_notifier.add_subscriber(self.grouping_tab_widget.group_tab_presenter.enable_tab_observer)

    def setup_load_observers(self):
        self.load_widget.load_widget.loadNotifier.add_subscriber(
            self.home_tab.home_tab_widget.loadObserver)

        self.load_widget.load_widget.loadNotifier.add_subscriber(
            self.grouping_tab_widget.group_tab_presenter.loadObserver)

        self.load_widget.load_widget.loadNotifier.add_subscriber(
            self.transform.LoadObserver)

        self.load_widget.load_widget.loadNotifier.add_subscriber(
            self.phase_tab.phase_table_presenter.run_change_observer)

        self.load_widget.load_widget.loadNotifier.add_subscriber(
            self.fitting_tab.fitting_tab_view.disable_tab_observer)

    def setup_gui_variable_observers(self):
        self.context.gui_context.gui_variables_notifier.add_subscriber(
            self.grouping_tab_widget.group_tab_presenter.gui_variables_observer)

        for observer in self.plot_widget.rebin_options_set_observers:
            self.context.gui_context.gui_variables_notifier.add_subscriber(observer)

        self.grouping_tab_widget.pairing_table_widget.selected_pair_changed_notifier.add_subscriber(
            self.plot_widget.data_mode.added_group_or_pair_observer)

        self.grouping_tab_widget.pairing_table_widget.selected_pair_changed_notifier.add_subscriber(
            self.transform.GroupPairObserver)

        self.grouping_tab_widget.grouping_table_widget.selected_group_changed_notifier.add_subscriber(
            self.transform.GroupPairObserver)

        self.grouping_tab_widget.grouping_table_widget.selected_group_changed_notifier.add_subscriber(
            self.plot_widget.data_mode.added_group_or_pair_observer)

        # differences
        self.grouping_tab_widget.diff_table.add_subscribers(
            [self.transform.GroupPairObserver,
             self.plot_widget.data_mode.added_group_or_pair_observer])

        self.fitting_tab.fitting_tab_presenter.selected_fit_results_changed.add_subscriber(
            self.plot_widget.fit_mode.plot_selected_fit_observer)

        self.phase_tab.phase_table_presenter.selected_phasequad_changed_notifier.add_subscriber(
            self.plot_widget.data_mode.added_group_or_pair_observer)

        self.phase_tab.phase_table_presenter.selected_phasequad_changed_notifier.add_subscriber(
            self.transform.GroupPairObserver)

    def setup_grouping_changed_observers(self):
        self.grouping_tab_widget.group_tab_presenter.groupingNotifier.add_subscriber(
            self.home_tab.home_tab_widget.groupingObserver)

        self.grouping_tab_widget.group_tab_presenter.groupingNotifier.add_subscriber(
            self.transform.GroupPairObserver)

        self.grouping_tab_widget.group_tab_presenter.groupingNotifier.add_subscriber(
            self.phase_tab.phase_table_presenter.group_change_observer)

    def setup_instrument_changed_notifier(self):
        self.context.data_context.instrumentNotifier.add_subscriber(
            self.home_tab.home_tab_widget.instrumentObserver)

        self.context.data_context.instrumentNotifier.add_subscriber(
            self.load_widget.load_widget.instrumentObserver)

        self.context.data_context.instrumentNotifier.add_subscriber(
            self.grouping_tab_widget.group_tab_presenter.instrumentObserver)

        self.context.data_context.instrumentNotifier.add_subscriber(
            self.transform.instrumentObserver)

        self.context.data_context.instrumentNotifier.add_subscriber(
            self.phase_tab.phase_table_presenter.instrument_changed_observer)

        self.context.data_context.instrumentNotifier.add_subscriber(
            self.fitting_tab.fitting_tab_presenter.instrument_changed_observer)

    def setup_group_calculation_enable_notifier(self):
        self.grouping_tab_widget.group_tab_presenter.enable_editing_notifier.add_subscriber(
            self.enable_observer)

        self.fitting_tab.fitting_tab_presenter.enable_editing_notifier.add_subscriber(
            self.enable_observer)

        self.phase_tab.phase_table_presenter.enable_editing_notifier.add_subscriber(
            self.enable_observer)

    def setup_group_calculation_disabler_notifier(self):
        self.grouping_tab_widget.group_tab_presenter.disable_editing_notifier.add_subscriber(
            self.disable_observer)

        self.fitting_tab.fitting_tab_presenter.disable_editing_notifier.add_subscriber(
            self.disable_observer)

        self.phase_tab.phase_table_presenter.disable_editing_notifier.add_subscriber(
            self.disable_observer)

    def setup_on_load_enabler(self):
        self.load_widget.load_widget.load_run_widget.enable_notifier.add_subscriber(
            self.home_tab.home_tab_widget.enable_observer)

        self.load_widget.load_widget.load_run_widget.enable_notifier.add_subscriber(
            self.grouping_tab_widget.group_tab_presenter.enable_observer)

        self.load_widget.load_widget.load_run_widget.enable_notifier.add_subscriber(
            self.transform.enable_observer)

    def setup_on_load_disabler(self):
        self.load_widget.load_widget.load_run_widget.disable_notifier.add_subscriber(
            self.home_tab.home_tab_widget.disable_observer)

        self.load_widget.load_widget.load_run_widget.disable_notifier.add_subscriber(
            self.grouping_tab_widget.group_tab_presenter.disable_observer)

        self.load_widget.load_widget.load_run_widget.disable_notifier.add_subscriber(
            self.transform.disable_observer)

    def setup_on_recalculation_finished_notifier(self):
        for observer in self.plot_widget.data_changed_observers:
            self.grouping_tab_widget.group_tab_presenter.calculation_finished_notifier.add_subscriber(observer)

    def setup_phase_quad_changed_notifier(self):
        self.phase_tab.phase_table_presenter.phase_quad_calculation_complete_notifier.add_subscriber(
            self.transform.phase_quad_observer)

    def setup_phase_table_changed_notifier(self):
        self.phase_tab.phase_table_presenter.phase_table_calculation_complete_notifier.add_subscriber(
            self.transform._maxent._presenter.phase_table_observer)

    def setup_fitting_notifier(self):
        """Connect fitting and results tabs to inform of new fits"""
        self.fitting_context.new_fit_results_notifier.add_subscriber(
            self.results_tab.results_tab_presenter.new_fit_performed_observer)

        self.fitting_tab.fitting_tab_presenter.remove_plot_guess_notifier.add_subscriber(
            self.plot_widget.fit_mode.remove_plot_guess_observer)

        self.fitting_tab.fitting_tab_presenter.update_plot_guess_notifier.add_subscriber(
            self.plot_widget.fit_mode.update_plot_guess_observer)

    def closeEvent(self, event):
        self.tabs.closeEvent(event)
        self.context.ads_observer.unsubscribe()
        self.context.ads_observer = None
        self.grouping_tab_widget.group_tab_presenter.closePeriodInfoWidget()
        super(FrequencyAnalysisGui, self).closeEvent(event)<|MERGE_RESOLUTION|>--- conflicted
+++ resolved
@@ -93,14 +93,9 @@
         self.context = FrequencyDomainAnalysisContext(
             muon_data_context=self.data_context, muon_gui_context=self.gui_context,
             muon_group_context=self.group_pair_context, muon_phase_context=self.phase_context,
-<<<<<<< HEAD
             plot_panes_context=self.plot_panes_context,
-            fitting_context=self.fitting_context, frequency_context = self.frequency_context)
-=======
-            plotting_context=self.plotting_context, freq_plotting_context=self.freq_plotting_context,
             fitting_context=self.fitting_context, results_context=self.results_context,
             frequency_context=self.frequency_context)
->>>>>>> 34f2f846
 
         # create the dockable widget
         self.fitting_tab = FittingTabWidget(self.context, self)
