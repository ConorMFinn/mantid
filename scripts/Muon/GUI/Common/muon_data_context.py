# Mantid Repository : https://github.com/mantidproject/mantid
#
# Copyright &copy; 2018 ISIS Rutherford Appleton Laboratory UKRI,
#     NScD Oak Ridge National Laboratory, European Spallation Source
#     & Institut Laue - Langevin
# SPDX - License - Identifier: GPL - 3.0 +

from __future__ import (absolute_import, division, print_function)

import Muon.GUI.Common.utilities.load_utils as load_utils
import Muon.GUI.Common.utilities.xml_utils as xml_utils
from Muon.GUI.Common.ADSHandler.muon_workspace_wrapper import MuonWorkspaceWrapper

from Muon.GUI.Common.muon_group import MuonGroup
from Muon.GUI.Common.muon_pair import MuonPair
from Muon.GUI.Common.muon_load_data import MuonLoadData
from Muon.GUI.Common.utilities.run_string_utils import run_list_to_string

from Muon.GUI.Common.ADSHandler.workspace_naming import (get_raw_data_workspace_name, get_group_data_workspace_name,
                                                         get_pair_data_workspace_name, get_base_data_directory,
                                                         get_raw_data_directory, get_group_data_directory,
                                                         get_pair_data_directory, get_group_asymmetry_name)

from Muon.GUI.Common.calculate_pair_and_group import calculate_group_data, calculate_pair_data, estimate_group_asymmetry_data
from Muon.GUI.Common.utilities.muon_file_utils import allowed_instruments

from collections import OrderedDict

from mantid.api import WorkspaceGroup
from mantid.kernel import ConfigServiceImpl, ConfigService
from Muon.GUI.Common.observer_pattern import Observable


def get_default_grouping(workspace, instrument, main_field_direction):
    parameter_name = "Default grouping file"
    if instrument == "MUSR" or instrument == 'CHRONUS':
        parameter_name += " - " + main_field_direction
    try:
        if isinstance(workspace, WorkspaceGroup):
            grouping_file = workspace[0].getInstrument().getStringParameter(parameter_name)[0]
        else:
            grouping_file = workspace.getInstrument().getStringParameter(parameter_name)[0]
    except IndexError:
        return [], []
    instrument_directory = ConfigServiceImpl.Instance().getInstrumentDirectory()
    filename = instrument_directory + grouping_file
    new_groups, new_pairs, description = xml_utils.load_grouping_from_XML(filename)
    return new_groups, new_pairs


def construct_empty_group(group_names, group_index=0):
    """
    Create an empty MuonGroup appropriate for adding to the current grouping table.
    """
    new_group_name = "group_" + str(group_index)
    while new_group_name in group_names:
        # modify the name until it is unique
        group_index += 1
        new_group_name = "group_" + str(group_index)
    return MuonGroup(group_name=new_group_name, detector_ids=[1])


def construct_empty_pair(group_names, pair_names, pair_index=0):
    """
    Create an empty MuonPair appropriate for adding to the current pairing table.
    """
    new_pair_name = "pair_" + str(pair_index)
    while new_pair_name in pair_names:
        # modify the name until it is unique
        pair_index += 1
        new_pair_name = "pair_" + str(pair_index)
    if len(group_names) == 1:
        group1 = group_names[0]
        group2 = group_names[0]
    elif len(group_names) >= 2:
        group1 = group_names[0]
        group2 = group_names[1]
    else:
        group1 = None
        group2 = None
    return MuonPair(pair_name=new_pair_name,
                    forward_group_name=group1, backward_group_name=group2, alpha=1.0)


class MuonDataContext(object):
    """
    The MuonContext is the core class for the MuonAnalysis 2 interface. It stores all the data and parameters used
    in the interface and serves as the model part of the MVP design pattern for every widget in the interface.
    By sharing a common instance of this class, the interface remains synchronized by use of the observer pattern to
    notify subcribers of changes, whi will then respond by updating their view from this commonly shared model.

    The actual processing of data occurs via this class (as it should as the model).
    """

    # ADS base directory for all workspaces
    base_directory = "Muon Data"

    def __init__(self, load_data=MuonLoadData()):
        """
        Currently, only a single run is loaded into the Home/Grouping tab at once. This is held in the _current_data
        member. The load widget may load multiple runs at once, these are stored in the _loaded_data member.
        Groups and Pairs associated to the current run are stored in _grousp and _pairs as ordered dictionaries.
        """
        self._groups = OrderedDict()
        self._pairs = OrderedDict()

        self._loaded_data = load_data
        self._gui_variables = {}
        self._current_data = {"workspace": load_utils.empty_loaded_data()}  # self.get_result(False)

        self._current_runs = []
        self._main_field_direction = ''

        self._instrument = ConfigService.getInstrument().name() if ConfigService.getInstrument().name()\
            in allowed_instruments else 'EMU'

        self.instrumentNotifier = MuonDataContext.InstrumentNotifier(self)
<<<<<<< HEAD
        self.message_notifier = MuonDataContext.MessageNotifier(self)
=======
>>>>>>> 26f4f305
        self.gui_variables_notifier = MuonDataContext.GuiVariablesNotifier(self)

    def is_data_loaded(self):
        return self._loaded_data.num_items() > 0

    def is_multi_period(self):
        return len(self.current_data["OutputWorkspace"]) > 1

    @property
    def current_data(self):
        return self._current_data["workspace"]

    @property
    def instrument(self):
        return self._instrument

    @instrument.setter
    def instrument(self, value):
        ConfigService['default.instrument'] = value
        self._instrument = value
        self.instrumentNotifier.notify_subscribers(self._instrument)

    @property
    def current_run(self):
        return self._current_data["run"]

    @property
    def run(self):
        try:
            # refer to the output of the loading widget (e.g. for co-adding)
            runs = run_list_to_string(self.current_run)
        except Exception:
            # extract from sample logs
            run_log = self.get_sample_log("run_number")
            if run_log:
                runs = run_log.value
            else:
                runs = 0
        return runs

    @property
    def group_names(self):
        return self._groups.keys()

    @property
    def pair_names(self):
        return self._pairs.keys()

    @property
    def groups(self):
        return self._groups

    @property
    def pairs(self):
        return self._pairs

    @property
    def gui_variables(self):
        return self._gui_variables

    @property
    def current_runs(self):
        return self._current_runs

    @current_runs.setter
    def current_runs(self, value):
        if not self.check_run_list_are_all_same_field(value):
            self.message_notifier.notify_subscribers(self.create_multiple_field_directions_error_message(value))
        self._current_runs = value

    @property
    def current_filenames(self):
        current_filenames = []
        for run in self.current_runs:
            if self._loaded_data.get_data(run=run, instrument=self.instrument):
                current_filenames.append(self._loaded_data.get_data(run=run, instrument=self.instrument)['filename'])
        return current_filenames

    @property
    def current_workspaces(self):
        current_workspaces = []
        for run in self.current_runs:
            current_workspaces.append(self._loaded_data.get_data(run=run, instrument=self.instrument)['workspace'])
        return current_workspaces

    @property
    def first_good_data(self):
        if self.gui_variables['FirstGoodDataFromFile']:
            return self.loaded_data(self.current_runs[-1])["FirstGoodData"]
        else:
            return self.gui_variables['FirstGoodData']

    def add_group(self, group):
        assert isinstance(group, MuonGroup)
        if self.check_group_contains_valid_detectors(group):
            self._groups[group.name] = group
        else:
            raise ValueError('Invalid detectors in group {}'.format(group.name))

    def add_pair(self, pair):
        assert isinstance(pair, MuonPair)
        self._pairs[pair.name] = pair

    def update_current_data(self):
        # Update the current data; resetting the groups and pairs to their default values
        if self._loaded_data.num_items() > 0:
            self._current_data = self._loaded_data.get_data(run=self.current_runs[0], instrument=self.instrument)
            self.main_field_direction = self.current_data['MainFieldDirection']
            if not self.groups:
                self.set_groups_and_pairs_to_default()
        else:
            self._current_data = {"workspace": load_utils.empty_loaded_data()}

    def loaded_data(self, run):
        loaded_dict = self._loaded_data.get_data(run=run, instrument=self.instrument)
        if loaded_dict:
            return self._loaded_data.get_data(run=run, instrument=self.instrument)['workspace']
        else:
            return None

    @property
    def loaded_workspace(self):
        return self.current_data["OutputWorkspace"][0].workspace

    def loaded_workspace_as_group(self, run):
        if self.is_multi_period():
            workspace_group = WorkspaceGroup()
            for workspace_wrapper in self._loaded_data.get_data(run=run, instrument=self.instrument)['workspace']['OutputWorkspace']:
                workspace_group.addWorkspace(workspace_wrapper.workspace)
            return workspace_group
        else:
            return self._loaded_data.get_data(run=run, instrument=self.instrument)['workspace']['OutputWorkspace'][0].workspace

    def period_string(self, run=None):
        summed_periods = self.gui_variables["SummedPeriods"] if 'SummedPeriods' in self.gui_variables else [1]
        subtracted_periods = self.gui_variables["SubtractedPeriods"] if 'SubtractedPeriods' in self.gui_variables else []
        if subtracted_periods:
            return '+'.join([str(period) for period in summed_periods]) + '-' + '-'.join([str(period) for period in subtracted_periods])
        else:
            return '+'.join([str(period) for period in summed_periods])

    @property
    def num_detectors(self):
        try:
            n_det = self.loaded_workspace.detectorInfo().size()
        except AttributeError:
            # default to 1
            n_det = 1
        return n_det

    def num_periods(self, run):
        return len(self._loaded_data.get_data(run=run, instrument=self.instrument)['workspace']['OutputWorkspace'])

    @property
    def main_field_direction(self):
        return self._main_field_direction

    @main_field_direction.setter
    def main_field_direction(self, value):
            if value != self._main_field_direction and self._main_field_direction:
                self.message_notifier.notify_subscribers('MainFieldDirection has changed between'
                                                         ' data sets, click default to reset grouping if required')
            self._main_field_direction = value

    @property
    def dead_time_table(self):
        return self.current_data["DeadTimeTable"]

    def get_sample_logs(self):
        logs = None
        try:
            logs = self.loaded_workspace.getSampleDetails()
        except Exception:
            print("Cannot find sample logs")
        return logs

    def get_sample_log(self, log_name):
        logs = self.get_sample_logs()
        try:
            log = logs.getLogData(log_name)
        except Exception:
            log = None
        return log

    # ------------------------------------------------------------------------------------------------------------------
    # Clearing data
    # ------------------------------------------------------------------------------------------------------------------

    def clear_groups(self):
        self._groups = OrderedDict()

    def clear_pairs(self):
        self._pairs = OrderedDict()

    def clear(self):
        self.clear_groups()
        self.clear_pairs()
        self._current_data = {"workspace": load_utils.empty_loaded_data()}

    def _base_run_name(self, run=None):
        """ e.g. EMU0001234 """
        if not run:
            run = self.run
        if isinstance(run, int):
            return str(self.instrument) + str(run)
        else:
            return str(self.instrument) + run

    # ------------------------------------------------------------------------------------------------------------------
    # Showing workspaces in the ADS
    # ------------------------------------------------------------------------------------------------------------------

    def show_raw_data(self):
        for run in self.current_runs:
            run_string = run_list_to_string(run)
            loaded_workspace = self._loaded_data.get_data(run=run, instrument=self.instrument)['workspace']['OutputWorkspace']
            directory = get_base_data_directory(self, run_string) + get_raw_data_directory(self, run_string)

            if len(loaded_workspace) > 1:
                # Multi-period data
                for i, single_ws in enumerate(loaded_workspace):
                    name = directory + get_raw_data_workspace_name(self, run_string, period=str(i + 1))
                    single_ws.show(name)
            else:
                # Single period data
                name = directory + get_raw_data_workspace_name(self, run_string)
                loaded_workspace[0].show(name)

    def show_all_groups(self):
        for group_name in self._groups.keys():
            self.show_group_data(group_name)

        if self.do_rebin():
            for group_name in self._groups.keys():
                self.show_group_data(group_name, rebin=True)

    def show_group_data(self, group_name, show=True, rebin=False):
        for run in self.current_runs:
            run_as_string = run_list_to_string(run)
            group_workspace = calculate_group_data(self, group_name, run, rebin)
            group_asymmetry = estimate_group_asymmetry_data(self, group_name, run, rebin)
            directory = get_base_data_directory(self, run_as_string) + get_group_data_directory(self, run_as_string)

            name = get_group_data_workspace_name(self, group_name, run_as_string, rebin)
            asym_name = get_group_asymmetry_name(self, group_name, run_as_string, rebin)

            if not rebin:
                self._groups[group_name]._workspace[str(run)] = MuonWorkspaceWrapper(group_workspace)
                self._groups[group_name]._asymmetry_estimate[str(run)] = MuonWorkspaceWrapper(group_asymmetry)
                if show:
                    self._groups[group_name].workspace[str(run)].show(directory + name)
                    self._groups[group_name]._asymmetry_estimate[str(run)].show(directory + asym_name)
            else:
                self._groups[group_name]._workspace_rebin[str(run)] = MuonWorkspaceWrapper(group_workspace)
                self._groups[group_name]._asymmetry_estimate_rebin[str(run)] = MuonWorkspaceWrapper(group_asymmetry)
                if show:
                    self._groups[group_name]._workspace_rebin[str(run)].show(directory + name)
                    self._groups[group_name]._asymmetry_estimate_rebin[str(run)].show(directory + asym_name)

    def show_all_pairs(self):
        for pair_name in self._pairs.keys():
            self.show_pair_data(pair_name)

        if self.do_rebin():
            for pair_name in self._pairs.keys():
                self.show_pair_data(pair_name, rebin=True)

    def show_pair_data(self, pair_name, show=True, rebin=False):
        for run in self.current_runs:
            run_as_string = run_list_to_string(run)
            name = get_pair_data_workspace_name(self, pair_name, run_as_string, rebin)
            directory = get_base_data_directory(self, run_as_string) + get_pair_data_directory(self, run_as_string)
            pair_workspace = calculate_pair_data(self, pair_name, run, rebin)

            if not rebin:
                self._pairs[pair_name].workspace[str(run)] = MuonWorkspaceWrapper(pair_workspace)
                if show:
                    self._pairs[pair_name].workspace[str(run)].show(directory + name)
            else:
                self._pairs[pair_name].workspace_rebin[str(run)] = MuonWorkspaceWrapper(pair_workspace)
                if show:
                    self._pairs[pair_name].workspace_rebin[str(run)].show(directory + name)

    def calculate_all_groups(self):
        for group_name in self._groups.keys():
            calculate_group_data(self, group_name)

    def set_groups_and_pairs_to_default(self):
        groups, pairs = get_default_grouping(self.loaded_workspace, self.instrument, self.main_field_direction)

        self.clear_groups()
        for group in groups:
            self.add_group(group)

        self.clear_pairs()
        for pair in pairs:
            self.add_pair(pair)

    def check_group_contains_valid_detectors(self, group):
        if max(group.detectors) > self.num_detectors or min(group.detectors) < 1:
            return False
        else:
            return True

    def add_or_replace_gui_variables(self, **kwargs):
        if all([key in self._gui_variables and self._gui_variables[key] == kwargs[key] for key in kwargs.keys()]) and kwargs:
            return
        self._gui_variables.update(kwargs)
        self.gui_variables_notifier.notify_subscribers()

    def do_rebin(self):
        return (self.gui_variables['RebinType'] == 'Fixed' and
                'RebinFixed' in self.gui_variables and self.gui_variables['RebinFixed']) or\
               (self.gui_variables['RebinType'] == 'Variable' and
                'RebinVariable' in self.gui_variables and self.gui_variables['RebinVariable'])

    def check_run_list_are_all_same_field(self, run_list):
        if not run_list:
            return True

        first_field = self._loaded_data.get_main_field_direction(run=run_list[0], instrument=self.instrument)
        return all(first_field==self._loaded_data.get_main_field_direction(run=run, instrument=self.instrument)
                   for run in run_list)

    def create_multiple_field_directions_error_message(self, run_list):
        transverse = []
        longitudinal = []
        for run in run_list:
            field_direction = self._loaded_data.get_main_field_direction(run=run, instrument=self.instrument)
            if field_direction.lower() == 'transverse':
                transverse += run
            elif field_direction.lower() == 'longitudinal':
                longitudinal += run
            else:
                return 'Unrecognised field direction {} for run {}'.format(field_direction, run)

        message = 'MainFieldDirection changes within current run set:\n'
        message += 'transverse field runs {}\n'.format(run_list_to_string(transverse))
        message += 'longitudinal field runs {}\n'.format(run_list_to_string(longitudinal))
        return message

    def add_or_replace_gui_variables(self, **kwargs):
        self._gui_variables.update(kwargs)
        self.gui_variables_notifier.notify_subscribers()

    class InstrumentNotifier(Observable):
        def __init__(self, outer):
            Observable.__init__(self)
            self.outer = outer  # handle to containing class

        def notify_subscribers(self, *args, **kwargs):
            Observable.notify_subscribers(self, *args)

<<<<<<< HEAD
    class MessageNotifier(Observable):
        def __init__(self, outer):
            Observable.__init__(self)
            self.outer = outer  # handle to containing class

        def notify_subscribers(self, *args, **kwargs):
            Observable.notify_subscribers(self, *args)

=======
>>>>>>> 26f4f305
    class GuiVariablesNotifier(Observable):
        def __init__(self, outer):
            Observable.__init__(self)
            self.outer = outer  # handle to containing class

        def notify_subscribers(self, *args, **kwargs):
            Observable.notify_subscribers(self, *args)<|MERGE_RESOLUTION|>--- conflicted
+++ resolved
@@ -115,10 +115,7 @@
             in allowed_instruments else 'EMU'
 
         self.instrumentNotifier = MuonDataContext.InstrumentNotifier(self)
-<<<<<<< HEAD
         self.message_notifier = MuonDataContext.MessageNotifier(self)
-=======
->>>>>>> 26f4f305
         self.gui_variables_notifier = MuonDataContext.GuiVariablesNotifier(self)
 
     def is_data_loaded(self):
@@ -472,7 +469,6 @@
         def notify_subscribers(self, *args, **kwargs):
             Observable.notify_subscribers(self, *args)
 
-<<<<<<< HEAD
     class MessageNotifier(Observable):
         def __init__(self, outer):
             Observable.__init__(self)
@@ -481,8 +477,6 @@
         def notify_subscribers(self, *args, **kwargs):
             Observable.notify_subscribers(self, *args)
 
-=======
->>>>>>> 26f4f305
     class GuiVariablesNotifier(Observable):
         def __init__(self, outer):
             Observable.__init__(self)
