--- conflicted
+++ resolved
@@ -455,19 +455,11 @@
   std::vector<std::string> wsNames = {wsName, wsRawName};
   // Create workspace and a raw (unbinned) version of it
   auto ws = createAnalysisWorkspace(itemType, tableRow, plotType, wsName);
-<<<<<<< HEAD
-  moveUnNormWS(wsName, wsNames);
-
-  auto wsRaw =
-      createAnalysisWorkspace(itemType, tableRow, plotType, wsRawName, true);
-  moveUnNormWS(wsRawName, wsNames);
-=======
   moveUnNormWS(wsName, wsNames, false);
 
   auto wsRaw =
       createAnalysisWorkspace(itemType, tableRow, plotType, wsRawName, true);
   moveUnNormWS(wsName, wsNames, true); // raw
->>>>>>> 46dc4bf3
   // Make sure they end up in the ADS
   ads.addOrReplace(wsName, ws);
   ads.addOrReplace(wsRawName, wsRaw);
@@ -477,18 +469,12 @@
 }
 
 void MuonAnalysis::moveUnNormWS(const std::string &name,
-<<<<<<< HEAD
-                                std::vector<std::string> &wsNames) {
-  AnalysisDataServiceImpl &ads = AnalysisDataService::Instance();
-  const std::string unnorm = "_unNorm";
-=======
                                 std::vector<std::string> &wsNames, bool raw) {
   AnalysisDataServiceImpl &ads = AnalysisDataService::Instance();
   std::string unnorm = "_unNorm";
   if (raw) {
     unnorm += "_Raw";
   }
->>>>>>> 46dc4bf3
   if (ads.doesExist("tmp_unNorm")) {
     ads.rename("tmp_unNorm", name + unnorm);
     wsNames.push_back(name + unnorm);
