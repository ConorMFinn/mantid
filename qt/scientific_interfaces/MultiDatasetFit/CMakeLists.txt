--- conflicted
+++ resolved
@@ -40,7 +40,6 @@
     MDFAddWorkspaceDialog.ui
     EditLocalParameterDialog.ui)
 
-<<<<<<< HEAD
 mtd_add_qt_library(TARGET_NAME MantidScientificInterfacesMultiDatasetFit
                    QT_VERSION 4
                    SRC ${SRC_FILES}
@@ -52,6 +51,8 @@
                    PRECOMPILED PrecompiledHeader.h
                    INCLUDE_DIRS
                      ..
+                   SYSTEM_INCLUDE_DIRS
+                     ${Boost_INCLUDE_DIRS}
                    LINK_LIBS
                      ${TCMALLOC_LIBRARIES_LINKTIME}
                      ${CORE_MANTIDLIBS}
@@ -62,43 +63,10 @@
                      Qwt5
                    MTD_QT_LINK_LIBS
                      MantidQtWidgetsCommon
-                     MantidQtWidgetsLegacyQwt
+                     MantidQtWidgetsPlotting
                    INSTALL_DIR_BASE
                      ${PLUGINS_DIR}
                    OSX_INSTALL_RPATH
                      @loader_path/../../Contents/MacOS
                    LINUX_INSTALL_RPATH
-                     "\$ORIGIN/../../${LIB_DIR}")
-=======
-mtd_add_qt_library (TARGET_NAME MantidScientificInterfacesMultiDatasetFit
-  QT_VERSION 4
-  SRC ${SRC_FILES}
-  MOC ${MOC_FILES}
-  NOMOC ${INC_FILES}
-  UI ${UI_FILES}
-  RES ../../resources/icons/MultiDatasetFitIcons.qrc
-  DEFS IN_MANTIDQT_MULTIDATASETFIT
-  PRECOMPILED PrecompiledHeader.h
-  INCLUDE_DIRS
-    ..
-  SYSTEM_INCLUDE_DIRS
-    ${Boost_INCLUDE_DIRS}
-  LINK_LIBS
-    ${TCMALLOC_LIBRARIES_LINKTIME}
-    ${CORE_MANTIDLIBS}
-    ${POCO_LIBRARIES}
-    ${Boost_LIBRARIES}
-    ${JSONCPP_LIBRARIES}
-  QT4_LINK_LIBS
-      Qwt5
-  MTD_QT_LINK_LIBS
-    MantidQtWidgetsCommon
-    MantidQtWidgetsPlotting
-  INSTALL_DIR_BASE
-    ${PLUGINS_DIR}
-  OSX_INSTALL_RPATH
-    @loader_path/../../Contents/MacOS
-  LINUX_INSTALL_RPATH
-    "\$ORIGIN/../../${LIB_DIR}"
-)
->>>>>>> a908e4af
+                     "\$ORIGIN/../../${LIB_DIR}")