--- conflicted
+++ resolved
@@ -68,13 +68,8 @@
 
   if (auto composite = std::dynamic_pointer_cast<Mantid::API::CompositeFunction>(function)) {
     for (auto i = 0u; i < composite->nFunctions(); ++i) {
-<<<<<<< HEAD
-      auto function = composite->getFunction(i);
-      estimateSingleFunctionParameters(function, estimationData, composite, i);
-=======
       auto childFunction = composite->getFunction(i);
       estimateSingleFunctionParameters(childFunction, estimationData, composite, i);
->>>>>>> eb3c0829
     }
   } else {
     estimateSingleFunctionParameters(function, estimationData);
