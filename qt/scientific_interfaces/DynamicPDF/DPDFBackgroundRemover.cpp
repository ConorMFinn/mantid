--- conflicted
+++ resolved
@@ -71,11 +71,7 @@
  */
 void BackgroundRemover::showHelp() {
   MantidQt::API::HelpWindow::showCustomInterface(
-<<<<<<< HEAD
-      nullptr, QString("DPDFBackgroundRemover"));
-=======
-      NULL, QString("Dynamic PDF Background Remover"));
->>>>>>> 2f15ec50
+      nullptr, QString("Dynamic PDF Background Remover"));
 }
 
 /**
