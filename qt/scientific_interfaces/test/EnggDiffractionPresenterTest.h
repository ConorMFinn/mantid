#ifndef MANTID_CUSTOMINTERFACES_ENGGDIFFRACTIONPRESENTERTEST_H
#define MANTID_CUSTOMINTERFACES_ENGGDIFFRACTIONPRESENTERTEST_H

#include "MantidAPI/FileFinder.h"
#include "MantidAPI/FrameworkManager.h"
#include "../EnggDiffraction/EnggDiffractionPresenter.h"

#include "EnggDiffFittingViewMock.h"
#include "EnggDiffractionViewMock.h"
#include <cxxtest/TestSuite.h>

using namespace MantidQt::CustomInterfaces;
using testing::TypedEq;
using testing::Return;

// Use this mocked presenter for tests that will start the calibration,
// focusing, rebinning, etc. workers/threads.
// Otherwise you'll run into trouble with issues like "QEventLoop: Cannot be
// used without QApplication", as there is not Qt application here and the
// normal Qt thread used by the presenter uses signals/slots.
class EnggDiffPresenterNoThread : public EnggDiffractionPresenter {
public:
  EnggDiffPresenterNoThread(IEnggDiffractionView *view)
      : EnggDiffractionPresenter(view) {}

private:
  // not async at all
  void startAsyncCalibWorker(const std::string &outFilename,
                             const std::string &vanNo,
                             const std::string &ceriaNo,
                             const std::string &specNos) override {
    doNewCalibration(outFilename, vanNo, ceriaNo, specNos);
    calibrationFinished();
  }

  void startAsyncFocusWorker(const std::vector<std::string> &multi_RunNo,
                             const std::vector<bool> &banks,
                             const std::string &specNos,
                             const std::string &dgFile) override {
    std::cerr << "focus run \n";

    std::string runNo = multi_RunNo[0];

    doFocusRun(runNo, banks, specNos, dgFile);

    focusingFinished();
  }

  void startAsyncRebinningTimeWorker(const std::string &runNo, double bin,
                                     const std::string &outWSName) override {
    doRebinningTime(runNo, bin, outWSName);
    rebinningFinished();
  }

  void startAsyncRebinningPulsesWorker(const std::string &runNo,
                                       size_t nperiods, double timeStep,
                                       const std::string &outWSName) override {
    doRebinningPulses(runNo, nperiods, timeStep, outWSName);
    rebinningFinished();
  }
};

class EnggDiffractionPresenterTest : public CxxTest::TestSuite {

public:
  // This pair of boilerplate methods prevent tghe suite being created
  // statically
  // This means the constructor isn't called when running other tests
  static EnggDiffractionPresenterTest *createSuite() {
    return new EnggDiffractionPresenterTest();
  }

  static void destroySuite(EnggDiffractionPresenterTest *suite) {
    delete suite;
  }

  EnggDiffractionPresenterTest() {
    Mantid::API::FrameworkManager::Instance(); // make sure framework is
                                               // initialized
  }

  void setUp() override {
    m_view.reset(new testing::NiceMock<MockEnggDiffractionView>());
    m_presenter.reset(
        new MantidQt::CustomInterfaces::EnggDiffractionPresenter(m_view.get()));

    // default banks
    m_ex_enginx_banks.push_back(true);
    m_ex_enginx_banks.push_back(false);

    // default run number
    m_ex_empty_run_num.emplace_back("");
    m_invalid_run_number.emplace_back("");
    m_ex_run_number.push_back(g_validRunNo);
    g_vanNo.emplace_back("8899999988");
    g_ceriaNo.emplace_back("9999999999");
    g_rebinRunNo.push_back(g_eventModeRunNo);

    // provide personal directories in order to carry out the full disable tests
    m_basicCalibSettings.m_inputDirCalib = "GUI_calib_folder/";
    m_basicCalibSettings.m_inputDirRaw = "GUI_calib_folder/";

    m_basicCalibSettings.m_pixelCalibFilename =
        "ENGINX_full_pixel_calibration.csv";

    m_basicCalibSettings.m_templateGSAS_PRM = "GUI_calib_folder/"
                                              "template_ENGINX_241391_236516_"
                                              "North_and_South_banks.prm";

    m_basicCalibSettings.m_forceRecalcOverwrite = false;
    m_basicCalibSettings.m_rebinCalibrate = 1;
  }

  void tearDown() override {
    TS_ASSERT(testing::Mock::VerifyAndClearExpectations(m_view.get()));
  }

  // TODO: There should be a few basic tests on the presenter here, including
  // methods like: parseCalibrateFilename, buildCalibrateSuggestedFilename, etc.
  // Several of these are indirectly tested through some of the GUI-mock-based
  // tests below but should be tested as isolated methods here at the beginning.

  void test_start() {
    testing::NiceMock<MockEnggDiffractionView> mockView;
    MantidQt::CustomInterfaces::EnggDiffractionPresenter pres(&mockView);

    // should set a ready or similar status
    EXPECT_CALL(mockView, showStatus(testing::_)).Times(1);

    // No errors/warnings
    EXPECT_CALL(mockView, userError(testing::_, testing::_)).Times(0);
    EXPECT_CALL(mockView, userWarning(testing::_, testing::_)).Times(0);

    pres.notify(IEnggDiffractionPresenter::Start);
    TSM_ASSERT(
        "Mock not used as expected. Some EXPECT_CALL conditions were not "
        "satisfied.",
        testing::Mock::VerifyAndClearExpectations(&mockView))
  }

  void test_loadExistingCalibWithWrongName() {
    testing::NiceMock<MockEnggDiffractionView> mockView;
    MantidQt::CustomInterfaces::EnggDiffractionPresenter pres(&mockView);

    const std::string mockFname = "foo.par";
    EXPECT_CALL(mockView, askExistingCalibFilename())
        .Times(1)
        .WillOnce(Return(mockFname));

    // should not get to the point where the calibration is calculated
    EXPECT_CALL(mockView, newCalibLoaded(testing::_, testing::_, mockFname))
        .Times(0);

    // Should show a warning but no errors
    EXPECT_CALL(mockView, userError(testing::_, testing::_)).Times(0);
    EXPECT_CALL(mockView, userWarning(testing::_, testing::_)).Times(1);

    pres.notify(IEnggDiffractionPresenter::LoadExistingCalib);
    TSM_ASSERT(
        "Mock not used as expected. Some EXPECT_CALL conditions were not "
        "satisfied.",
        testing::Mock::VerifyAndClearExpectations(&mockView))
  }

  void test_loadExistingCalibWithAcceptableName() {
    testing::NiceMock<MockEnggDiffractionView> mockView;

    // by setting this here, when initialising the presenter, the function will
    // be called and the instrument name will be updated
    const std::string instrumentName = "ENGINX";
    EXPECT_CALL(mockView, currentInstrument())
        .Times(2)
        .WillRepeatedly(Return(instrumentName));

    MantidQt::CustomInterfaces::EnggDiffractionPresenter pres(&mockView);

    // update the selected instrument
    const std::string mockFname = "ENGINX_111111_222222_foo_bar.par";
    EXPECT_CALL(mockView, askExistingCalibFilename())
        .Times(1)
        .WillOnce(Return(mockFname));

    EXPECT_CALL(mockView, newCalibLoaded(testing::_, testing::_, mockFname))
        .Times(1);

    EXPECT_CALL(mockView, plotCalibWorkspace()).Times(0);

    // No errors/warnings
    EXPECT_CALL(mockView, userError(testing::_, testing::_)).Times(0);
    EXPECT_CALL(mockView, userWarning(testing::_, testing::_)).Times(0);

    pres.notify(IEnggDiffractionPresenter::LoadExistingCalib);
    TSM_ASSERT(
        "Mock not used as expected. Some EXPECT_CALL conditions were not "
        "satisfied.",
        testing::Mock::VerifyAndClearExpectations(&mockView))
  }

  void test_calcCalibWithoutRunNumbers() {
    testing::NiceMock<MockEnggDiffractionView> mockView;
    MantidQt::CustomInterfaces::EnggDiffractionPresenter pres(&mockView);

    // would need basic calibration settings from the user, but it should not
    // get to that point because of early detected errors:
    EXPECT_CALL(mockView, currentCalibSettings()).Times(0);

    EXPECT_CALL(mockView, newVanadiumNo())
        .Times(1)
        .WillOnce(Return(m_ex_empty_run_num));

    EXPECT_CALL(mockView, newCeriaNo())
        .Times(1)
        .WillOnce(Return(m_ex_empty_run_num));

    // No errors, 1 warning (no Vanadium, no Ceria run numbers given)
    EXPECT_CALL(mockView, userError(testing::_, testing::_)).Times(0);
    EXPECT_CALL(mockView, userWarning(testing::_, testing::_)).Times(1);

    // does not update the current calibration as it must have failed
    EXPECT_CALL(mockView, newCalibLoaded(testing::_, testing::_, testing::_))
        .Times(0);

    pres.notify(IEnggDiffractionPresenter::CalcCalib);
    TSM_ASSERT(
        "Mock not used as expected. Some EXPECT_CALL conditions were not "
        "satisfied.",
        testing::Mock::VerifyAndClearExpectations(&mockView))
  }

  void test_calcCalibFailsWhenNoCalibDirectory() {
    testing::NiceMock<MockEnggDiffractionView> mockView;
<<<<<<< HEAD
    MantidQt::CustomInterfaces::EnggDiffractionPresenter pres(&mockView);
=======
    EnggDiffPresenterNoThread pres(&mockView);
>>>>>>> ead6f37a

    EnggDiffCalibSettings calibSettings;
    calibSettings.m_inputDirCalib = "";
    calibSettings.m_pixelCalibFilename = "/some/file.csv";
    calibSettings.m_templateGSAS_PRM = "/some/other/file.prm";

    const std::string testFilename("ENGINX00241391.nxs");
    const auto testFilePath =
        Mantid::API::FileFinder::Instance().getFullPath(testFilename);

    ON_CALL(mockView, newVanadiumNo())
        .WillByDefault(Return(std::vector<std::string>({testFilePath})));
    ON_CALL(mockView, newCeriaNo())
        .WillByDefault(Return(std::vector<std::string>({testFilePath})));
    ON_CALL(mockView, currentCalibSettings())
        .WillByDefault(Return(calibSettings));

    EXPECT_CALL(mockView,
                userWarning("No calibration directory selected", testing::_));

    pres.notify(IEnggDiffractionPresenter::CalcCalib);
  }

  // this can start the calibration thread, so watch out
  void test_calcCalibWithSettingsMissing() {
    testing::NiceMock<MockEnggDiffractionView> mockView;

    // this test can start a Qt thread that needs signals/slots
    // Don't do: MantidQt::CustomInterfaces::EnggDiffractionPresenter
    // pres(&mockView);
    MantidQt::CustomInterfaces::EnggDiffractionPresenter pres(&mockView);

    const std::string instr = "FAKEINSTR";
    const std::string vanNo = "9999999999"; // use a number that won't be found!
    const std::string ceriaNo =
        "9999999999"; // use a number that won't be found!

    // will need basic calibration settings from the user - but I forget to set
    // them
    EnggDiffCalibSettings calibSettings;

    EXPECT_CALL(mockView, currentCalibSettings()).Times(0);

    EXPECT_CALL(mockView, newVanadiumNo()).Times(1).WillOnce(Return(g_vanNo));

    EXPECT_CALL(mockView, newCeriaNo()).Times(1).WillOnce(Return(g_ceriaNo));

    // 1 warning because some required settings are missing/empty
    EXPECT_CALL(mockView, userWarning(testing::_, testing::_)).Times(1);
    EXPECT_CALL(mockView, userError(testing::_, testing::_)).Times(0);

    // does not update the current calibration as it must have failed
    EXPECT_CALL(mockView, newCalibLoaded(testing::_, testing::_, testing::_))
        .Times(0);

    TS_ASSERT_THROWS_NOTHING(pres.notify(IEnggDiffractionPresenter::CalcCalib));
    TSM_ASSERT(
        "Mock not used as expected. Some EXPECT_CALL conditions were not "
        "satisfied.",
        testing::Mock::VerifyAndClearExpectations(&mockView))
  }

  // this test actually starts the calibration process - which implies starting
  // the thread unless you use the mock without thread
  void test_calcCalibWithRunNumbersButError() {
    testing::NiceMock<MockEnggDiffractionView> mockView;

    // this test would start a Qt thread that needs signals/slots
    // Don't do: MantidQt::CustomInterfaces::EnggDiffractionPresenter
    // pres(&mockView);
    EnggDiffPresenterNoThread pres(&mockView);

    const std::string instr = "ENGINX";
    const std::string vanNo = "8899999988"; // use a number that won't be found!
    const std::string ceriaNo =
        "9999999999"; // use a number that won't be found!

    // will need basic calibration settings from the user
    EnggDiffCalibSettings calibSettings;
    calibSettings.m_pixelCalibFilename =
        instr + "_" + vanNo + "_" + ceriaNo + ".prm";
    calibSettings.m_templateGSAS_PRM = "fake.prm";
    EXPECT_CALL(mockView, currentCalibSettings()).Times(0);

    EXPECT_CALL(mockView, newVanadiumNo()).Times(1).WillOnce(Return(g_vanNo));

    EXPECT_CALL(mockView, newCeriaNo()).Times(1).WillOnce(Return(g_ceriaNo));

    EXPECT_CALL(mockView, currentInstrument()).Times(0);
    // if it got here, it would: .WillOnce(Return(instr));

    const std::string filename =
        "UNKNOWNINST_" + vanNo + "_" + ceriaNo + "_" + "foo.prm";
    EXPECT_CALL(mockView, askNewCalibrationFilename(
                              "UNKNOWNINST_" + vanNo + "_" + ceriaNo +
                              "_both_banks.prm")).Times(0);
    //  .WillOnce(Return(filename)); // if enabled ask user output filename

    // Should not try to use options for focusing
    EXPECT_CALL(mockView, focusingRunNo()).Times(0);
    EXPECT_CALL(mockView, focusingCroppedRunNo()).Times(0);
    EXPECT_CALL(mockView, focusingTextureRunNo()).Times(0);
    EXPECT_CALL(mockView, focusingCroppedSpectrumNos()).Times(0);
    EXPECT_CALL(mockView, focusingTextureGroupingFile()).Times(0);

    // only after the error, it should disable actions at the beginning of the
    // calculations
    EXPECT_CALL(mockView, enableCalibrateFocusFitUserActions(false)).Times(0);

    // and only after the error it should enable them again at the
    // (unsuccessful) end - this happens when a separate thread
    // finished (here the thread is mocked)
    EXPECT_CALL(mockView, enableCalibrateFocusFitUserActions(true)).Times(0);

    // plots peaks and curves
    // the test doesnt get to here as it finishes at EnggCalibrate algo
    EXPECT_CALL(mockView, plotCalibWorkspace()).Times(0);
    EXPECT_CALL(mockView, plotCalibOutput(testing::_)).Times(0);

    // A warning about the vanadium number, and what it should look like
    EXPECT_CALL(mockView, userWarning(testing::_, testing::_)).Times(1);
    EXPECT_CALL(mockView, userError(testing::_, testing::_)).Times(0);

    // does not update the current calibration as it must have failed
    EXPECT_CALL(mockView, newCalibLoaded(testing::_, testing::_, testing::_))
        .Times(0);

    // TS_ASSERT_THROWS_NOTHING(pres.notify(IEnggDiffractionPresenter::CalcCalib));
    pres.notify(IEnggDiffractionPresenter::CalcCalib);
    TSM_ASSERT(
        "Mock not used as expected. Some EXPECT_CALL conditions were not "
        "satisfied.",
        testing::Mock::VerifyAndClearExpectations(&mockView))
  }

  // TODO: disabled for now, as this one would need to load files
  void disable_test_calcCalibOK() {
    testing::NiceMock<MockEnggDiffractionView> mockView;
    MantidQt::CustomInterfaces::EnggDiffractionPresenter pres(&mockView);

    // will need basic calibration settings from the user
    EXPECT_CALL(mockView, currentCalibSettings())
        .Times(1)
        .WillOnce(Return(m_basicCalibSettings));

    // As this is a positive test, personal directory/files should be
    // provided here instead
    EXPECT_CALL(mockView, newVanadiumNo()).Times(1).WillOnce(Return(g_vanNo));
    EXPECT_CALL(mockView, newCeriaNo()).Times(1).WillOnce(Return(g_ceriaNo));

    // plots peaks and curves
    // the test doesnt get to here as it finishes at EnggCalibrate algo
    EXPECT_CALL(mockView, plotCalibWorkspace()).Times(0);
    EXPECT_CALL(mockView, plotCalibOutput(testing::_)).Times(0);
    EXPECT_CALL(mockView, showStatus(testing::_)).Times(1);

    // No errors/warnings
    EXPECT_CALL(mockView, userError(testing::_, testing::_)).Times(0);
    EXPECT_CALL(mockView, userWarning(testing::_, testing::_)).Times(0);

    pres.notify(IEnggDiffractionPresenter::CalcCalib);
    TSM_ASSERT(
        "Mock not used as expected. Some EXPECT_CALL conditions were not "
        "satisfied.",
        testing::Mock::VerifyAndClearExpectations(&mockView))
  }

  // This would test the cropped calibration with no cerial number
  // which should produce a warning
  void test_calcCroppedCalibWithoutRunNumbers() {
    testing::NiceMock<MockEnggDiffractionView> mockView;
    MantidQt::CustomInterfaces::EnggDiffractionPresenter pres(&mockView);

    // would need basic calibration settings from the user, but it should not
    // get to that point because of early detected errors:
    EXPECT_CALL(mockView, currentCalibSettings()).Times(0);

    EXPECT_CALL(mockView, newVanadiumNo()).Times(1).WillOnce(Return(g_vanNo));

    EXPECT_CALL(mockView, newCeriaNo())
        .Times(1)
        .WillOnce(Return(m_ex_empty_run_num));

    // No errors, 1 warning (no Vanadium, no Ceria run numbers given)
    EXPECT_CALL(mockView, userError(testing::_, testing::_)).Times(0);
    EXPECT_CALL(mockView, userWarning(testing::_, testing::_)).Times(1);

    pres.notify(IEnggDiffractionPresenter::CropCalib);
    TSM_ASSERT(
        "Mock not used as expected. Some EXPECT_CALL conditions were not "
        "satisfied.",
        testing::Mock::VerifyAndClearExpectations(&mockView))
  }

  // this can start the cropped calibration thread, so watch out
  // the test provide gui with missing calib settings
  // which should return a single error
  void test_calcCroppedCalibWithSettingsMissing() {
    testing::NiceMock<MockEnggDiffractionView> mockView;

    // this test can start a Qt thread that needs signals/slots
    // Don't do: MantidQt::CustomInterfaces::EnggDiffractionPresenter
    // pres(&mockView);
    MantidQt::CustomInterfaces::EnggDiffractionPresenter pres(&mockView);

    const std::string instr = "FAKEINSTR";
    const std::string vanNo = "9999999999"; // use a number that won't be found!
    const std::string ceriaNo =
        "9999999999"; // use a number that won't be found!

    EnggDiffCalibSettings calibSettings;

    // doesn't get here
    EXPECT_CALL(mockView, currentCalibSettings()).Times(0);

    EXPECT_CALL(mockView, newVanadiumNo()).Times(1).WillOnce(Return(g_vanNo));

    EXPECT_CALL(mockView, newCeriaNo()).Times(1).WillOnce(Return(g_ceriaNo));

    // 1 warning because some required settings are missing/empty
    EXPECT_CALL(mockView, userWarning(testing::_, testing::_)).Times(1);
    EXPECT_CALL(mockView, userError(testing::_, testing::_)).Times(0);

    TS_ASSERT_THROWS_NOTHING(pres.notify(IEnggDiffractionPresenter::CropCalib));
    TSM_ASSERT(
        "Mock not used as expected. Some EXPECT_CALL conditions were not "
        "satisfied.",
        testing::Mock::VerifyAndClearExpectations(&mockView))
  }

  // This should not start the process, tests with an empty spec number which
  // should generate a user warning that spec number is missing
  void test_calcCroppedCalibWithEmptySpec() {
    testing::NiceMock<MockEnggDiffractionView> mockView;

    // this test would start a Qt thread that needs signals/slots
    // Don't do: MantidQt::CustomInterfaces::EnggDiffractionPresenter
    // pres(&mockView);
    EnggDiffPresenterNoThread pres(&mockView);

    const std::string instr = "ENGINX";
    const std::string vanNo = "8899999988"; // use a number that won't be found!
    const std::string ceriaNo =
        "9999999999"; // use a number that won't be found!

    // will need basic calibration settings from the user
    EnggDiffCalibSettings calibSettings;
    calibSettings.m_pixelCalibFilename =
        instr + "_" + vanNo + "_" + ceriaNo + ".prm";
    calibSettings.m_templateGSAS_PRM = "fake.prm";
    EXPECT_CALL(mockView, currentCalibSettings()).Times(0);

    EXPECT_CALL(mockView, newVanadiumNo()).Times(1).WillOnce(Return(g_vanNo));

    EXPECT_CALL(mockView, newCeriaNo()).Times(1).WillOnce(Return(g_ceriaNo));

    std::string specno = "";
    EXPECT_CALL(mockView, currentCalibSpecNos()).Times(0);
    // if it got here, it would: .WillOnce(Return(specno));

    EXPECT_CALL(mockView, currentCalibCustomisedBankName()).Times(0);

    // No warnings/error pop-ups: some exception(s) are thrown (because there
    // are missing settings and/or files) but these must be caught
    // and error messages logged
    EXPECT_CALL(mockView, userWarning(testing::_, testing::_)).Times(1);
    EXPECT_CALL(mockView, userError(testing::_, testing::_)).Times(0);

    pres.notify(IEnggDiffractionPresenter::CropCalib);
    TSM_ASSERT(
        "Mock not used as expected. Some EXPECT_CALL conditions were not "
        "satisfied.",
        testing::Mock::VerifyAndClearExpectations(&mockView))
  }

  // this test actually starts the cropped calibration process - which implies
  // starting
  // the thread unless you use the mock without thread
  // this will utlise the bank name north and not still carry out the cropped
  // calibration process normal
  void test_calcCroppedCalibWithBankName() {
    testing::NiceMock<MockEnggDiffractionView> mockView;

    // this test would start a Qt thread that needs signals/slots
    // Don't do: MantidQt::CustomInterfaces::EnggDiffractionPresenter
    // pres(&mockView);
    EnggDiffPresenterNoThread pres(&mockView);

    const std::string instr = "ENGINX";
    const std::string vanNo = "8899999988"; // use a number that won't be found!
    const std::string ceriaNo =
        "9999999999"; // use a number that won't be found!

    // will need basic calibration settings from the user
    EnggDiffCalibSettings calibSettings;
    calibSettings.m_pixelCalibFilename =
        instr + "_" + vanNo + "_" + ceriaNo + ".prm";
    calibSettings.m_templateGSAS_PRM = "fake.prm";
    EXPECT_CALL(mockView, currentCalibSettings()).Times(0);
    // if it got here it would: .WillRepeatedly(Return(calibSettings));

    EXPECT_CALL(mockView, newVanadiumNo()).Times(1).WillOnce(Return(g_vanNo));

    EXPECT_CALL(mockView, newCeriaNo()).Times(1).WillOnce(Return(g_ceriaNo));

    // North bank selected so the spectrum Number will not be called and
    // process should carry on without spec no input
    EXPECT_CALL(mockView, currentCropCalibBankName())
        .Times(1)
        .WillOnce(Return(1));

    const std::string filename =
        "UNKNOWNINST_" + vanNo + "_" + ceriaNo + "_" + "foo.prm";
    EXPECT_CALL(mockView, askNewCalibrationFilename(
                              "UNKNOWNINST_" + vanNo + "_" + ceriaNo +
                              "_both_banks.prm")).Times(0);
    //  .WillOnce(Return(filename)); // if enabled ask user output filename

    // with the normal thread should disable actions at the beginning
    // of the calculations
    EXPECT_CALL(mockView, enableCalibrateFocusFitUserActions(false)).Times(0);

    // and should enable them again at the (unsuccessful) end - this happens
    // when a separate thread finished (here the thread is mocked)
    EXPECT_CALL(mockView, enableCalibrateFocusFitUserActions(true)).Times(0);

    // tests whether the plot functions have been called
    EXPECT_CALL(mockView, plotCalibWorkspace()).Times(0);
    EXPECT_CALL(mockView, plotCalibOutput(testing::_)).Times(0);

    // A warning about the vanadium run number
    EXPECT_CALL(mockView, userWarning(testing::_, testing::_)).Times(1);
    EXPECT_CALL(mockView, userError(testing::_, testing::_)).Times(0);

    pres.notify(IEnggDiffractionPresenter::CropCalib);
    TSM_ASSERT(
        "Mock not used as expected. Some EXPECT_CALL conditions were not "
        "satisfied.",
        testing::Mock::VerifyAndClearExpectations(&mockView))
  }

  // this test actually starts the cropped calibration process - which implies
  // starting the thread unless you use the mock without thread
  // this test case includes all valid settings, run numbers, spectrum no
  // selected & valid spectrum no provided
  void test_calcCroppedCalibWithRunNumbers() {
    testing::NiceMock<MockEnggDiffractionView> mockView;

    // this test would start a Qt thread that needs signals/slots
    // Don't do: MantidQt::CustomInterfaces::EnggDiffractionPresenter
    // pres(&mockView);
    EnggDiffPresenterNoThread pres(&mockView);

    const std::string instr = "ENGINX";
    const std::string vanNo = "8899999988"; // use a number that won't be found!
    const std::string ceriaNo =
        "9999999999"; // use a number that won't be found!

    // will need basic calibration settings from the user
    EnggDiffCalibSettings calibSettings;
    calibSettings.m_pixelCalibFilename =
        instr + "_" + vanNo + "_" + ceriaNo + ".prm";
    calibSettings.m_templateGSAS_PRM = "fake.prm";
    EXPECT_CALL(mockView, currentCalibSettings()).Times(0);
    // if it was called it would: .WillRepeatedly(Return(calibSettings));

    EXPECT_CALL(mockView, newVanadiumNo()).Times(1).WillOnce(Return(g_vanNo));

    EXPECT_CALL(mockView, newCeriaNo()).Times(1).WillOnce(Return(g_ceriaNo));

    EXPECT_CALL(mockView, currentCropCalibBankName())
        .Times(1)
        .WillOnce(Return(0));

    std::string specno = "100-200";
    EXPECT_CALL(mockView, currentCalibSpecNos()).Times(0);
    // if it was called it would: .WillRepeatedly(Return(specno));

    EXPECT_CALL(mockView, currentCalibCustomisedBankName()).Times(0);

    const std::string filename =
        "UNKNOWNINST_" + vanNo + "_" + ceriaNo + "_" + "foo.prm";
    EXPECT_CALL(mockView, askNewCalibrationFilename(
                              "UNKNOWNINST_" + vanNo + "_" + ceriaNo +
                              "_both_banks.prm")).Times(0);
    //  .WillOnce(Return(filename)); // if enabled ask user output filename

    // Should not try to use options for focusing
    EXPECT_CALL(mockView, focusingRunNo()).Times(0);
    EXPECT_CALL(mockView, focusingCroppedRunNo()).Times(0);
    EXPECT_CALL(mockView, focusingTextureRunNo()).Times(0);
    EXPECT_CALL(mockView, focusingCroppedSpectrumNos()).Times(0);
    EXPECT_CALL(mockView, focusingTextureGroupingFile()).Times(0);

    // it will not get to the next steps:

    // should disable actions at the beginning of the calculations
    EXPECT_CALL(mockView, enableCalibrateFocusFitUserActions(false)).Times(0);

    // and should enable them again at the (unsuccessful) end - this happens
    // when a separate thread finished (here the thread is mocked)
    EXPECT_CALL(mockView, enableCalibrateFocusFitUserActions(true)).Times(0);

    // A warning about the vanadium
    EXPECT_CALL(mockView, userWarning(testing::_, testing::_)).Times(1);
    EXPECT_CALL(mockView, userError(testing::_, testing::_)).Times(0);

    pres.notify(IEnggDiffractionPresenter::CropCalib);
    TSM_ASSERT(
        "Mock not used as expected. Some EXPECT_CALL conditions were not "
        "satisfied.",
        testing::Mock::VerifyAndClearExpectations(&mockView))
  }

  // TODO: disabled for now, as this one would need to load files
  void disable_test_calcCropCalibOK() {
    testing::NiceMock<MockEnggDiffractionView> mockView;
    MantidQt::CustomInterfaces::EnggDiffractionPresenter pres(&mockView);

    // will need basic calibration settings from the user
    EXPECT_CALL(mockView, currentCalibSettings())
        .Times(1)
        .WillOnce(Return(m_basicCalibSettings));

    // As this is a positive test, personal directory/files should be
    // provided here instead
    EXPECT_CALL(mockView, newVanadiumNo()).Times(1).WillOnce(Return(g_vanNo));
    EXPECT_CALL(mockView, newCeriaNo()).Times(1).WillOnce(Return(g_ceriaNo));

    EXPECT_CALL(mockView, currentCropCalibBankName())
        .Times(1)
        .WillOnce(Return(0));

    std::string specno = "100-200";
    EXPECT_CALL(mockView, currentCalibSpecNos())
        .Times(2)
        .WillRepeatedly(Return(specno));

    EXPECT_CALL(mockView, currentCalibCustomisedBankName()).Times(0);

    EXPECT_CALL(mockView, showStatus(testing::_)).Times(1);

    // No errors/warnings
    EXPECT_CALL(mockView, userError(testing::_, testing::_)).Times(0);
    EXPECT_CALL(mockView, userWarning(testing::_, testing::_)).Times(0);

    pres.notify(IEnggDiffractionPresenter::CropCalib);
    TSM_ASSERT(
        "Mock not used as expected. Some EXPECT_CALL conditions were not "
        "satisfied.",
        testing::Mock::VerifyAndClearExpectations(&mockView))
  }

  void test_focusWithoutRunNumber() {
    testing::NiceMock<MockEnggDiffractionView> mockView;
    MantidQt::CustomInterfaces::EnggDiffractionPresenter pres(&mockView);

    // empty run number!
    EXPECT_CALL(mockView, focusingRunNo())
        .Times(1)
        .WillOnce(Return(m_invalid_run_number));
    EXPECT_CALL(mockView, focusingBanks())
        .Times(1)
        .WillOnce(Return(m_ex_enginx_banks));

    // should not try to use these ones
    EXPECT_CALL(mockView, focusingCroppedRunNo()).Times(0);
    EXPECT_CALL(mockView, focusingCroppedSpectrumNos()).Times(0);
    EXPECT_CALL(mockView, focusingTextureGroupingFile()).Times(0);
    EXPECT_CALL(mockView, focusedOutWorkspace()).Times(0);
    EXPECT_CALL(mockView, plotFocusedSpectrum(testing::_)).Times(0);

    // should not get that far that it tries to get these parameters
    EXPECT_CALL(mockView, currentInstrument()).Times(0);
    EXPECT_CALL(mockView, currentCalibSettings()).Times(0);

    // should not get to the point where the status is updated
    EXPECT_CALL(mockView, showStatus(testing::_)).Times(0);

    // 1 warning pop-up to user, 0 errors
    EXPECT_CALL(mockView, userError(testing::_, testing::_)).Times(0);
    EXPECT_CALL(mockView, userWarning(testing::_, testing::_)).Times(1);

    pres.notify(IEnggDiffractionPresenter::FocusRun);
    TSM_ASSERT(
        "Mock not used as expected. Some EXPECT_CALL conditions were not "
        "satisfied.",
        testing::Mock::VerifyAndClearExpectations(&mockView))
  }

  void test_focusWithRunNumberButWrongBanks() {
    testing::NiceMock<MockEnggDiffractionView> mockView;
    MantidQt::CustomInterfaces::EnggDiffractionPresenter pres(&mockView);

    EXPECT_CALL(mockView, focusingRunNo())
        .Times(1)
        .WillOnce(Return(m_invalid_run_number));
    // missing bank on/off vector!
    std::vector<bool> banks{false, false};
    EXPECT_CALL(mockView, focusingBanks()).Times(1).WillOnce(Return(banks));

    // would needs basic calibration settings, but only if there was at least
    // one bank selected
    EXPECT_CALL(mockView, currentCalibSettings()).Times(0);

    // should not get that far that it tries to get these parameters
    EXPECT_CALL(mockView, currentInstrument()).Times(0);
    EXPECT_CALL(mockView, focusedOutWorkspace()).Times(0);
    EXPECT_CALL(mockView, plotFocusedSpectrum(testing::_)).Times(0);

    // should not get to the point where the status is updated
    EXPECT_CALL(mockView, showStatus(testing::_)).Times(0);

    // 1 warning pop-up to user, 0 errors
    EXPECT_CALL(mockView, userError(testing::_, testing::_)).Times(0);
    EXPECT_CALL(mockView, userWarning(testing::_, testing::_)).Times(1);

    pres.notify(IEnggDiffractionPresenter::FocusRun);
    TSM_ASSERT(
        "Mock not used as expected. Some EXPECT_CALL conditions were not "
        "satisfied.",
        testing::Mock::VerifyAndClearExpectations(&mockView))
  }

  // the focusing process starts but the input run number cannot be found
  void test_focusWithNumbersButError() {
    testing::NiceMock<MockEnggDiffractionView> mockView;

    // this test starts the focusing process which would start a Qt
    // thread that needs signals/slots Don't do:
    // MantidQt::CustomInterfaces::EnggDiffractionPresenter
    // pres(&mockView);
    EnggDiffPresenterNoThread pres(&mockView);

    // wrong run number!
    EXPECT_CALL(mockView, focusingRunNo())
        .Times(1)
        .WillOnce(Return(m_invalid_run_number));
    EXPECT_CALL(mockView, focusingBanks())
        .Times(1)
        .WillOnce(Return(m_ex_enginx_banks));

    // Should not try to use options for other types of focusing
    EXPECT_CALL(mockView, focusingCroppedRunNo()).Times(0);
    EXPECT_CALL(mockView, focusingTextureRunNo()).Times(0);
    EXPECT_CALL(mockView, focusingCroppedSpectrumNos()).Times(0);
    EXPECT_CALL(mockView, focusingTextureGroupingFile()).Times(0);
    EXPECT_CALL(mockView, focusedOutWorkspace()).Times(0);
    EXPECT_CALL(mockView, plotFocusedSpectrum(testing::_)).Times(0);

    // it should not get there
    EXPECT_CALL(mockView, enableCalibrateFocusFitUserActions(false)).Times(0);
    EXPECT_CALL(mockView, enableCalibrateFocusFitUserActions(true)).Times(0);

    // should not get to the point where the status is updated
    EXPECT_CALL(mockView, showStatus(testing::_)).Times(0);

    // 0 errors, 1 warning error pop-up to user
    EXPECT_CALL(mockView, userError(testing::_, testing::_)).Times(0);
    EXPECT_CALL(mockView, userWarning(testing::_, testing::_)).Times(1);

    pres.notify(IEnggDiffractionPresenter::FocusRun);
    TSM_ASSERT(
        "Mock not used as expected. Some EXPECT_CALL conditions were not "
        "satisfied.",
        testing::Mock::VerifyAndClearExpectations(&mockView))
  }

  // TODO: disabled for now, as this one would need to load files
  void disable_test_focusOK() {
    testing::NiceMock<MockEnggDiffractionView> mockView;
    EnggDiffPresenterNoThread pres(&mockView);

    const std::string instr = "ENGINX";
    const std::string vanNo = "236516"; // use a number that can be found!

    // an example run available in unit test data:
    EXPECT_CALL(mockView, focusingRunNo())
        .Times(1)
        .WillOnce(Return(m_ex_run_number));
    std::vector<bool> banks{true, false};
    EXPECT_CALL(mockView, focusingBanks()).Times(1).WillOnce(Return(banks));

    EXPECT_CALL(mockView, currentInstrument())
        .Times(2)
        .WillRepeatedly(Return(instr));

    EXPECT_CALL(mockView, currentCalibSettings())
        .Times(2)
        .WillRepeatedly(Return(m_basicCalibSettings));

    // when two banks are used then it will utlise currentVanadiumNo two times
    EXPECT_CALL(mockView, currentVanadiumNo()).Times(1).WillOnce(Return(vanNo));

    // it will not reach here on wards, would finish with a Warning message
    // "The Calibration did not finish correctly"

    // this is because of the python algorithm cannot be used with in c++ test

    // the test will not be able to read the python algorithm from here on
    EXPECT_CALL(mockView, focusedOutWorkspace()).Times(0);

    // Should not try to use options for other types of focusing
    EXPECT_CALL(mockView, focusingCroppedRunNo()).Times(0);
    EXPECT_CALL(mockView, focusingTextureRunNo()).Times(0);
    EXPECT_CALL(mockView, focusingCroppedSpectrumNos()).Times(0);
    EXPECT_CALL(mockView, focusingTextureGroupingFile()).Times(0);

    // should not get to the point where the status is updated
    EXPECT_CALL(mockView, showStatus(testing::_)).Times(0);

    // 0 errors/ 0 warnings
    EXPECT_CALL(mockView, userError(testing::_, testing::_)).Times(0);
    EXPECT_CALL(mockView, userWarning(testing::_, testing::_)).Times(0);

    pres.notify(IEnggDiffractionPresenter::FocusRun);
    TSM_ASSERT(
        "Mock not used as expected. Some EXPECT_CALL conditions were not "
        "satisfied.",
        testing::Mock::VerifyAndClearExpectations(&mockView))
  }

  void disabled_test_focusOK_allBanksOff() {
    testing::NiceMock<MockEnggDiffractionView> mockView;
    MantidQt::CustomInterfaces::EnggDiffractionPresenter pres(&mockView);

    // an example run available in unit test data:
    EXPECT_CALL(mockView, focusingRunNo())
        .Times(1)
        .WillOnce(Return(m_ex_run_number));
    std::vector<bool> banks{false, false};
    EXPECT_CALL(mockView, focusingBanks()).Times(1).WillOnce(Return(banks));

    // will need basic calibration settings from the user
    EnggDiffCalibSettings calibSettings;
    EXPECT_CALL(mockView, currentCalibSettings())
        .Times(1)
        .WillOnce(Return(m_basicCalibSettings));

    EXPECT_CALL(mockView, focusedOutWorkspace()).Times(0);
    EXPECT_CALL(mockView, plotFocusedSpectrum(testing::_)).Times(0);

    // No errors/warnings
    EXPECT_CALL(mockView, userError(testing::_, testing::_)).Times(0);
    EXPECT_CALL(mockView, userWarning(testing::_, testing::_)).Times(0);

    pres.notify(IEnggDiffractionPresenter::FocusRun);
    TSM_ASSERT(
        "Mock not used as expected. Some EXPECT_CALL conditions were not "
        "satisfied.",
        testing::Mock::VerifyAndClearExpectations(&mockView))
  }

  void test_focusCropped_withoutRunNo() {
    testing::NiceMock<MockEnggDiffractionView> mockView;
    MantidQt::CustomInterfaces::EnggDiffractionPresenter pres(&mockView);

    // empty run number!
    EXPECT_CALL(mockView, focusingCroppedRunNo())
        .Times(1)
        .WillOnce(Return(m_ex_empty_run_num));
    EXPECT_CALL(mockView, focusingBanks())
        .Times(1)
        .WillOnce(Return(m_ex_enginx_banks));
    EXPECT_CALL(mockView, focusingCroppedSpectrumNos())
        .Times(1)
        .WillOnce(Return("1"));

    // should not try to use these ones
    EXPECT_CALL(mockView, focusingRunNo()).Times(0);
    EXPECT_CALL(mockView, focusingTextureRunNo()).Times(0);
    EXPECT_CALL(mockView, focusingTextureGroupingFile()).Times(0);

    // should not get that far that it tries to get these parameters
    EXPECT_CALL(mockView, currentInstrument()).Times(0);
    EXPECT_CALL(mockView, currentCalibSettings()).Times(0);
    EXPECT_CALL(mockView, focusedOutWorkspace()).Times(0);
    EXPECT_CALL(mockView, plotFocusedSpectrum(testing::_)).Times(0);

    // should not get to the point where the status is updated
    EXPECT_CALL(mockView, showStatus(testing::_)).Times(0);

    // 1 warning pop-up to user, 0 errors
    EXPECT_CALL(mockView, userError(testing::_, testing::_)).Times(0);
    EXPECT_CALL(mockView, userWarning(testing::_, testing::_)).Times(1);

    pres.notify(IEnggDiffractionPresenter::FocusCropped);
    TSM_ASSERT(
        "Mock not used as expected. Some EXPECT_CALL conditions were not "
        "satisfied.",
        testing::Mock::VerifyAndClearExpectations(&mockView))
  }

  void test_focusCropped_withoutBanks() {
    testing::NiceMock<MockEnggDiffractionView> mockView;
    MantidQt::CustomInterfaces::EnggDiffractionPresenter pres(&mockView);

    // ok run number
    EXPECT_CALL(mockView, focusingCroppedRunNo())
        .Times(1)
        .WillOnce(Return(m_ex_run_number));
    EXPECT_CALL(mockView, focusingBanks())
        .Times(1)
        .WillOnce(Return(std::vector<bool>()));
    EXPECT_CALL(mockView, focusingCroppedSpectrumNos())
        .Times(1)
        .WillOnce(Return("1,5"));

    // should not try to use these ones
    EXPECT_CALL(mockView, focusingRunNo()).Times(0);
    EXPECT_CALL(mockView, focusingTextureRunNo()).Times(0);
    EXPECT_CALL(mockView, focusingTextureGroupingFile()).Times(0);
    EXPECT_CALL(mockView, focusedOutWorkspace()).Times(0);
    EXPECT_CALL(mockView, plotFocusedSpectrum(testing::_)).Times(0);

    // should not get that far that it tries to get these parameters
    EXPECT_CALL(mockView, currentInstrument()).Times(0);
    EXPECT_CALL(mockView, currentCalibSettings()).Times(0);

    // should not get to the point where the status is updated
    EXPECT_CALL(mockView, showStatus(testing::_)).Times(0);

    // 1 warning pop-up to user, 0 errors
    EXPECT_CALL(mockView, userError(testing::_, testing::_)).Times(0);
    EXPECT_CALL(mockView, userWarning(testing::_, testing::_)).Times(1);

    pres.notify(IEnggDiffractionPresenter::FocusCropped);
    TSM_ASSERT(
        "Mock not used as expected. Some EXPECT_CALL conditions were not "
        "satisfied.",
        testing::Mock::VerifyAndClearExpectations(&mockView))
  }

  void test_focusCropped_withoutSpectrumNos() {
    testing::NiceMock<MockEnggDiffractionView> mockView;
    MantidQt::CustomInterfaces::EnggDiffractionPresenter pres(&mockView);

    // ok run number
    EXPECT_CALL(mockView, focusingCroppedRunNo())
        .Times(1)
        .WillOnce(Return(m_ex_run_number));
    EXPECT_CALL(mockView, focusingBanks())
        .Times(1)
        .WillOnce(Return(m_ex_enginx_banks));
    EXPECT_CALL(mockView, focusingCroppedSpectrumNos())
        .Times(1)
        .WillOnce(Return(""));

    // should not try to use these ones
    EXPECT_CALL(mockView, focusingRunNo()).Times(0);
    EXPECT_CALL(mockView, focusingTextureRunNo()).Times(0);
    EXPECT_CALL(mockView, focusingTextureGroupingFile()).Times(0);
    EXPECT_CALL(mockView, focusedOutWorkspace()).Times(0);
    EXPECT_CALL(mockView, plotFocusedSpectrum(testing::_)).Times(0);

    // should not get that far that it tries to get these parameters
    EXPECT_CALL(mockView, currentInstrument()).Times(0);
    EXPECT_CALL(mockView, currentCalibSettings()).Times(0);

    // should not get to the point where the status is updated
    EXPECT_CALL(mockView, showStatus(testing::_)).Times(0);

    // 1 warning pop-up to user, 0 errors
    EXPECT_CALL(mockView, userError(testing::_, testing::_)).Times(0);
    EXPECT_CALL(mockView, userWarning(testing::_, testing::_)).Times(1);

    pres.notify(IEnggDiffractionPresenter::FocusCropped);
    TSM_ASSERT(
        "Mock not used as expected. Some EXPECT_CALL conditions were not "
        "satisfied.",
        testing::Mock::VerifyAndClearExpectations(&mockView))
  }

  void test_focusTexture_withoutRunNo() {
    testing::NiceMock<MockEnggDiffractionView> mockView;
    MantidQt::CustomInterfaces::EnggDiffractionPresenter pres(&mockView);

    // empty run number!
    EXPECT_CALL(mockView, focusingTextureRunNo())
        .Times(1)
        .WillOnce(Return(m_ex_empty_run_num));
    EXPECT_CALL(mockView, focusingTextureGroupingFile())
        .Times(1)
        .WillOnce(Return(""));

    // should not try to use these ones
    EXPECT_CALL(mockView, focusingRunNo()).Times(0);
    EXPECT_CALL(mockView, focusingBanks()).Times(0);

    EXPECT_CALL(mockView, focusingCroppedRunNo()).Times(0);
    EXPECT_CALL(mockView, focusingCroppedSpectrumNos()).Times(0);

    EXPECT_CALL(mockView, focusedOutWorkspace()).Times(0);
    EXPECT_CALL(mockView, plotFocusedSpectrum(testing::_)).Times(0);

    // should not get to the point where the status is updated
    EXPECT_CALL(mockView, showStatus(testing::_)).Times(0);

    // 1 warning pop-up to user, 0 errors
    EXPECT_CALL(mockView, userError(testing::_, testing::_)).Times(0);
    EXPECT_CALL(mockView, userWarning(testing::_, testing::_)).Times(1);

    pres.notify(IEnggDiffractionPresenter::FocusTexture);
    TSM_ASSERT(
        "Mock not used as expected. Some EXPECT_CALL conditions were not "
        "satisfied.",
        testing::Mock::VerifyAndClearExpectations(&mockView))
  }

  void test_focusTexture_withoutFilename() {
    testing::NiceMock<MockEnggDiffractionView> mockView;
    MantidQt::CustomInterfaces::EnggDiffractionPresenter pres(&mockView);

    // goo run number
    EXPECT_CALL(mockView, focusingTextureRunNo())
        .Times(1)
        .WillOnce(Return(m_ex_run_number));
    EXPECT_CALL(mockView, focusingBanks()).Times(0);
    EXPECT_CALL(mockView, focusingTextureGroupingFile())
        .Times(1)
        .WillOnce(Return(""));

    // should not try to use these ones
    EXPECT_CALL(mockView, focusingRunNo()).Times(0);

    EXPECT_CALL(mockView, focusingCroppedRunNo()).Times(0);
    EXPECT_CALL(mockView, focusingCroppedSpectrumNos()).Times(0);

    EXPECT_CALL(mockView, focusedOutWorkspace()).Times(0);
    EXPECT_CALL(mockView, plotFocusedSpectrum(testing::_)).Times(0);

    // should not get to the point where the status is updated
    EXPECT_CALL(mockView, showStatus(testing::_)).Times(0);

    // 1 warning pop-up to user, 0 errors
    EXPECT_CALL(mockView, userError(testing::_, testing::_)).Times(0);
    EXPECT_CALL(mockView, userWarning(testing::_, testing::_)).Times(1);

    pres.notify(IEnggDiffractionPresenter::FocusTexture);
    TSM_ASSERT(
        "Mock not used as expected. Some EXPECT_CALL conditions were not "
        "satisfied.",
        testing::Mock::VerifyAndClearExpectations(&mockView))
  }

  void test_focusTexture_withInexistentTextureFile() {
    testing::NiceMock<MockEnggDiffractionView> mockView;
    MantidQt::CustomInterfaces::EnggDiffractionPresenter pres(&mockView);

    // goo run number
    EXPECT_CALL(mockView, focusingTextureRunNo())
        .Times(1)
        .WillOnce(Return(m_ex_run_number));
    // non empty but absurd csv file of detector groups
    EXPECT_CALL(mockView, focusingTextureGroupingFile())
        .Times(1)
        .WillOnce(Return("i_dont_exist_dont_look_for_me.csv"));

    // should not try to use these ones
    EXPECT_CALL(mockView, focusingRunNo()).Times(0);

    EXPECT_CALL(mockView, focusingCroppedRunNo()).Times(0);
    EXPECT_CALL(mockView, focusingCroppedSpectrumNos()).Times(0);

    EXPECT_CALL(mockView, focusedOutWorkspace()).Times(0);
    EXPECT_CALL(mockView, plotFocusedSpectrum(testing::_)).Times(0);

    // should not get to the point where the status is updated
    EXPECT_CALL(mockView, showStatus(testing::_)).Times(0);

    // 1 warning pop-up to user, 0 errors
    EXPECT_CALL(mockView, userError(testing::_, testing::_)).Times(0);
    EXPECT_CALL(mockView, userWarning(testing::_, testing::_)).Times(1);

    pres.notify(IEnggDiffractionPresenter::FocusTexture);
    TSM_ASSERT(
        "Mock not used as expected. Some EXPECT_CALL conditions were not "
        "satisfied.",
        testing::Mock::VerifyAndClearExpectations(&mockView))
  }

  void test_resetFocus() {
    testing::NiceMock<MockEnggDiffractionView> mockView;
    MantidQt::CustomInterfaces::EnggDiffractionPresenter pres(&mockView);

    EXPECT_CALL(mockView, resetFocus()).Times(1);

    // No errors/warnings when resetting options
    EXPECT_CALL(mockView, userError(testing::_, testing::_)).Times(0);
    EXPECT_CALL(mockView, userWarning(testing::_, testing::_)).Times(0);

    pres.notify(IEnggDiffractionPresenter::ResetFocus);
    TSM_ASSERT(
        "Mock not used as expected. Some EXPECT_CALL conditions were not "
        "satisfied.",
        testing::Mock::VerifyAndClearExpectations(&mockView))
  }

  void test_resetFocus_thenFocus() {
    testing::NiceMock<MockEnggDiffractionView> mockView;
    MantidQt::CustomInterfaces::EnggDiffractionPresenter pres(&mockView);

    // No errors/warnings when resetting options
    EXPECT_CALL(mockView, userError(testing::_, testing::_)).Times(0);
    EXPECT_CALL(mockView, userWarning(testing::_, testing::_)).Times(0);

    pres.notify(IEnggDiffractionPresenter::ResetFocus);

    // empty run number!
    EXPECT_CALL(mockView, focusingRunNo())
        .Times(1)
        .WillOnce(Return(m_ex_empty_run_num));
    EXPECT_CALL(mockView, focusingBanks())
        .Times(1)
        .WillOnce(Return(m_ex_enginx_banks));

    // should not get that far that it tries to get these parameters
    EXPECT_CALL(mockView, currentInstrument()).Times(0);
    EXPECT_CALL(mockView, currentCalibSettings()).Times(0);

    // should not get to the point where the status is updated
    EXPECT_CALL(mockView, showStatus(testing::_)).Times(0);

    // Now one error shown as a warning-pop-up cause inputs and options are
    // empty
    EXPECT_CALL(mockView, userWarning(testing::_, testing::_)).Times(1);

    pres.notify(IEnggDiffractionPresenter::FocusRun);
    TSM_ASSERT(
        "Mock not used as expected. Some EXPECT_CALL conditions were not "
        "satisfied.",
        testing::Mock::VerifyAndClearExpectations(&mockView))
  }

  void test_preproc_event_time_bin_missing_runno() {
    testing::NiceMock<MockEnggDiffractionView> mockView;
    MantidQt::CustomInterfaces::EnggDiffractionPresenter pres(&mockView);

    // inputs from user
    EXPECT_CALL(mockView, currentPreprocRunNo())
        .Times(1)
        .WillOnce(Return(m_ex_empty_run_num));
    EXPECT_CALL(mockView, rebinningTimeBin()).Times(1).WillOnce(Return(0));

    // No errors/1 warnings
    EXPECT_CALL(mockView, userError(testing::_, testing::_)).Times(0);
    EXPECT_CALL(mockView, userWarning(testing::_, testing::_)).Times(1);

    pres.notify(IEnggDiffractionPresenter::RebinTime);
    TSM_ASSERT(
        "Mock not used as expected. Some EXPECT_CALL conditions were not "
        "satisfied.",
        testing::Mock::VerifyAndClearExpectations(&mockView))
  }

  void test_preproc_event_time_wrong_bin() {
    testing::NiceMock<MockEnggDiffractionView> mockView;
    MantidQt::CustomInterfaces::EnggDiffractionPresenter pres(&mockView);

    // inputs from user
    EXPECT_CALL(mockView, currentPreprocRunNo())
        .Times(1)
        .WillOnce(Return(g_rebinRunNo));
    EXPECT_CALL(mockView, rebinningTimeBin()).Times(1).WillOnce(Return(0));

    // should not get to the point where the status is updated
    EXPECT_CALL(mockView, showStatus(testing::_)).Times(0);

    // An error, no warnings
    EXPECT_CALL(mockView, userError(testing::_, testing::_)).Times(0);
    EXPECT_CALL(mockView, userWarning(testing::_, testing::_)).Times(1);

    pres.notify(IEnggDiffractionPresenter::RebinTime);
    TSM_ASSERT(
        "Mock not used as expected. Some EXPECT_CALL conditions were not "
        "satisfied.",
        testing::Mock::VerifyAndClearExpectations(&mockView))
  }

  // this test does run Load and then Rebin //
  void test_preproc_event_time_ok() {
    testing::NiceMock<MockEnggDiffractionView> mockView;
    EnggDiffPresenterNoThread pres(&mockView);
    // inputs from user
    EXPECT_CALL(mockView, currentPreprocRunNo())
        .Times(1)
        .WillRepeatedly(Return(g_rebinRunNo));

    EXPECT_CALL(mockView, rebinningTimeBin())
        .Times(1)
        .WillRepeatedly(Return(0.100000));

    // doesn't effectively finish the processing
    EXPECT_CALL(mockView, showStatus(testing::_)).Times(0);

    // A warning complaining about the run number / path Because the
    // real QtView uses MWRunFile::getFilenames, if we give a run
    // number (ENGINX00228061) without path, it will find the full
    // path if possible. Here we mock currentPreprocRunNo() by just
    // returning the run number without the path that would be
    // needed. EnggDiffractionPresenter::isValidRunNumber() will not
    // find the file (when it tries Poco::File(path).exists()).
    EXPECT_CALL(mockView, userWarning(testing::_, testing::_)).Times(1);
    EXPECT_CALL(mockView, userError(testing::_, testing::_)).Times(0);

    pres.notify(IEnggDiffractionPresenter::RebinTime);
    TSM_ASSERT(
        "Mock not used as expected. Some EXPECT_CALL conditions were not "
        "satisfied.",
        testing::Mock::VerifyAndClearExpectations(&mockView))
  }

  void test_preproc_event_multiperiod_missing_runno() {
    testing::NiceMock<MockEnggDiffractionView> mockView;
    MantidQt::CustomInterfaces::EnggDiffractionPresenter pres(&mockView);

    // inputs from user
    EXPECT_CALL(mockView, currentPreprocRunNo())
        .Times(1)
        .WillOnce(Return(m_ex_empty_run_num));
    // should not even call this one when the run number is obviously wrong
    EXPECT_CALL(mockView, rebinningTimeBin()).Times(0);

    // should not get to the point where the status is updated
    EXPECT_CALL(mockView, showStatus(testing::_)).Times(0);

    pres.notify(IEnggDiffractionPresenter::RebinMultiperiod);
    TSM_ASSERT(
        "Mock not used as expected. Some EXPECT_CALL conditions were not "
        "satisfied.",
        testing::Mock::VerifyAndClearExpectations(&mockView))
  }

  void test_preproc_event_multiperiod_wrong_bin() {
    testing::NiceMock<MockEnggDiffractionView> mockView;
    MantidQt::CustomInterfaces::EnggDiffractionPresenter pres(&mockView);

    // inputs from user
    EXPECT_CALL(mockView, currentPreprocRunNo())
        .Times(1)
        .WillOnce(Return(g_rebinRunNo));
    EXPECT_CALL(mockView, rebinningPulsesNumberPeriods())
        .Times(1)
        .WillOnce(Return(1));
    EXPECT_CALL(mockView, rebinningPulsesTime()).Times(1).WillOnce(Return(0));

    // should not get to the point where the status is updated
    EXPECT_CALL(mockView, showStatus(testing::_)).Times(0);

    // No errors, warning because of wrong bin
    EXPECT_CALL(mockView, userError(testing::_, testing::_)).Times(0);
    EXPECT_CALL(mockView, userWarning(testing::_, testing::_)).Times(1);

    pres.notify(IEnggDiffractionPresenter::RebinMultiperiod);
    TSM_ASSERT(
        "Mock not used as expected. Some EXPECT_CALL conditions were not "
        "satisfied.",
        testing::Mock::VerifyAndClearExpectations(&mockView))
  }

  // this test does run Load but then RebinByPulseTimes should fail
  void test_preproc_event_multiperiod_file_wrong_type() {
    testing::NiceMock<MockEnggDiffractionView> mockView;
    EnggDiffPresenterNoThread pres(&mockView);

    // inputs from user
    // This file will be found but it is not a valid file for this re-binning
    EXPECT_CALL(mockView, currentPreprocRunNo())
        .Times(1)
        .WillOnce(Return(g_rebinRunNo));
    EXPECT_CALL(mockView, rebinningPulsesNumberPeriods())
        .Times(1)
        .WillOnce(Return(0.100000));
    // 1s is big enough
    EXPECT_CALL(mockView, rebinningPulsesTime()).Times(1).WillOnce(Return(1));

    // should not get to the point where the status is updated
    EXPECT_CALL(mockView, showStatus(testing::_)).Times(0);

    // No errors/warnings. There will be an error log from the algorithms
    EXPECT_CALL(mockView, userError(testing::_, testing::_)).Times(0);
    EXPECT_CALL(mockView, userWarning(testing::_, testing::_)).Times(1);

    pres.notify(IEnggDiffractionPresenter::RebinMultiperiod);
    TSM_ASSERT(
        "Mock not used as expected. Some EXPECT_CALL conditions were not "
        "satisfied.",
        testing::Mock::VerifyAndClearExpectations(&mockView))
  }

  void test_logMsg() {
    testing::NiceMock<MockEnggDiffractionView> mockView;
    MantidQt::CustomInterfaces::EnggDiffractionPresenter pres(&mockView);

    std::vector<std::string> sv;
    sv.emplace_back("dummy log");
    EXPECT_CALL(mockView, logMsgs()).Times(1).WillOnce(Return(sv));

    // should not change status
    EXPECT_CALL(mockView, showStatus(testing::_)).Times(0);

    // No errors/warnings
    EXPECT_CALL(mockView, userError(testing::_, testing::_)).Times(0);
    EXPECT_CALL(mockView, userWarning(testing::_, testing::_)).Times(0);

    pres.notify(IEnggDiffractionPresenter::LogMsg);
    TSM_ASSERT(
        "Mock not used as expected. Some EXPECT_CALL conditions were not "
        "satisfied.",
        testing::Mock::VerifyAndClearExpectations(&mockView))
  }

  void test_RBNumberChange_ok() {
    testing::NiceMock<MockEnggDiffractionView> mockView;
    MantidQt::CustomInterfaces::EnggDiffractionPresenter pres(&mockView);

    // as if the user has set an empty RB Number that looks correct
    EXPECT_CALL(mockView, getRBNumber()).Times(1).WillOnce(Return("RB000xxxx"));
    EXPECT_CALL(mockView, enableTabs(true)).Times(1);

    // should update status
    EXPECT_CALL(mockView, showStatus(testing::_)).Times(1);

    // no errors/ warnings
    EXPECT_CALL(mockView, userError(testing::_, testing::_)).Times(0);
    EXPECT_CALL(mockView, userWarning(testing::_, testing::_)).Times(0);

    pres.notify(IEnggDiffractionPresenter::RBNumberChange);
    TSM_ASSERT(
        "Mock not used as expected. Some EXPECT_CALL conditions were not "
        "satisfied.",
        testing::Mock::VerifyAndClearExpectations(&mockView))
  }

  void test_RBNumberChange_empty() {
    testing::NiceMock<MockEnggDiffractionView> mockView;
    MantidQt::CustomInterfaces::EnggDiffractionPresenter pres(&mockView);

    // as if the user has set an empty RB Number
    EXPECT_CALL(mockView, getRBNumber()).Times(1).WillOnce(Return(""));
    EXPECT_CALL(mockView, enableTabs(false)).Times(1);

    // should update status / invalid
    EXPECT_CALL(mockView, showStatus(testing::_)).Times(1);

    // no errors/ warnings
    EXPECT_CALL(mockView, userError(testing::_, testing::_)).Times(0);
    EXPECT_CALL(mockView, userWarning(testing::_, testing::_)).Times(0);

    pres.notify(IEnggDiffractionPresenter::RBNumberChange);
    TSM_ASSERT(
        "Mock not used as expected. Some EXPECT_CALL conditions were not "
        "satisfied.",
        testing::Mock::VerifyAndClearExpectations(&mockView))
  }

  void test_instChange() {
    testing::NiceMock<MockEnggDiffractionView> mockView;

    // by setting this here, when initialising the presenter, the function will
    // be called and the instrument name will be updated
    const std::string instrumentName = "ENGINX";

    // we are calling it twice, once on presenter initialisation
    // and a second time after when using pres.notify!
    EXPECT_CALL(mockView, currentInstrument())
        .Times(3)
        .WillRepeatedly(Return(instrumentName));

    MantidQt::CustomInterfaces::EnggDiffractionPresenter pres(&mockView);

    // we don't expect any warnings or errors
    EXPECT_CALL(mockView, userError(testing::_, testing::_)).Times(0);
    EXPECT_CALL(mockView, userWarning(testing::_, testing::_)).Times(0);

    // should not change status
    EXPECT_CALL(mockView, showStatus(testing::_)).Times(0);
    EXPECT_CALL(mockView, updateTabsInstrument(testing::_)).Times(1);

    pres.notify(IEnggDiffractionPresenter::InstrumentChange);
    TSM_ASSERT(
        "Mock not used as expected. Some EXPECT_CALL conditions were not "
        "satisfied.",
        testing::Mock::VerifyAndClearExpectations(&mockView))
  }

  void test_shutDown() {
    testing::NiceMock<MockEnggDiffractionView> mockView;
    MantidQt::CustomInterfaces::EnggDiffractionPresenter pres(&mockView);

    EXPECT_CALL(mockView, showStatus(testing::_)).Times(1);

    EXPECT_CALL(mockView, saveSettings()).Times(1);
    // No errors, no warnings
    EXPECT_CALL(mockView, userError(testing::_, testing::_)).Times(0);
    EXPECT_CALL(mockView, userWarning(testing::_, testing::_)).Times(0);

    pres.notify(IEnggDiffractionPresenter::ShutDown);
    TSM_ASSERT(
        "Mock not used as expected. Some EXPECT_CALL conditions were not "
        "satisfied.",
        testing::Mock::VerifyAndClearExpectations(&mockView))
  }

private:
  boost::scoped_ptr<testing::NiceMock<MockEnggDiffractionView>> m_view;
  boost::scoped_ptr<MantidQt::CustomInterfaces::EnggDiffractionPresenter>
      m_presenter;

  std::vector<bool> m_ex_enginx_banks;
  const static std::string g_eventModeRunNo;
  const static std::string g_validRunNo;
  const static std::string g_focusedRun;
  EnggDiffCalibSettings m_basicCalibSettings;

  std::vector<std::string> m_ex_empty_run_num;
  std::vector<std::string> m_invalid_run_number;
  std::vector<std::string> m_ex_run_number;
  std::vector<std::string> g_vanNo;
  std::vector<std::string> g_ceriaNo;
  std::vector<std::string> g_rebinRunNo;
};

// Note this is not a correct event mode run number. Using it here just
// as a run number that is found.
// A possible event mode file would be: 197019, but it is too big for
// unit test data. TODO: find a small one or crop a big one.
const std::string EnggDiffractionPresenterTest::g_eventModeRunNo =
    "ENGINX00228061"; // could also be given as "ENGINX228061"

const std::string EnggDiffractionPresenterTest::g_validRunNo = "228061";

#endif // MANTID_CUSTOMINTERFACES_ENGGDIFFRACTIONPRESENTERTEST_H<|MERGE_RESOLUTION|>--- conflicted
+++ resolved
@@ -229,11 +229,7 @@
 
   void test_calcCalibFailsWhenNoCalibDirectory() {
     testing::NiceMock<MockEnggDiffractionView> mockView;
-<<<<<<< HEAD
-    MantidQt::CustomInterfaces::EnggDiffractionPresenter pres(&mockView);
-=======
     EnggDiffPresenterNoThread pres(&mockView);
->>>>>>> ead6f37a
 
     EnggDiffCalibSettings calibSettings;
     calibSettings.m_inputDirCalib = "";
