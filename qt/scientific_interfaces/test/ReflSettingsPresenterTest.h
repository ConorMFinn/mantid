#ifndef MANTID_CUSTOMINTERFACES_REFLSETTINGSPRESENTERTEST_H
#define MANTID_CUSTOMINTERFACES_REFLSETTINGSPRESENTERTEST_H

#include <cxxtest/TestSuite.h>
#include <gmock/gmock.h>
#include <gtest/gtest.h>

#include "MantidAPI/AnalysisDataService.h"
#include "MantidAPI/FrameworkManager.h"
#include "../ISISReflectometry/ReflSettingsPresenter.h"
#include "MantidQtWidgets/Common/DataProcessorUI/OptionsQMap.h"
#include "ReflMockObjects.h"
#include <boost/algorithm/string.hpp>

using namespace MantidQt::CustomInterfaces;
using namespace testing;

namespace {
class split_q {
private:
  mutable bool in_q;

public:
  split_q() : in_q(false) {}
  bool operator()(char c) const {
    if (c == '\"')
      in_q = !in_q;
    return !in_q && c == ',';
  }
};

// Get a std::string from a QVariant which represents a QString
std::string variantToString(const QVariant &variant) {
  return variant.value<QString>().toStdString();
}
}

//=====================================================================================
// Functional tests
//=====================================================================================
class ReflSettingsPresenterTest : public CxxTest::TestSuite {
public:
  // This pair of boilerplate methods prevent the suite being created statically
  // This means the constructor isn't called when running other tests
  static ReflSettingsPresenterTest *createSuite() {
    return new ReflSettingsPresenterTest();
  }

  static void destroySuite(ReflSettingsPresenterTest *suite) { delete suite; }

  ReflSettingsPresenterTest() { FrameworkManager::Instance(); }

  void onCallReturnDefaultSettings(MockSettingsView &mockView) {
    ON_CALL(mockView, instrumentSettingsEnabled()).WillByDefault(Return(true));
    onCallReturnDefaultInstrumentSettings(mockView);
    onCallReturnDefaultExperimentSettings(mockView);
  }

  void onCallReturnDefaultExperimentSettings(MockSettingsView &mockView) {
    ON_CALL(mockView, experimentSettingsEnabled()).WillByDefault(Return(true));
    onCallReturnDefaultTransmissionRuns(mockView);
    onCallReturnDefaultAnalysisMode(mockView);
    onCallReturnDefaultOverlap(mockView);
    onCallReturnDefaultPolarisationCorrections(mockView);
    onCallReturnDefaultSummationSettings(mockView);
    onCallReturnDefaultMomentumTransferStep(mockView);
    onCallReturnDefaultScaleFactor(mockView);
  }

  void onCallReturnDefaultAnalysisMode(MockSettingsView &mockView) {
    ON_CALL(mockView, getAnalysisMode())
        .WillByDefault(Return("PointDetectorAnalysis"));
  }

  void onCallReturnDefaultTransmissionRuns(MockSettingsView &mockView) {
    ON_CALL(mockView, getTransmissionRuns()).WillByDefault(Return(""));
  }

  void onCallReturnDefaultScaleFactor(MockSettingsView &mockView) {
    ON_CALL(mockView, getScaleFactor()).WillByDefault(Return(""));
  }

  void onCallReturnDefaultMomentumTransferStep(MockSettingsView &mockView) {
    ON_CALL(mockView, getMomentumTransferStep()).WillByDefault(Return(""));
  }

  void onCallReturnDefaultOverlap(MockSettingsView &mockView) {
    ON_CALL(mockView, getStartOverlap()).WillByDefault(Return(""));
    ON_CALL(mockView, getEndOverlap()).WillByDefault(Return(""));
  }

  void onCallReturnDefaultSummationSettings(MockSettingsView &mockView) {
    ON_CALL(mockView, getSummationType()).WillByDefault(Return("SumInLambda"));
    ON_CALL(mockView, getReductionType()).WillByDefault(Return("Normal"));
  }

  void onCallReturnDefaultPolarisationCorrections(MockSettingsView &mockView) {
    ON_CALL(mockView, getPolarisationCorrections())
        .WillByDefault(Return("None"));
    ON_CALL(mockView, getCRho()).WillByDefault(Return(""));
    ON_CALL(mockView, getCAlpha()).WillByDefault(Return(""));
    ON_CALL(mockView, getCAp()).WillByDefault(Return(""));
    ON_CALL(mockView, getCPp()).WillByDefault(Return(""));
  }

  void onCallReturnDefaultInstrumentSettings(MockSettingsView &mockView) {
    ON_CALL(mockView, getIntMonCheck()).WillByDefault(Return("False"));
    onCallReturnDefaultMonitorIntegralRange(mockView);
    onCallReturnDefaultMonitorBackgroundRange(mockView);
    onCallReturnDefaultLambdaRange(mockView);
    ON_CALL(mockView, getI0MonitorIndex()).WillByDefault(Return(""));
    ON_CALL(mockView, getProcessingInstructions()).WillByDefault(Return(""));
    ON_CALL(mockView, getDetectorCorrectionType())
        .WillByDefault(Return("VerticalShift"));
  }

  void onCallReturnDefaultLambdaRange(MockSettingsView &mockView) {
    ON_CALL(mockView, getLambdaMin()).WillByDefault(Return(""));
    ON_CALL(mockView, getLambdaMax()).WillByDefault(Return(""));
  }

  void onCallReturnDefaultMonitorIntegralRange(MockSettingsView &mockView) {
    ON_CALL(mockView, getMonitorIntegralMin()).WillByDefault(Return(""));
    ON_CALL(mockView, getMonitorIntegralMax()).WillByDefault(Return(""));
  }

  void onCallReturnDefaultMonitorBackgroundRange(MockSettingsView &mockView) {
    ON_CALL(mockView, getMonitorBackgroundMin()).WillByDefault(Return(""));
    ON_CALL(mockView, getMonitorBackgroundMax()).WillByDefault(Return(""));
  }

  bool keyNotSet(
      QString const &key,
      MantidQt::MantidWidgets::DataProcessor::OptionsQMap const &options) {
    return !options.contains(key);
  }

  ReflSettingsPresenter makeReflSettingsPresenter(IReflSettingsView *view) {
    return ReflSettingsPresenter(view, 1);
  }

  void testGetQSummationOptionsWhenSummingInLambda() {
    NiceMock<MockSettingsView> mockView;
    onCallReturnDefaultSettings(mockView);
    auto presenter = makeReflSettingsPresenter(&mockView);

    EXPECT_CALL(mockView, getSummationType())
        .Times(AtLeast(1))
        .WillOnce(Return("SumInLambda"));
    EXPECT_CALL(mockView, getReductionType())
        .Times(AnyNumber())
        .WillRepeatedly(Return("NonFlatSample"));

    auto options = presenter.getReductionOptions();
    TS_ASSERT_EQUALS(variantToString(options["SummationType"]), "SumInLambda");
    TS_ASSERT(keyNotSet("ReductionType", options));
    TS_ASSERT(Mock::VerifyAndClearExpectations(&mockView));
  }

  void testGetQSummationOptionsWhenSummingInQ() {
    NiceMock<MockSettingsView> mockView;
    onCallReturnDefaultSettings(mockView);
    auto presenter = makeReflSettingsPresenter(&mockView);

    EXPECT_CALL(mockView, getSummationType())
        .Times(AtLeast(1))
        .WillOnce(Return("SumInQ"));
    EXPECT_CALL(mockView, getReductionType())
        .Times(AtLeast(1))
        .WillOnce(Return("DivergentBeam"));

    auto options = presenter.getReductionOptions();
    TS_ASSERT_EQUALS(variantToString(options["SummationType"]), "SumInQ");
    TS_ASSERT_EQUALS(variantToString(options["ReductionType"]),
                     "DivergentBeam");
    TS_ASSERT(Mock::VerifyAndClearExpectations(&mockView));
  }

  void testGetAnalysisMode() {
    NiceMock<MockSettingsView> mockView;
    onCallReturnDefaultSettings(mockView);
    auto presenter = makeReflSettingsPresenter(&mockView);

    EXPECT_CALL(mockView, getAnalysisMode())
        .Times(AtLeast(1))
        .WillOnce(Return("MultiDetectorAnalysis"));
<<<<<<< HEAD
    EXPECT_CALL(mockView, getMonitorIntegralMin())
        .Times(Exactly(1))
        .WillOnce(Return("4"));
    EXPECT_CALL(mockView, getMonitorIntegralMax())
        .Times(Exactly(1))
        .WillOnce(Return("10"));
    EXPECT_CALL(mockView, getMonitorBackgroundMin())
        .Times(Exactly(1))
        .WillOnce(Return("12"));
    EXPECT_CALL(mockView, getMonitorBackgroundMax())
        .Times(Exactly(1))
        .WillOnce(Return("17"));
    EXPECT_CALL(mockView, getLambdaMin())
        .Times(Exactly(1))
        .WillOnce(Return("1"));
    EXPECT_CALL(mockView, getLambdaMax())
        .Times(Exactly(1))
        .WillOnce(Return("15"));
    EXPECT_CALL(mockView, getI0MonitorIndex())
        .Times(Exactly(1))
        .WillOnce(Return("2"));
    EXPECT_CALL(mockView, getProcessingInstructions())
        .Times(Exactly(1))
        .WillOnce(Return("3,4"));
    EXPECT_CALL(mockView, getStartOverlap())
        .Times(Exactly(1))
        .WillOnce(Return("10"));
    EXPECT_CALL(mockView, getEndOverlap())
        .Times(Exactly(1))
        .WillOnce(Return("12"));
=======
>>>>>>> a5bfc263

    auto options = presenter.getReductionOptions();
    TS_ASSERT_EQUALS(variantToString(options["AnalysisMode"]),
                     "MultiDetectorAnalysis");
    TS_ASSERT(Mock::VerifyAndClearExpectations(&mockView));
  }

  void testGetPolarisationCorrectionOptions() {
    NiceMock<MockSettingsView> mockView;
    onCallReturnDefaultSettings(mockView);
    auto presenter = makeReflSettingsPresenter(&mockView);

    EXPECT_CALL(mockView, getPolarisationCorrections())
        .Times(AtLeast(1))
        .WillOnce(Return("PNR"));
    EXPECT_CALL(mockView, getCRho())
        .Times(AtLeast(1))
        .WillOnce(Return("2.5,0.4,1.1"));
    EXPECT_CALL(mockView, getCAlpha())
        .Times(AtLeast(1))
        .WillOnce(Return("0.6,0.9,1.2"));
    EXPECT_CALL(mockView, getCAp())
        .Times(AtLeast(1))
        .WillOnce(Return("100.0,17.0,44.0"));
    EXPECT_CALL(mockView, getCPp())
        .Times(AtLeast(1))
        .WillOnce(Return("0.54,0.33,1.81"));

    auto options = presenter.getReductionOptions();
    TS_ASSERT_EQUALS(variantToString(options["PolarizationAnalysis"]), "PNR");
    TS_ASSERT_EQUALS(variantToString(options["CRho"]), "2.5,0.4,1.1");
    TS_ASSERT_EQUALS(variantToString(options["CAlpha"]), "0.6,0.9,1.2");
    TS_ASSERT_EQUALS(variantToString(options["CAp"]), "100.0,17.0,44.0");
    TS_ASSERT_EQUALS(variantToString(options["CPp"]), "0.54,0.33,1.81");

    TS_ASSERT(Mock::VerifyAndClearExpectations(&mockView));
  }

  void testGetIntMonCheck() {
    MockSettingsView mockView;
    onCallReturnDefaultSettings(mockView);
    auto presenter = makeReflSettingsPresenter(&mockView);

    EXPECT_CALL(mockView, getIntMonCheck())
        .Times(AtLeast(1))
        .WillOnce(Return("True"));

    auto options = presenter.getReductionOptions();
    TS_ASSERT_EQUALS(variantToString(options["NormalizeByIntegratedMonitors"]),
                     "True");

    TS_ASSERT(Mock::VerifyAndClearExpectations(&mockView));
  }

  void testGetMonitorIntegralRangeOptions() {
    NiceMock<MockSettingsView> mockView;
    onCallReturnDefaultSettings(mockView);
    auto presenter = makeReflSettingsPresenter(&mockView);

    EXPECT_CALL(mockView, getMonitorIntegralMin())
        .Times(AtLeast(1))
        .WillOnce(Return("4"));
    EXPECT_CALL(mockView, getMonitorIntegralMax())
        .Times(AtLeast(1))
        .WillOnce(Return("10"));

    auto options = presenter.getReductionOptions();
    TS_ASSERT_EQUALS(
        variantToString(options["MonitorIntegrationWavelengthMin"]), "4");
    TS_ASSERT_EQUALS(
        variantToString(options["MonitorIntegrationWavelengthMax"]), "10");

    TS_ASSERT(Mock::VerifyAndClearExpectations(&mockView));
  }

  void testGetMonitorBackgroundRangeOptions() {
    NiceMock<MockSettingsView> mockView;
    onCallReturnDefaultSettings(mockView);
    auto presenter = makeReflSettingsPresenter(&mockView);

    EXPECT_CALL(mockView, getMonitorBackgroundMin())
        .Times(AtLeast(1))
        .WillOnce(Return("12"));
    EXPECT_CALL(mockView, getMonitorBackgroundMax())
        .Times(AtLeast(1))
        .WillOnce(Return("17"));

    auto options = presenter.getReductionOptions();
    TS_ASSERT_EQUALS(variantToString(options["MonitorBackgroundWavelengthMin"]),
                     "12");
    TS_ASSERT_EQUALS(variantToString(options["MonitorBackgroundWavelengthMax"]),
                     "17");

    TS_ASSERT(Mock::VerifyAndClearExpectations(&mockView));
  }

  void testGetLambdaRangeOptions() {
    NiceMock<MockSettingsView> mockView;
    onCallReturnDefaultSettings(mockView);
    auto presenter = makeReflSettingsPresenter(&mockView);

    EXPECT_CALL(mockView, getLambdaMin())
        .Times(AtLeast(1))
        .WillOnce(Return("1"));
    EXPECT_CALL(mockView, getLambdaMax())
        .Times(AtLeast(1))
        .WillOnce(Return("15"));

    auto options = presenter.getReductionOptions();
    TS_ASSERT_EQUALS(variantToString(options["WavelengthMin"]), "1");
    TS_ASSERT_EQUALS(variantToString(options["WavelengthMax"]), "15");

    TS_ASSERT(Mock::VerifyAndClearExpectations(&mockView));
  }

  void testGetI0MonitorIndexOption() {
    NiceMock<MockSettingsView> mockView;
    onCallReturnDefaultSettings(mockView);
    auto presenter = makeReflSettingsPresenter(&mockView);

    EXPECT_CALL(mockView, getI0MonitorIndex())
        .Times(AtLeast(1))
        .WillOnce(Return("2"));

    auto options = presenter.getReductionOptions();
    TS_ASSERT_EQUALS(variantToString(options["I0MonitorIndex"]), "2");

    TS_ASSERT(Mock::VerifyAndClearExpectations(&mockView));
  }

  void testGetScaleFactorOption() {
    NiceMock<MockSettingsView> mockView;
    onCallReturnDefaultSettings(mockView);
    auto presenter = makeReflSettingsPresenter(&mockView);

    EXPECT_CALL(mockView, getScaleFactor())
        .Times(AtLeast(1))
        .WillOnce(Return("2"));

    auto options = presenter.getReductionOptions();
    TS_ASSERT_EQUALS(variantToString(options["ScaleFactor"]), "2");

    TS_ASSERT(Mock::VerifyAndClearExpectations(&mockView));
  }

  void testGetMomentumTransferStepOption() {
    NiceMock<MockSettingsView> mockView;
    onCallReturnDefaultSettings(mockView);
    auto presenter = makeReflSettingsPresenter(&mockView);

    EXPECT_CALL(mockView, getMomentumTransferStep())
        .Times(AtLeast(1))
        .WillOnce(Return("-0.02"));

    auto options = presenter.getReductionOptions();
    TS_ASSERT_EQUALS(variantToString(options["MomentumTransferStep"]), "-0.02");

    TS_ASSERT(Mock::VerifyAndClearExpectations(&mockView));
  }

  void testGetProcessingInstructionsOption() {
    NiceMock<MockSettingsView> mockView;
    onCallReturnDefaultSettings(mockView);
    auto presenter = makeReflSettingsPresenter(&mockView);

    EXPECT_CALL(mockView, getProcessingInstructions())
        .Times(AtLeast(1))
        .WillOnce(Return("3,4"));
<<<<<<< HEAD
    EXPECT_CALL(mockView, detectorCorrectionEnabled())
        .Times(Exactly(1))
        .WillOnce(Return(true));
    EXPECT_CALL(mockView, getDetectorCorrectionType())
=======

    auto options = presenter.getReductionOptions();

    TS_ASSERT_EQUALS(variantToString(options["ProcessingInstructions"]), "3,4");
    TS_ASSERT(Mock::VerifyAndClearExpectations(&mockView));
  }

  void testGetDetectorCorrectionTypeOptions() {
    NiceMock<MockSettingsView> mockView;
    onCallReturnDefaultSettings(mockView);
    auto presenter = makeReflSettingsPresenter(&mockView);

    EXPECT_CALL(mockView, detectorCorrectionEnabled())
>>>>>>> a5bfc263
        .Times(Exactly(1))
        .WillOnce(Return(true));
    EXPECT_CALL(mockView, getDetectorCorrectionType())
        .Times(AtLeast(1))
        .WillOnce(Return("VerticalShift"));

    auto options = presenter.getReductionOptions();

    TS_ASSERT_EQUALS(variantToString(options["CorrectDetectors"]), "1");
    TS_ASSERT_EQUALS(variantToString(options["DetectorCorrectionType"]),
                     "VerticalShift");
    TS_ASSERT(Mock::VerifyAndClearExpectations(&mockView));
  }

  void testGetTransmissionRunOptions() {
    NiceMock<MockSettingsView> mockView;
    onCallReturnDefaultSettings(mockView);
    auto presenter = makeReflSettingsPresenter(&mockView);

    EXPECT_CALL(mockView, getTransmissionRuns())
        .Times(AtLeast(1))
        .WillOnce(Return("INTER00013463,INTER00013464"));

    auto options = presenter.getReductionOptions();

    TS_ASSERT_EQUALS(variantToString(options["FirstTransmissionRun"]),
                     "INTER00013463,INTER00013464");
    TS_ASSERT(Mock::VerifyAndClearExpectations(&mockView));
  }

  void testGetOverlapRangeOptions() {
    NiceMock<MockSettingsView> mockView;
    onCallReturnDefaultSettings(mockView);
    auto presenter = makeReflSettingsPresenter(&mockView);

    EXPECT_CALL(mockView, getStartOverlap())
        .Times(AtLeast(1))
        .WillOnce(Return("10"));
    EXPECT_CALL(mockView, getEndOverlap())
        .Times(AtLeast(1))
        .WillOnce(Return("12"));

    auto options = presenter.getReductionOptions();
<<<<<<< HEAD
    TS_ASSERT_EQUALS(options.size(), 22);
    TS_ASSERT_EQUALS(variantToString(options["AnalysisMode"]),
                     "MultiDetectorAnalysis");
    TS_ASSERT_EQUALS(variantToString(options["CRho"]), "2.5,0.4,1.1");
    TS_ASSERT_EQUALS(variantToString(options["CAlpha"]), "0.6,0.9,1.2");
    TS_ASSERT_EQUALS(variantToString(options["CAp"]), "100.0,17.0,44.0");
    TS_ASSERT_EQUALS(variantToString(options["CPp"]), "0.54,0.33,1.81");
    TS_ASSERT_EQUALS(variantToString(options["PolarizationAnalysis"]), "PNR");
    TS_ASSERT_EQUALS(variantToString(options["ScaleFactor"]), "2");
    TS_ASSERT_EQUALS(variantToString(options["MomentumTransferStep"]), "-0.02");
    TS_ASSERT_EQUALS(variantToString(options["StartOverlap"]), "10");
    TS_ASSERT_EQUALS(variantToString(options["EndOverlap"]), "12");
    TS_ASSERT_EQUALS(variantToString(options["FirstTransmissionRun"]),
                     "INTER00013463,INTER00013464");
    TS_ASSERT_EQUALS(variantToString(options["NormalizeByIntegratedMonitors"]),
                     "True");
    TS_ASSERT_EQUALS(
        variantToString(options["MonitorIntegrationWavelengthMin"]), "4");
    TS_ASSERT_EQUALS(
        variantToString(options["MonitorIntegrationWavelengthMax"]), "10");
    TS_ASSERT_EQUALS(variantToString(options["MonitorBackgroundWavelengthMin"]),
                     "12");
    TS_ASSERT_EQUALS(variantToString(options["MonitorBackgroundWavelengthMax"]),
                     "17");
    TS_ASSERT_EQUALS(variantToString(options["WavelengthMin"]), "1");
    TS_ASSERT_EQUALS(variantToString(options["WavelengthMax"]), "15");
    TS_ASSERT_EQUALS(variantToString(options["I0MonitorIndex"]), "2");
    TS_ASSERT_EQUALS(variantToString(options["ProcessingInstructions"]), "3,4");
    TS_ASSERT_EQUALS(variantToString(options["DetectorCorrectionType"]),
                     "VerticalShift");
    TS_ASSERT_EQUALS(variantToString(options["CorrectDetectors"]), "1");

=======

    TS_ASSERT_EQUALS(variantToString(options["StartOverlap"]), "10");
    TS_ASSERT_EQUALS(variantToString(options["EndOverlap"]), "12");
>>>>>>> a5bfc263
    TS_ASSERT(Mock::VerifyAndClearExpectations(&mockView));
  }

  void testStitchOptions() {
    NiceMock<MockSettingsView> mockView;
    auto presenter = makeReflSettingsPresenter(&mockView);

    EXPECT_CALL(mockView, experimentSettingsEnabled())
        .Times(1)
        .WillOnce(Return(true));
    EXPECT_CALL(mockView, instrumentSettingsEnabled()).Times(0);
    EXPECT_CALL(mockView, getStitchOptions()).Times(Exactly(1));
    presenter.getStitchOptions();
    TS_ASSERT(Mock::VerifyAndClearExpectations(&mockView));
  }

  void testPolarisationOptionsEnabled() {
    NiceMock<MockSettingsView> mockView;
    auto presenter = makeReflSettingsPresenter(&mockView);

    EXPECT_CALL(mockView, setIsPolCorrEnabled(false)).Times(Exactly(1));
    EXPECT_CALL(mockView, setPolarisationOptionsEnabled(false))
        .Times(Exactly(1));
    presenter.setInstrumentName("INTER");
    EXPECT_CALL(mockView, setIsPolCorrEnabled(true)).Times(Exactly(1));
    EXPECT_CALL(mockView, setPolarisationOptionsEnabled(true))
        .Times(Exactly(1));
    presenter.setInstrumentName("POLREF");
  }

  void testExperimentDefaults() {
    NiceMock<MockSettingsView> mockView;
    auto presenter = makeReflSettingsPresenter(&mockView);
    MockMainWindowPresenter mainPresenter;

    // Set instrument to 'POLREF'
    EXPECT_CALL(mockView, setIsPolCorrEnabled(true)).Times(Exactly(1));
    EXPECT_CALL(mockView, setPolarisationOptionsEnabled(true))
        .Times(Exactly(1));
    presenter.setInstrumentName("POLREF");

    std::vector<std::string> defaults = {
        "PointDetectorAnalysis", "None",
        "1.006831,-0.011467,0.002244,-0.000095",
        "1.017526,-0.017183,0.003136,-0.000140",
        "0.917940,0.038265,-0.006645,0.000282",
        "0.972762,0.001828,-0.000261,0.0", "10", "12"};

    EXPECT_CALL(mockView, setExpDefaults(defaults)).Times(1);
    presenter.notify(IReflSettingsPresenter::ExpDefaultsFlag);
    TS_ASSERT(Mock::VerifyAndClearExpectations(&mockView));
  }

  void testInstrumentDefaults() {
    NiceMock<MockSettingsView> mockView;
    MockMainWindowPresenter mainPresenter;
    auto presenter = makeReflSettingsPresenter(&mockView);

    // Set instrument to 'INTER'
    EXPECT_CALL(mockView, setIsPolCorrEnabled(false)).Times(Exactly(1));
    EXPECT_CALL(mockView, setPolarisationOptionsEnabled(false))
        .Times(Exactly(1));
    presenter.setInstrumentName("INTER");

    std::vector<double> defaults_double = {1.,  4.0, 10., 17.,
                                           18., 1.5, 17., 2.0};
    std::vector<std::string> defaults_str = {"VerticalShift"};

    EXPECT_CALL(mockView, setInstDefaults(defaults_double, defaults_str))
        .Times(1);
    presenter.notify(IReflSettingsPresenter::InstDefaultsFlag);
    TS_ASSERT(Mock::VerifyAndClearExpectations(&mockView));
  }

  void testExperimentSettingsDisabled() {
    NiceMock<MockSettingsView> mockView;
    auto presenter = makeReflSettingsPresenter(&mockView);

    EXPECT_CALL(mockView, experimentSettingsEnabled())
        .Times(3)
        .WillRepeatedly(Return(false));
    EXPECT_CALL(mockView, instrumentSettingsEnabled())
        .Times(2)
        .WillRepeatedly(Return(true));

    // Experiment settings shouldn't be called
    EXPECT_CALL(mockView, getAnalysisMode()).Times(Exactly(0));
    EXPECT_CALL(mockView, getStartOverlap()).Times(Exactly(0));
    EXPECT_CALL(mockView, getEndOverlap()).Times(Exactly(0));
    EXPECT_CALL(mockView, getStitchOptions()).Times(Exactly(0));

    // Instrument settings should be called
    EXPECT_CALL(mockView, getIntMonCheck()).Times(Exactly(1));
    EXPECT_CALL(mockView, getMonitorIntegralMin()).Times(Exactly(2));
    EXPECT_CALL(mockView, getMonitorIntegralMax()).Times(Exactly(2));
    EXPECT_CALL(mockView, getMonitorBackgroundMin()).Times(Exactly(2));
    EXPECT_CALL(mockView, getMonitorBackgroundMax()).Times(Exactly(2));
    EXPECT_CALL(mockView, getLambdaMin()).Times(Exactly(2));
    EXPECT_CALL(mockView, getLambdaMax()).Times(Exactly(2));
    EXPECT_CALL(mockView, getI0MonitorIndex()).Times(Exactly(2));
    EXPECT_CALL(mockView, getProcessingInstructions()).Times(Exactly(2));
    EXPECT_CALL(mockView, getDetectorCorrectionType()).Times(Exactly(1));

    auto transmissionOptions = presenter.getTransmissionOptions();
    auto reductionOptions = presenter.getReductionOptions();
    auto stitchOptions = presenter.getStitchOptions();

    TS_ASSERT(Mock::VerifyAndClearExpectations(&mockView));
  }

  void testInstrumentSettingsDisabled() {
    NiceMock<MockSettingsView> mockView;
    auto presenter = makeReflSettingsPresenter(&mockView);

    EXPECT_CALL(mockView, experimentSettingsEnabled())
        .Times(3)
        .WillRepeatedly(Return(true));
    EXPECT_CALL(mockView, instrumentSettingsEnabled())
        .Times(2)
        .WillRepeatedly(Return(false));

    // Instrument settings shouldn't be called
    EXPECT_CALL(mockView, getMonitorIntegralMin()).Times(Exactly(0));
    EXPECT_CALL(mockView, getMonitorIntegralMax()).Times(Exactly(0));
    EXPECT_CALL(mockView, getMonitorBackgroundMin()).Times(Exactly(0));
    EXPECT_CALL(mockView, getMonitorBackgroundMax()).Times(Exactly(0));
    EXPECT_CALL(mockView, getLambdaMin()).Times(Exactly(0));
    EXPECT_CALL(mockView, getLambdaMax()).Times(Exactly(0));
    EXPECT_CALL(mockView, getI0MonitorIndex()).Times(Exactly(0));
    EXPECT_CALL(mockView, getProcessingInstructions()).Times(Exactly(0));
    EXPECT_CALL(mockView, getIntMonCheck()).Times(Exactly(0));
    EXPECT_CALL(mockView, getDetectorCorrectionType()).Times(Exactly(0));
    EXPECT_CALL(mockView, detectorCorrectionEnabled()).Times(Exactly(0));

    // Experiment settings should be called
    EXPECT_CALL(mockView, getAnalysisMode()).Times(Exactly(2));
    EXPECT_CALL(mockView, getCRho()).Times(Exactly(1));
    EXPECT_CALL(mockView, getCAlpha()).Times(Exactly(1));
    EXPECT_CALL(mockView, getCAp()).Times(Exactly(1));
    EXPECT_CALL(mockView, getCPp()).Times(Exactly(1));
    EXPECT_CALL(mockView, getPolarisationCorrections()).Times(Exactly(1));
    EXPECT_CALL(mockView, getScaleFactor()).Times(Exactly(1));
    EXPECT_CALL(mockView, getMomentumTransferStep()).Times(Exactly(1));
    EXPECT_CALL(mockView, getStartOverlap()).Times(Exactly(2));
    EXPECT_CALL(mockView, getEndOverlap()).Times(Exactly(2));
    EXPECT_CALL(mockView, getTransmissionRuns()).Times(Exactly(1));
    EXPECT_CALL(mockView, getStitchOptions()).Times(Exactly(1));

    auto transmissionOptions = presenter.getTransmissionOptions();
    auto reductionOptions = presenter.getReductionOptions();
    auto stitchOptions = presenter.getStitchOptions();

    TS_ASSERT(Mock::VerifyAndClearExpectations(&mockView));
  }
};

#endif /* MANTID_CUSTOMINTERFACES_REFLSETTINGSPRESENTERTEST_H */<|MERGE_RESOLUTION|>--- conflicted
+++ resolved
@@ -184,39 +184,6 @@
     EXPECT_CALL(mockView, getAnalysisMode())
         .Times(AtLeast(1))
         .WillOnce(Return("MultiDetectorAnalysis"));
-<<<<<<< HEAD
-    EXPECT_CALL(mockView, getMonitorIntegralMin())
-        .Times(Exactly(1))
-        .WillOnce(Return("4"));
-    EXPECT_CALL(mockView, getMonitorIntegralMax())
-        .Times(Exactly(1))
-        .WillOnce(Return("10"));
-    EXPECT_CALL(mockView, getMonitorBackgroundMin())
-        .Times(Exactly(1))
-        .WillOnce(Return("12"));
-    EXPECT_CALL(mockView, getMonitorBackgroundMax())
-        .Times(Exactly(1))
-        .WillOnce(Return("17"));
-    EXPECT_CALL(mockView, getLambdaMin())
-        .Times(Exactly(1))
-        .WillOnce(Return("1"));
-    EXPECT_CALL(mockView, getLambdaMax())
-        .Times(Exactly(1))
-        .WillOnce(Return("15"));
-    EXPECT_CALL(mockView, getI0MonitorIndex())
-        .Times(Exactly(1))
-        .WillOnce(Return("2"));
-    EXPECT_CALL(mockView, getProcessingInstructions())
-        .Times(Exactly(1))
-        .WillOnce(Return("3,4"));
-    EXPECT_CALL(mockView, getStartOverlap())
-        .Times(Exactly(1))
-        .WillOnce(Return("10"));
-    EXPECT_CALL(mockView, getEndOverlap())
-        .Times(Exactly(1))
-        .WillOnce(Return("12"));
-=======
->>>>>>> a5bfc263
 
     auto options = presenter.getReductionOptions();
     TS_ASSERT_EQUALS(variantToString(options["AnalysisMode"]),
@@ -385,29 +352,22 @@
     EXPECT_CALL(mockView, getProcessingInstructions())
         .Times(AtLeast(1))
         .WillOnce(Return("3,4"));
-<<<<<<< HEAD
+
+    auto options = presenter.getReductionOptions();
+
+    TS_ASSERT_EQUALS(variantToString(options["ProcessingInstructions"]), "3,4");
+    TS_ASSERT(Mock::VerifyAndClearExpectations(&mockView));
+  }
+
+  void testGetDetectorCorrectionTypeOptions() {
+    NiceMock<MockSettingsView> mockView;
+    onCallReturnDefaultSettings(mockView);
+    auto presenter = makeReflSettingsPresenter(&mockView);
+
     EXPECT_CALL(mockView, detectorCorrectionEnabled())
         .Times(Exactly(1))
         .WillOnce(Return(true));
     EXPECT_CALL(mockView, getDetectorCorrectionType())
-=======
-
-    auto options = presenter.getReductionOptions();
-
-    TS_ASSERT_EQUALS(variantToString(options["ProcessingInstructions"]), "3,4");
-    TS_ASSERT(Mock::VerifyAndClearExpectations(&mockView));
-  }
-
-  void testGetDetectorCorrectionTypeOptions() {
-    NiceMock<MockSettingsView> mockView;
-    onCallReturnDefaultSettings(mockView);
-    auto presenter = makeReflSettingsPresenter(&mockView);
-
-    EXPECT_CALL(mockView, detectorCorrectionEnabled())
->>>>>>> a5bfc263
-        .Times(Exactly(1))
-        .WillOnce(Return(true));
-    EXPECT_CALL(mockView, getDetectorCorrectionType())
         .Times(AtLeast(1))
         .WillOnce(Return("VerticalShift"));
 
@@ -448,44 +408,9 @@
         .WillOnce(Return("12"));
 
     auto options = presenter.getReductionOptions();
-<<<<<<< HEAD
-    TS_ASSERT_EQUALS(options.size(), 22);
-    TS_ASSERT_EQUALS(variantToString(options["AnalysisMode"]),
-                     "MultiDetectorAnalysis");
-    TS_ASSERT_EQUALS(variantToString(options["CRho"]), "2.5,0.4,1.1");
-    TS_ASSERT_EQUALS(variantToString(options["CAlpha"]), "0.6,0.9,1.2");
-    TS_ASSERT_EQUALS(variantToString(options["CAp"]), "100.0,17.0,44.0");
-    TS_ASSERT_EQUALS(variantToString(options["CPp"]), "0.54,0.33,1.81");
-    TS_ASSERT_EQUALS(variantToString(options["PolarizationAnalysis"]), "PNR");
-    TS_ASSERT_EQUALS(variantToString(options["ScaleFactor"]), "2");
-    TS_ASSERT_EQUALS(variantToString(options["MomentumTransferStep"]), "-0.02");
+
     TS_ASSERT_EQUALS(variantToString(options["StartOverlap"]), "10");
     TS_ASSERT_EQUALS(variantToString(options["EndOverlap"]), "12");
-    TS_ASSERT_EQUALS(variantToString(options["FirstTransmissionRun"]),
-                     "INTER00013463,INTER00013464");
-    TS_ASSERT_EQUALS(variantToString(options["NormalizeByIntegratedMonitors"]),
-                     "True");
-    TS_ASSERT_EQUALS(
-        variantToString(options["MonitorIntegrationWavelengthMin"]), "4");
-    TS_ASSERT_EQUALS(
-        variantToString(options["MonitorIntegrationWavelengthMax"]), "10");
-    TS_ASSERT_EQUALS(variantToString(options["MonitorBackgroundWavelengthMin"]),
-                     "12");
-    TS_ASSERT_EQUALS(variantToString(options["MonitorBackgroundWavelengthMax"]),
-                     "17");
-    TS_ASSERT_EQUALS(variantToString(options["WavelengthMin"]), "1");
-    TS_ASSERT_EQUALS(variantToString(options["WavelengthMax"]), "15");
-    TS_ASSERT_EQUALS(variantToString(options["I0MonitorIndex"]), "2");
-    TS_ASSERT_EQUALS(variantToString(options["ProcessingInstructions"]), "3,4");
-    TS_ASSERT_EQUALS(variantToString(options["DetectorCorrectionType"]),
-                     "VerticalShift");
-    TS_ASSERT_EQUALS(variantToString(options["CorrectDetectors"]), "1");
-
-=======
-
-    TS_ASSERT_EQUALS(variantToString(options["StartOverlap"]), "10");
-    TS_ASSERT_EQUALS(variantToString(options["EndOverlap"]), "12");
->>>>>>> a5bfc263
     TS_ASSERT(Mock::VerifyAndClearExpectations(&mockView));
   }
 
