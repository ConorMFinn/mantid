#ifndef MANTID_CUSTOMINTERFACES_REFLSETTINGSPRESENTERTEST_H
#define MANTID_CUSTOMINTERFACES_REFLSETTINGSPRESENTERTEST_H

#include <cxxtest/TestSuite.h>
#include <gmock/gmock.h>
#include <gtest/gtest.h>

#include "MantidAPI/AnalysisDataService.h"
#include "MantidAPI/FrameworkManager.h"
#include "../ISISReflectometry/ReflSettingsPresenter.h"
#include "ReflMockObjects.h"
#include <boost/algorithm/string.hpp>

using namespace MantidQt::CustomInterfaces;
using namespace testing;

namespace {
class split_q {
private:
  mutable bool in_q;

public:
  split_q() : in_q(false) {}
  bool operator()(char c) const {
    if (c == '\"')
      in_q = !in_q;
    return !in_q && c == ',';
  }
};

// Get a std::string from a QVariant which represents a QString
std::string variantToString(const QVariant &variant) {
  return variant.value<QString>().toStdString();
}
}

//=====================================================================================
// Functional tests
//=====================================================================================
class ReflSettingsPresenterTest : public CxxTest::TestSuite {

public:
  // This pair of boilerplate methods prevent the suite being created statically
  // This means the constructor isn't called when running other tests
  static ReflSettingsPresenterTest *createSuite() {
    return new ReflSettingsPresenterTest();
  }
  static void destroySuite(ReflSettingsPresenterTest *suite) { delete suite; }

  ReflSettingsPresenterTest() { FrameworkManager::Instance(); }

  void testGetTransmissionOptions() {
    MockSettingsView mockView;
    ReflSettingsPresenter presenter(&mockView);

    EXPECT_CALL(mockView, experimentSettingsEnabled())
        .Times(1)
        .WillOnce(Return(true));
    EXPECT_CALL(mockView, instrumentSettingsEnabled())
        .Times(1)
        .WillOnce(Return(true));
    EXPECT_CALL(mockView, getAnalysisMode())
        .Times(Exactly(1))
        .WillOnce(Return("MultiDetectorAnalysis"));
    EXPECT_CALL(mockView, getMonitorIntegralMin())
        .Times(Exactly(1))
        .WillOnce(Return("4"));
    EXPECT_CALL(mockView, getMonitorIntegralMax())
        .Times(Exactly(1))
        .WillOnce(Return("10"));
    EXPECT_CALL(mockView, getMonitorBackgroundMin())
        .Times(Exactly(1))
        .WillOnce(Return("12"));
    EXPECT_CALL(mockView, getMonitorBackgroundMax())
        .Times(Exactly(1))
        .WillOnce(Return("17"));
    EXPECT_CALL(mockView, getLambdaMin())
        .Times(Exactly(1))
        .WillOnce(Return("1"));
    EXPECT_CALL(mockView, getLambdaMax())
        .Times(Exactly(1))
        .WillOnce(Return("15"));
    EXPECT_CALL(mockView, getI0MonitorIndex())
        .Times(Exactly(1))
        .WillOnce(Return("2"));
    EXPECT_CALL(mockView, getProcessingInstructions())
        .Times(Exactly(1))
        .WillOnce(Return("3,4"));
    EXPECT_CALL(mockView, getStartOverlap())
        .Times(Exactly(1))
        .WillOnce(Return("10"));
    EXPECT_CALL(mockView, getEndOverlap())
        .Times(Exactly(1))
        .WillOnce(Return("12"));
    EXPECT_CALL(mockView, getTransmissionRuns())
        .Times(Exactly(0))
        .WillOnce(Return("INTER00013463,INTER00013464"));

    auto options = presenter.getTransmissionOptions();
    TS_ASSERT_EQUALS(options.size(), 11);
    TS_ASSERT_EQUALS(variantToString(options["AnalysisMode"]),
                     "MultiDetectorAnalysis");
    TS_ASSERT_EQUALS(variantToString(options["StartOverlap"]), "10");
    TS_ASSERT_EQUALS(variantToString(options["EndOverlap"]), "12");
    TS_ASSERT_EQUALS(
        variantToString(options["MonitorIntegrationWavelengthMin"]), "4");
    TS_ASSERT_EQUALS(
        variantToString(options["MonitorIntegrationWavelengthMax"]), "10");
    TS_ASSERT_EQUALS(variantToString(options["MonitorBackgroundWavelengthMin"]),
                     "12");
    TS_ASSERT_EQUALS(variantToString(options["MonitorBackgroundWavelengthMax"]),
                     "17");
    TS_ASSERT_EQUALS(variantToString(options["WavelengthMin"]), "1");
    TS_ASSERT_EQUALS(variantToString(options["WavelengthMax"]), "15");
    TS_ASSERT_EQUALS(variantToString(options["I0MonitorIndex"]), "2");
    TS_ASSERT_EQUALS(variantToString(options["ProcessingInstructions"]), "3,4");

    TS_ASSERT(Mock::VerifyAndClearExpectations(&mockView));
  }

  void testGetReductionOptions() {
    MockSettingsView mockView;
    ReflSettingsPresenter presenter(&mockView);

    EXPECT_CALL(mockView, experimentSettingsEnabled())
        .Times(1)
        .WillOnce(Return(true));
    EXPECT_CALL(mockView, instrumentSettingsEnabled())
        .Times(1)
        .WillOnce(Return(true));
    EXPECT_CALL(mockView, getAnalysisMode())
        .Times(Exactly(1))
        .WillOnce(Return("MultiDetectorAnalysis"));
    EXPECT_CALL(mockView, getCRho())
        .Times(Exactly(1))
        .WillOnce(Return("2.5,0.4,1.1"));
    EXPECT_CALL(mockView, getCAlpha())
        .Times(Exactly(1))
        .WillOnce(Return("0.6,0.9,1.2"));
    EXPECT_CALL(mockView, getCAp())
        .Times(Exactly(1))
        .WillOnce(Return("100.0,17.0,44.0"));
    EXPECT_CALL(mockView, getCPp())
        .Times(Exactly(1))
        .WillOnce(Return("0.54,0.33,1.81"));
    EXPECT_CALL(mockView, getPolarisationCorrections())
        .Times(Exactly(1))
        .WillOnce(Return("PNR"));
    EXPECT_CALL(mockView, getIntMonCheck())
        .Times(Exactly(1))
        .WillOnce(Return("True"));
    EXPECT_CALL(mockView, getMonitorIntegralMin())
        .Times(Exactly(1))
        .WillOnce(Return("4"));
    EXPECT_CALL(mockView, getMonitorIntegralMax())
        .Times(Exactly(1))
        .WillOnce(Return("10"));
    EXPECT_CALL(mockView, getMonitorBackgroundMin())
        .Times(Exactly(1))
        .WillOnce(Return("12"));
    EXPECT_CALL(mockView, getMonitorBackgroundMax())
        .Times(Exactly(1))
        .WillOnce(Return("17"));
    EXPECT_CALL(mockView, getLambdaMin())
        .Times(Exactly(1))
        .WillOnce(Return("1"));
    EXPECT_CALL(mockView, getLambdaMax())
        .Times(Exactly(1))
        .WillOnce(Return("15"));
    EXPECT_CALL(mockView, getI0MonitorIndex())
        .Times(Exactly(1))
        .WillOnce(Return("2"));
    EXPECT_CALL(mockView, getScaleFactor())
        .Times(Exactly(1))
        .WillOnce(Return("2"));
    EXPECT_CALL(mockView, getMomentumTransferStep())
        .Times(Exactly(1))
        .WillOnce(Return("-0.02"));
    EXPECT_CALL(mockView, getProcessingInstructions())
        .Times(Exactly(1))
        .WillOnce(Return("3,4"));
    EXPECT_CALL(mockView, detectorCorrectionEnabled())
        .Times(Exactly(1))
        .WillOnce(Return(true));
    EXPECT_CALL(mockView, getDetectorCorrectionType())
        .Times(Exactly(1))
        .WillOnce(Return("VerticalShift"));
    EXPECT_CALL(mockView, getTransmissionRuns())
        .Times(Exactly(1))
        .WillOnce(Return("INTER00013463,INTER00013464"));
    EXPECT_CALL(mockView, getStartOverlap())
        .Times(Exactly(1))
        .WillOnce(Return("10"));
    EXPECT_CALL(mockView, getEndOverlap())
        .Times(Exactly(1))
        .WillOnce(Return("12"));

<<<<<<< HEAD
    std::vector<std::string> optionsVec;
    boost::split(optionsVec, options, split_q());
    TS_ASSERT_EQUALS(optionsVec.size(), 23);
    TS_ASSERT_EQUALS(optionsVec[0], "AnalysisMode=MultiDetectorAnalysis");
    TS_ASSERT_EQUALS(optionsVec[1], "CRho=\"2.5,0.4,1.1\"");
    TS_ASSERT_EQUALS(optionsVec[2], "CAlpha=\"0.6,0.9,1.2\"");
    TS_ASSERT_EQUALS(optionsVec[3], "CAp=\"100.0,17.0,44.0\"");
    TS_ASSERT_EQUALS(optionsVec[4], "CPp=\"0.54,0.33,1.81\"");
    TS_ASSERT_EQUALS(optionsVec[5], "PolarizationAnalysis=PNR");
    TS_ASSERT_EQUALS(optionsVec[6], "ScaleFactor=2");
    TS_ASSERT_EQUALS(optionsVec[7], "MomentumTransferStep=-0.02");
    TS_ASSERT_EQUALS(optionsVec[8], "StartOverlap=10");
    TS_ASSERT_EQUALS(optionsVec[9], "EndOverlap=12");
    TS_ASSERT_EQUALS(optionsVec[10], "FirstTransmissionRun=INTER00013463");
    TS_ASSERT_EQUALS(optionsVec[11], "SecondTransmissionRun=INTER00013464");
    TS_ASSERT_EQUALS(optionsVec[12], "NormalizeByIntegratedMonitors=True");
    TS_ASSERT_EQUALS(optionsVec[13], "MonitorIntegrationWavelengthMin=4");
    TS_ASSERT_EQUALS(optionsVec[14], "MonitorIntegrationWavelengthMax=10");
    TS_ASSERT_EQUALS(optionsVec[15], "MonitorBackgroundWavelengthMin=12");
    TS_ASSERT_EQUALS(optionsVec[16], "MonitorBackgroundWavelengthMax=17");
    TS_ASSERT_EQUALS(optionsVec[17], "WavelengthMin=1");
    TS_ASSERT_EQUALS(optionsVec[18], "WavelengthMax=15");
    TS_ASSERT_EQUALS(optionsVec[19], "I0MonitorIndex=2");
    TS_ASSERT_EQUALS(optionsVec[20], "ProcessingInstructions=\"3,4\"");
    TS_ASSERT_EQUALS(optionsVec[21], "CorrectDetectors=1");
    TS_ASSERT_EQUALS(optionsVec[22], "DetectorCorrectionType=VerticalShift");
    TS_ASSERT(AnalysisDataService::Instance().doesExist("TRANS_INTER00013463"));
    TS_ASSERT(AnalysisDataService::Instance().doesExist("TRANS_INTER00013464"));
    AnalysisDataService::Instance().clear();
=======
    auto options = presenter.getReductionOptions();
    TS_ASSERT_EQUALS(options.size(), 21);
    TS_ASSERT_EQUALS(variantToString(options["AnalysisMode"]),
                     "MultiDetectorAnalysis");
    TS_ASSERT_EQUALS(variantToString(options["CRho"]), "2.5,0.4,1.1");
    TS_ASSERT_EQUALS(variantToString(options["CAlpha"]), "0.6,0.9,1.2");
    TS_ASSERT_EQUALS(variantToString(options["CAp"]), "100.0,17.0,44.0");
    TS_ASSERT_EQUALS(variantToString(options["CPp"]), "0.54,0.33,1.81");
    TS_ASSERT_EQUALS(variantToString(options["PolarizationAnalysis"]), "PNR");
    TS_ASSERT_EQUALS(variantToString(options["ScaleFactor"]), "2");
    TS_ASSERT_EQUALS(variantToString(options["MomentumTransferStep"]), "-0.02");
    TS_ASSERT_EQUALS(variantToString(options["StartOverlap"]), "10");
    TS_ASSERT_EQUALS(variantToString(options["EndOverlap"]), "12");
    TS_ASSERT_EQUALS(variantToString(options["FirstTransmissionRun"]),
                     "INTER00013463,INTER00013464");
    TS_ASSERT_EQUALS(variantToString(options["NormalizeByIntegratedMonitors"]),
                     "True");
    TS_ASSERT_EQUALS(
        variantToString(options["MonitorIntegrationWavelengthMin"]), "4");
    TS_ASSERT_EQUALS(
        variantToString(options["MonitorIntegrationWavelengthMax"]), "10");
    TS_ASSERT_EQUALS(variantToString(options["MonitorBackgroundWavelengthMin"]),
                     "12");
    TS_ASSERT_EQUALS(variantToString(options["MonitorBackgroundWavelengthMax"]),
                     "17");
    TS_ASSERT_EQUALS(variantToString(options["WavelengthMin"]), "1");
    TS_ASSERT_EQUALS(variantToString(options["WavelengthMax"]), "15");
    TS_ASSERT_EQUALS(variantToString(options["I0MonitorIndex"]), "2");
    TS_ASSERT_EQUALS(variantToString(options["ProcessingInstructions"]), "3,4");
    TS_ASSERT_EQUALS(variantToString(options["DetectorCorrectionType"]),
                     "VerticalShift");
>>>>>>> b9b26b4d

    TS_ASSERT(Mock::VerifyAndClearExpectations(&mockView));
  }

  void testStitchOptions() {
    MockSettingsView mockView;
    ReflSettingsPresenter presenter(&mockView);

    EXPECT_CALL(mockView, experimentSettingsEnabled())
        .Times(1)
        .WillOnce(Return(true));
    EXPECT_CALL(mockView, instrumentSettingsEnabled()).Times(0);
    EXPECT_CALL(mockView, getStitchOptions()).Times(Exactly(1));
    presenter.getStitchOptions();
    TS_ASSERT(Mock::VerifyAndClearExpectations(&mockView));
  }

  void testPolarisationOptionsEnabled() {
    MockSettingsView mockView;
    ReflSettingsPresenter presenter(&mockView);

    EXPECT_CALL(mockView, setIsPolCorrEnabled(false)).Times(Exactly(1));
    EXPECT_CALL(mockView, setPolarisationOptionsEnabled(false))
        .Times(Exactly(1));
    presenter.setInstrumentName("INTER");
    EXPECT_CALL(mockView, setIsPolCorrEnabled(true)).Times(Exactly(1));
    EXPECT_CALL(mockView, setPolarisationOptionsEnabled(true))
        .Times(Exactly(1));
    presenter.setInstrumentName("POLREF");
  }

  void testExperimentDefaults() {
    MockSettingsView mockView;
    ReflSettingsPresenter presenter(&mockView);
    MockMainWindowPresenter mainPresenter;

    // Set instrument to 'POLREF'
    EXPECT_CALL(mockView, setIsPolCorrEnabled(true)).Times(Exactly(1));
    EXPECT_CALL(mockView, setPolarisationOptionsEnabled(true))
        .Times(Exactly(1));
    presenter.setInstrumentName("POLREF");

    std::vector<std::string> defaults = {
        "PointDetectorAnalysis", "None",
        "1.006831,-0.011467,0.002244,-0.000095",
        "1.017526,-0.017183,0.003136,-0.000140",
        "0.917940,0.038265,-0.006645,0.000282",
        "0.972762,0.001828,-0.000261,0.0", "10", "12"};

    EXPECT_CALL(mockView, setExpDefaults(defaults)).Times(1);
    presenter.notify(IReflSettingsPresenter::ExpDefaultsFlag);
    TS_ASSERT(Mock::VerifyAndClearExpectations(&mockView));
  }

  void testInstrumentDefaults() {
    MockSettingsView mockView;
    MockMainWindowPresenter mainPresenter;
    ReflSettingsPresenter presenter(&mockView);

    // Set instrument to 'INTER'
    EXPECT_CALL(mockView, setIsPolCorrEnabled(false)).Times(Exactly(1));
    EXPECT_CALL(mockView, setPolarisationOptionsEnabled(false))
        .Times(Exactly(1));
    presenter.setInstrumentName("INTER");

    std::vector<double> defaults_double = {1.,  4.0, 10., 17.,
                                           18., 1.5, 17., 2.0};
    std::vector<std::string> defaults_str = {"VerticalShift"};

    EXPECT_CALL(mockView, setInstDefaults(defaults_double, defaults_str))
        .Times(1);
    presenter.notify(IReflSettingsPresenter::InstDefaultsFlag);
    TS_ASSERT(Mock::VerifyAndClearExpectations(&mockView));
  }

  void testExperimentSettingsDisabled() {

    MockSettingsView mockView;
    ReflSettingsPresenter presenter(&mockView);

    EXPECT_CALL(mockView, experimentSettingsEnabled())
        .Times(3)
        .WillRepeatedly(Return(false));
    EXPECT_CALL(mockView, instrumentSettingsEnabled())
        .Times(2)
        .WillRepeatedly(Return(true));

    // Experiment settings shouldn't be called
    EXPECT_CALL(mockView, getAnalysisMode()).Times(Exactly(0));
    EXPECT_CALL(mockView, getStartOverlap()).Times(Exactly(0));
    EXPECT_CALL(mockView, getEndOverlap()).Times(Exactly(0));
    EXPECT_CALL(mockView, getStitchOptions()).Times(Exactly(0));

    // Instrument settings should be called
    EXPECT_CALL(mockView, getIntMonCheck()).Times(Exactly(1));
    EXPECT_CALL(mockView, getMonitorIntegralMin()).Times(Exactly(2));
    EXPECT_CALL(mockView, getMonitorIntegralMax()).Times(Exactly(2));
    EXPECT_CALL(mockView, getMonitorBackgroundMin()).Times(Exactly(2));
    EXPECT_CALL(mockView, getMonitorBackgroundMax()).Times(Exactly(2));
    EXPECT_CALL(mockView, getLambdaMin()).Times(Exactly(2));
    EXPECT_CALL(mockView, getLambdaMax()).Times(Exactly(2));
    EXPECT_CALL(mockView, getI0MonitorIndex()).Times(Exactly(2));
    EXPECT_CALL(mockView, getProcessingInstructions()).Times(Exactly(2));
    EXPECT_CALL(mockView, getDetectorCorrectionType()).Times(Exactly(1));

    auto transmissionOptions = presenter.getTransmissionOptions();
    auto reductionOptions = presenter.getReductionOptions();
    auto stitchOptions = presenter.getStitchOptions();

    TS_ASSERT(Mock::VerifyAndClearExpectations(&mockView));
  }

  void testInstrumentSettingsDisabled() {

    MockSettingsView mockView;
    ReflSettingsPresenter presenter(&mockView);

    EXPECT_CALL(mockView, experimentSettingsEnabled())
        .Times(3)
        .WillRepeatedly(Return(true));
    EXPECT_CALL(mockView, instrumentSettingsEnabled())
        .Times(2)
        .WillRepeatedly(Return(false));

    // Instrument settings shouldn't be called
    EXPECT_CALL(mockView, getMonitorIntegralMin()).Times(Exactly(0));
    EXPECT_CALL(mockView, getMonitorIntegralMax()).Times(Exactly(0));
    EXPECT_CALL(mockView, getMonitorBackgroundMin()).Times(Exactly(0));
    EXPECT_CALL(mockView, getMonitorBackgroundMax()).Times(Exactly(0));
    EXPECT_CALL(mockView, getLambdaMin()).Times(Exactly(0));
    EXPECT_CALL(mockView, getLambdaMax()).Times(Exactly(0));
    EXPECT_CALL(mockView, getI0MonitorIndex()).Times(Exactly(0));
    EXPECT_CALL(mockView, getProcessingInstructions()).Times(Exactly(0));
    EXPECT_CALL(mockView, getIntMonCheck()).Times(Exactly(0));
    EXPECT_CALL(mockView, getDetectorCorrectionType()).Times(Exactly(0));
    EXPECT_CALL(mockView, detectorCorrectionEnabled()).Times(Exactly(0));

    // Experiment settings should be called
    EXPECT_CALL(mockView, getAnalysisMode()).Times(Exactly(2));
    EXPECT_CALL(mockView, getCRho()).Times(Exactly(1));
    EXPECT_CALL(mockView, getCAlpha()).Times(Exactly(1));
    EXPECT_CALL(mockView, getCAp()).Times(Exactly(1));
    EXPECT_CALL(mockView, getCPp()).Times(Exactly(1));
    EXPECT_CALL(mockView, getPolarisationCorrections()).Times(Exactly(1));
    EXPECT_CALL(mockView, getScaleFactor()).Times(Exactly(1));
    EXPECT_CALL(mockView, getMomentumTransferStep()).Times(Exactly(1));
    EXPECT_CALL(mockView, getStartOverlap()).Times(Exactly(2));
    EXPECT_CALL(mockView, getEndOverlap()).Times(Exactly(2));
    EXPECT_CALL(mockView, getTransmissionRuns()).Times(Exactly(1));
    EXPECT_CALL(mockView, getStitchOptions()).Times(Exactly(1));

    auto transmissionOptions = presenter.getTransmissionOptions();
    auto reductionOptions = presenter.getReductionOptions();
    auto stitchOptions = presenter.getStitchOptions();

    TS_ASSERT(Mock::VerifyAndClearExpectations(&mockView));
  }
};

#endif /* MANTID_CUSTOMINTERFACES_REFLSETTINGSPRESENTERTEST_H */<|MERGE_RESOLUTION|>--- conflicted
+++ resolved
@@ -195,37 +195,6 @@
         .Times(Exactly(1))
         .WillOnce(Return("12"));
 
-<<<<<<< HEAD
-    std::vector<std::string> optionsVec;
-    boost::split(optionsVec, options, split_q());
-    TS_ASSERT_EQUALS(optionsVec.size(), 23);
-    TS_ASSERT_EQUALS(optionsVec[0], "AnalysisMode=MultiDetectorAnalysis");
-    TS_ASSERT_EQUALS(optionsVec[1], "CRho=\"2.5,0.4,1.1\"");
-    TS_ASSERT_EQUALS(optionsVec[2], "CAlpha=\"0.6,0.9,1.2\"");
-    TS_ASSERT_EQUALS(optionsVec[3], "CAp=\"100.0,17.0,44.0\"");
-    TS_ASSERT_EQUALS(optionsVec[4], "CPp=\"0.54,0.33,1.81\"");
-    TS_ASSERT_EQUALS(optionsVec[5], "PolarizationAnalysis=PNR");
-    TS_ASSERT_EQUALS(optionsVec[6], "ScaleFactor=2");
-    TS_ASSERT_EQUALS(optionsVec[7], "MomentumTransferStep=-0.02");
-    TS_ASSERT_EQUALS(optionsVec[8], "StartOverlap=10");
-    TS_ASSERT_EQUALS(optionsVec[9], "EndOverlap=12");
-    TS_ASSERT_EQUALS(optionsVec[10], "FirstTransmissionRun=INTER00013463");
-    TS_ASSERT_EQUALS(optionsVec[11], "SecondTransmissionRun=INTER00013464");
-    TS_ASSERT_EQUALS(optionsVec[12], "NormalizeByIntegratedMonitors=True");
-    TS_ASSERT_EQUALS(optionsVec[13], "MonitorIntegrationWavelengthMin=4");
-    TS_ASSERT_EQUALS(optionsVec[14], "MonitorIntegrationWavelengthMax=10");
-    TS_ASSERT_EQUALS(optionsVec[15], "MonitorBackgroundWavelengthMin=12");
-    TS_ASSERT_EQUALS(optionsVec[16], "MonitorBackgroundWavelengthMax=17");
-    TS_ASSERT_EQUALS(optionsVec[17], "WavelengthMin=1");
-    TS_ASSERT_EQUALS(optionsVec[18], "WavelengthMax=15");
-    TS_ASSERT_EQUALS(optionsVec[19], "I0MonitorIndex=2");
-    TS_ASSERT_EQUALS(optionsVec[20], "ProcessingInstructions=\"3,4\"");
-    TS_ASSERT_EQUALS(optionsVec[21], "CorrectDetectors=1");
-    TS_ASSERT_EQUALS(optionsVec[22], "DetectorCorrectionType=VerticalShift");
-    TS_ASSERT(AnalysisDataService::Instance().doesExist("TRANS_INTER00013463"));
-    TS_ASSERT(AnalysisDataService::Instance().doesExist("TRANS_INTER00013464"));
-    AnalysisDataService::Instance().clear();
-=======
     auto options = presenter.getReductionOptions();
     TS_ASSERT_EQUALS(options.size(), 21);
     TS_ASSERT_EQUALS(variantToString(options["AnalysisMode"]),
@@ -257,7 +226,7 @@
     TS_ASSERT_EQUALS(variantToString(options["ProcessingInstructions"]), "3,4");
     TS_ASSERT_EQUALS(variantToString(options["DetectorCorrectionType"]),
                      "VerticalShift");
->>>>>>> b9b26b4d
+    TS_ASSERT_EQUALS(variantToString(options["CorrectDetectors"]), "1");
 
     TS_ASSERT(Mock::VerifyAndClearExpectations(&mockView));
   }
