#ifndef MANTIDQT_CUSTOMINTERFACES_ENGGDIFFMULTIRUNFITTINGWIDGETPRESENTERTEST_H_
#define MANTIDQT_CUSTOMINTERFACES_ENGGDIFFMULTIRUNFITTINGWIDGETPRESENTERTEST_H_

#include "../EnggDiffraction/EnggDiffMultiRunFittingWidgetPresenter.h"
#include "EnggDiffMultiRunFittingWidgetModelMock.h"
#include "EnggDiffMultiRunFittingWidgetViewMock.h"

#include "MantidAPI/FrameworkManager.h"
#include "MantidAPI/WorkspaceFactory.h"
#include "MantidTestHelpers/WorkspaceCreationHelper.h"

#include <cxxtest/TestSuite.h>

using namespace Mantid;

using namespace MantidQt::CustomInterfaces;
using testing::Return;

namespace {
API::MatrixWorkspace_sptr createSampleWorkspace() {
  return API::WorkspaceFactory::Instance().create("Workspace2D", 1, 1, 1);
}
<<<<<<< HEAD
=======

void addBankID(API::MatrixWorkspace_sptr ws, const size_t bankID) {
  auto addLogAlg =
      API::FrameworkManager::Instance().createAlgorithm("AddSampleLog");
  addLogAlg->initialize();
  addLogAlg->setProperty("Workspace", ws);
  addLogAlg->setPropertyValue("LogName", "bankid");
  addLogAlg->setPropertyValue("LogText", std::to_string(bankID));
  addLogAlg->setPropertyValue("LogType", "Number");
  addLogAlg->execute();
}
>>>>>>> 9304e0bc
}

class EnggDiffMultiRunFittingWidgetPresenterTest : public CxxTest::TestSuite {
public:
  void test_addFittedPeaks() {
    auto presenter = setUpPresenter();
    const auto ws = createSampleWorkspace();

    const RunLabel runLabel(123, 1);
    EXPECT_CALL(*m_mockModel, addFittedPeaks(runLabel, ws)).Times(1);

    EXPECT_CALL(*m_mockModel, getFocusedRun(runLabel))
        .Times(1)
        .WillOnce(Return(ws));
    EXPECT_CALL(*m_mockView, reportPlotInvalidFocusedRun(testing::_)).Times(0);
    EXPECT_CALL(*m_mockView, resetCanvas()).Times(1);
    EXPECT_CALL(*m_mockView, plotFocusedRun(testing::_)).Times(1);
    EXPECT_CALL(*m_mockModel, hasFittedPeaksForRun(runLabel))
        .Times(1)
        .WillOnce(Return(true));
    EXPECT_CALL(*m_mockView, showFitResultsSelected())
        .Times(1)
        .WillOnce(Return(false));
    EXPECT_CALL(*m_mockModel, getFittedPeaks(testing::_)).Times(0);

    presenter->addFittedPeaks(runLabel, ws);
    assertMocksUsedCorrectly();
  }

  void test_addFocusedRun() {
    auto presenter = setUpPresenter();
    const API::MatrixWorkspace_sptr ws = createSampleWorkspace();
<<<<<<< HEAD
    const RunLabel runLabel(123, 1);

    EXPECT_CALL(*m_mockModel, addFocusedRun(runLabel, ws)).Times(1);
=======
    addBankID(ws, 2);
    const RunLabel runLabel(0, 2);
>>>>>>> 9304e0bc

    const std::vector<RunLabel> workspaceLabels({runLabel});
    EXPECT_CALL(*m_mockModel, getAllWorkspaceLabels())
        .Times(1)
        .WillOnce(Return(workspaceLabels));

    EXPECT_CALL(*m_mockView, updateRunList(workspaceLabels));
    presenter->addFocusedRun(ws);
    assertMocksUsedCorrectly();
  }

  void test_loadRunUpdatesView() {
    auto presenter = setUpPresenter();
<<<<<<< HEAD
=======
    const API::MatrixWorkspace_sptr ws = createSampleWorkspace();
    addBankID(ws, 2);
>>>>>>> 9304e0bc

    const RunLabel runLabel(0, 2);
    const std::vector<RunLabel> workspaceLabels({runLabel});
    ON_CALL(*m_mockModel, getAllWorkspaceLabels())
        .WillByDefault(Return(workspaceLabels));
    EXPECT_CALL(*m_mockView, updateRunList(workspaceLabels));

<<<<<<< HEAD
    presenter->addFocusedRun(runLabel, createSampleWorkspace());
=======
    presenter->addFocusedRun(ws);
>>>>>>> 9304e0bc
    assertMocksUsedCorrectly();
  }

  void test_getFittedPeaks() {
    auto presenter = setUpPresenter();

    const RunLabel runLabel(123, 1);
    EXPECT_CALL(*m_mockModel, getFittedPeaks(runLabel))
        .Times(1)
        .WillOnce(Return(boost::none));

    presenter->getFittedPeaks(runLabel);
    assertMocksUsedCorrectly();
  }

  void test_getFocusedRun() {
    auto presenter = setUpPresenter();

    const RunLabel runLabel(123, 1);
    EXPECT_CALL(*m_mockModel, getFocusedRun(runLabel))
        .Times(1)
        .WillOnce(Return(boost::none));

    presenter->getFocusedRun(runLabel);
    assertMocksUsedCorrectly();
  }

  void test_selectValidRunWithoutFittedPeaks() {
    auto presenter = setUpPresenter();

    const RunLabel runLabel(123, 1);
    EXPECT_CALL(*m_mockView, getSelectedRunLabel())
        .Times(1)
        .WillOnce(Return(runLabel));

    EXPECT_CALL(*m_mockModel, getFocusedRun(runLabel))
        .Times(1)
        .WillOnce(Return(createSampleWorkspace()));

    EXPECT_CALL(*m_mockView, reportPlotInvalidFocusedRun(testing::_)).Times(0);
    EXPECT_CALL(*m_mockView, resetCanvas()).Times(1);
    EXPECT_CALL(*m_mockView, plotFocusedRun(testing::_)).Times(1);

    ON_CALL(*m_mockModel, hasFittedPeaksForRun(runLabel))
        .WillByDefault(Return(false));
    EXPECT_CALL(*m_mockView, plotFittedPeaks(testing::_)).Times(0);

    presenter->notify(
        IEnggDiffMultiRunFittingWidgetPresenter::Notification::SelectRun);
    assertMocksUsedCorrectly();
  }

  void test_selectRunInvalid() {
    auto presenter = setUpPresenter();

    const RunLabel runLabel(123, 1);
    EXPECT_CALL(*m_mockView, getSelectedRunLabel())
        .Times(1)
        .WillOnce(Return(runLabel));
    EXPECT_CALL(*m_mockModel, getFocusedRun(runLabel))
        .Times(1)
        .WillOnce(Return(boost::none));
    EXPECT_CALL(*m_mockView, reportPlotInvalidFocusedRun(runLabel)).Times(1);
    EXPECT_CALL(*m_mockView, resetCanvas()).Times(0);

    presenter->notify(
        IEnggDiffMultiRunFittingWidgetPresenter::Notification::SelectRun);
    assertMocksUsedCorrectly();
  }

  void test_selectValidRunWithFittedPeaks() {
    auto presenter = setUpPresenter();

    const RunLabel runLabel(123, 1);
    ON_CALL(*m_mockView, getSelectedRunLabel()).WillByDefault(Return(runLabel));

    const auto sampleWorkspace = createSampleWorkspace();
    ON_CALL(*m_mockModel, getFocusedRun(runLabel))
        .WillByDefault(Return(sampleWorkspace));

    ON_CALL(*m_mockModel, hasFittedPeaksForRun(runLabel))
        .WillByDefault(Return(true));
    ON_CALL(*m_mockView, showFitResultsSelected()).WillByDefault(Return(true));
    EXPECT_CALL(*m_mockModel, getFittedPeaks(runLabel))
        .Times(1)
        .WillOnce(Return(sampleWorkspace));
    EXPECT_CALL(*m_mockView, reportPlotInvalidFittedPeaks(testing::_)).Times(0);
    EXPECT_CALL(*m_mockView, plotFittedPeaks(testing::_)).Times(1);

    presenter->notify(
        IEnggDiffMultiRunFittingWidgetPresenter::Notification::SelectRun);
    assertMocksUsedCorrectly();
  }

<<<<<<< HEAD
=======
  void test_selectRunDoesNothingWhenNoRunSelected() {
    auto presenter = setUpPresenter();

    EXPECT_CALL(*m_mockView, getSelectedRunLabel())
        .Times(1)
        .WillOnce(Return(boost::none));
    presenter->notify(
        IEnggDiffMultiRunFittingWidgetPresenter::Notification::SelectRun);
    assertMocksUsedCorrectly();
  }

  void test_plotPeaksStateChangedUpdatesPlot() {
    auto presenter = setUpPresenter();

    const RunLabel runLabel(123, 1);
    EXPECT_CALL(*m_mockView, getSelectedRunLabel())
        .Times(1)
        .WillOnce(Return(runLabel));

    const boost::optional<Mantid::API::MatrixWorkspace_sptr> sampleWorkspace(
        WorkspaceCreationHelper::create2DWorkspaceBinned(1, 100));
    EXPECT_CALL(*m_mockModel, getFocusedRun(runLabel))
        .Times(1)
        .WillOnce(Return(sampleWorkspace));

    EXPECT_CALL(*m_mockView, resetCanvas()).Times(1);
    EXPECT_CALL(*m_mockView, plotFocusedRun(testing::_)).Times(1);

    EXPECT_CALL(*m_mockModel, hasFittedPeaksForRun(runLabel))
        .Times(1)
        .WillOnce(Return(false));

    presenter->notify(IEnggDiffMultiRunFittingWidgetPresenter::Notification::
                          PlotPeaksStateChanged);
    assertMocksUsedCorrectly();
  }

  void test_plotPeaksStateChangedDoesNotCrashWhenNoRunSelected() {
    auto presenter = setUpPresenter();

    EXPECT_CALL(*m_mockView, getSelectedRunLabel())
        .Times(1)
        .WillOnce(Return(boost::none));
    EXPECT_CALL(*m_mockModel, getFocusedRun(testing::_)).Times(0);

    presenter->notify(IEnggDiffMultiRunFittingWidgetPresenter::Notification::
                          PlotPeaksStateChanged);
    assertMocksUsedCorrectly();
  }

  void test_removeRun() {
    auto presenter = setUpPresenter();

    const RunLabel runLabel(123, 1);
    EXPECT_CALL(*m_mockView, getSelectedRunLabel())
        .Times(1)
        .WillOnce(Return(runLabel));
    EXPECT_CALL(*m_mockModel, removeRun(runLabel));

    const std::vector<RunLabel> runLabels({runLabel});
    EXPECT_CALL(*m_mockModel, getAllWorkspaceLabels())
        .Times(1)
        .WillOnce(Return(runLabels));
    EXPECT_CALL(*m_mockView, updateRunList(runLabels));
    EXPECT_CALL(*m_mockView, resetCanvas());

    presenter->notify(
        IEnggDiffMultiRunFittingWidgetPresenter::Notification::RemoveRun);
    assertMocksUsedCorrectly();
  }

  void test_removeRunDoesNothingWhenNoRunSelected() {
    auto presenter = setUpPresenter();
    EXPECT_CALL(*m_mockView, getSelectedRunLabel())
        .Times(1)
        .WillOnce(Return(boost::none));
    EXPECT_CALL(*m_mockModel, removeRun(testing::_)).Times(0);
    presenter->notify(
        IEnggDiffMultiRunFittingWidgetPresenter::Notification::RemoveRun);
    assertMocksUsedCorrectly();
  }

  void test_plotToSeparateWindowDoesNothingWhenNoRunSelected() {
    auto presenter = setUpPresenter();

    EXPECT_CALL(*m_mockView, getSelectedRunLabel())
        .Times(1)
        .WillOnce(Return(boost::none));
    EXPECT_CALL(*m_mockView, reportNoRunSelectedForPlot()).Times(1);

    presenter->notify(IEnggDiffMultiRunFittingWidgetPresenter::Notification::
                          PlotToSeparateWindow);
    assertMocksUsedCorrectly();
  }

  void test_plotToSeparateWindowValidFocusedRunNoFittedPeaks() {
    auto presenter = setUpPresenter();
    const RunLabel runLabel(123, 1);

    EXPECT_CALL(*m_mockView, getSelectedRunLabel())
        .Times(1)
        .WillOnce(Return(runLabel));

    const boost::optional<Mantid::API::MatrixWorkspace_sptr> sampleWorkspace(
        WorkspaceCreationHelper::create2DWorkspaceBinned(1, 100));

    EXPECT_CALL(*m_mockModel, getFocusedRun(runLabel))
        .Times(1)
        .WillOnce(Return(sampleWorkspace));

    EXPECT_CALL(*m_mockView, reportNoRunSelectedForPlot()).Times(0);
    EXPECT_CALL(*m_mockView, reportPlotInvalidFocusedRun(testing::_)).Times(0);

    EXPECT_CALL(*m_mockView, showFitResultsSelected())
        .Times(1)
        .WillOnce(Return(true));
    EXPECT_CALL(*m_mockModel, hasFittedPeaksForRun(runLabel))
        .Times(1)
        .WillOnce(Return(false));

    EXPECT_CALL(*m_mockView, plotToSeparateWindow(
                                 "123_1_external_plot",
                                 boost::make_optional(false, std::string())))
        .Times(1);

    presenter->notify(IEnggDiffMultiRunFittingWidgetPresenter::Notification::
                          PlotToSeparateWindow);
    assertMocksUsedCorrectly();
  }

  void test_plotToSeparateWindowWithFittedPeaks() {
    auto presenter = setUpPresenter();
    const RunLabel runLabel(123, 1);

    EXPECT_CALL(*m_mockView, getSelectedRunLabel())
        .Times(1)
        .WillOnce(Return(runLabel));

    const boost::optional<Mantid::API::MatrixWorkspace_sptr> sampleWorkspace(
        WorkspaceCreationHelper::create2DWorkspaceBinned(1, 100));

    EXPECT_CALL(*m_mockModel, getFocusedRun(runLabel))
        .Times(1)
        .WillOnce(Return(sampleWorkspace));

    EXPECT_CALL(*m_mockView, showFitResultsSelected())
        .Times(1)
        .WillOnce(Return(true));
    EXPECT_CALL(*m_mockModel, hasFittedPeaksForRun(runLabel))
        .Times(1)
        .WillOnce(Return(true));

    const boost::optional<Mantid::API::MatrixWorkspace_sptr> sampleFittedPeaks(
        WorkspaceCreationHelper::create2DWorkspaceBinned(1, 100));
    EXPECT_CALL(*m_mockModel, getFittedPeaks(runLabel))
        .Times(1)
        .WillOnce(Return(sampleFittedPeaks));
    EXPECT_CALL(*m_mockView, reportPlotInvalidFittedPeaks(testing::_)).Times(0);

    EXPECT_CALL(*m_mockView,
                plotToSeparateWindow("123_1_external_plot",
                                     boost::optional<std::string>(
                                         "123_1_fitted_peaks_external_plot")))
        .Times(1);

    presenter->notify(IEnggDiffMultiRunFittingWidgetPresenter::Notification::
                          PlotToSeparateWindow);
    assertMocksUsedCorrectly();
  }

>>>>>>> 9304e0bc
private:
  MockEnggDiffMultiRunFittingWidgetModel *m_mockModel;
  MockEnggDiffMultiRunFittingWidgetView *m_mockView;

  std::unique_ptr<EnggDiffMultiRunFittingWidgetPresenter> setUpPresenter() {
    auto mockModel_uptr = Mantid::Kernel::make_unique<
        testing::NiceMock<MockEnggDiffMultiRunFittingWidgetModel>>();
    m_mockModel = mockModel_uptr.get();

    m_mockView = new testing::NiceMock<MockEnggDiffMultiRunFittingWidgetView>();

    return Mantid::Kernel::make_unique<EnggDiffMultiRunFittingWidgetPresenter>(
        std::move(mockModel_uptr), m_mockView);
  }

  void assertMocksUsedCorrectly() {
    TSM_ASSERT("View mock not used as expected: some EXPECT_CALL conditions "
               "not satisfied",
               testing::Mock::VerifyAndClearExpectations(m_mockModel));
    TSM_ASSERT("Model mock not used as expected: some EXPECT_CALL conditions "
               "not satisfied",
               testing::Mock::VerifyAndClearExpectations(m_mockView));
    if (m_mockView) {
      delete m_mockView;
    }
  }
};

#endif // MANTIDQT_CUSTOMINTERFACES_ENGGDIFFMULTIRUNFITTINGWIDGETPRESENTERTEST_H_<|MERGE_RESOLUTION|>--- conflicted
+++ resolved
@@ -20,8 +20,6 @@
 API::MatrixWorkspace_sptr createSampleWorkspace() {
   return API::WorkspaceFactory::Instance().create("Workspace2D", 1, 1, 1);
 }
-<<<<<<< HEAD
-=======
 
 void addBankID(API::MatrixWorkspace_sptr ws, const size_t bankID) {
   auto addLogAlg =
@@ -33,7 +31,6 @@
   addLogAlg->setPropertyValue("LogType", "Number");
   addLogAlg->execute();
 }
->>>>>>> 9304e0bc
 }
 
 class EnggDiffMultiRunFittingWidgetPresenterTest : public CxxTest::TestSuite {
@@ -66,14 +63,8 @@
   void test_addFocusedRun() {
     auto presenter = setUpPresenter();
     const API::MatrixWorkspace_sptr ws = createSampleWorkspace();
-<<<<<<< HEAD
-    const RunLabel runLabel(123, 1);
-
-    EXPECT_CALL(*m_mockModel, addFocusedRun(runLabel, ws)).Times(1);
-=======
     addBankID(ws, 2);
     const RunLabel runLabel(0, 2);
->>>>>>> 9304e0bc
 
     const std::vector<RunLabel> workspaceLabels({runLabel});
     EXPECT_CALL(*m_mockModel, getAllWorkspaceLabels())
@@ -87,11 +78,8 @@
 
   void test_loadRunUpdatesView() {
     auto presenter = setUpPresenter();
-<<<<<<< HEAD
-=======
     const API::MatrixWorkspace_sptr ws = createSampleWorkspace();
     addBankID(ws, 2);
->>>>>>> 9304e0bc
 
     const RunLabel runLabel(0, 2);
     const std::vector<RunLabel> workspaceLabels({runLabel});
@@ -99,11 +87,7 @@
         .WillByDefault(Return(workspaceLabels));
     EXPECT_CALL(*m_mockView, updateRunList(workspaceLabels));
 
-<<<<<<< HEAD
-    presenter->addFocusedRun(runLabel, createSampleWorkspace());
-=======
     presenter->addFocusedRun(ws);
->>>>>>> 9304e0bc
     assertMocksUsedCorrectly();
   }
 
@@ -198,8 +182,6 @@
     assertMocksUsedCorrectly();
   }
 
-<<<<<<< HEAD
-=======
   void test_selectRunDoesNothingWhenNoRunSelected() {
     auto presenter = setUpPresenter();
 
@@ -370,7 +352,6 @@
     assertMocksUsedCorrectly();
   }
 
->>>>>>> 9304e0bc
 private:
   MockEnggDiffMultiRunFittingWidgetModel *m_mockModel;
   MockEnggDiffMultiRunFittingWidgetView *m_mockView;
