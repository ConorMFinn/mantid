--- conflicted
+++ resolved
@@ -25,14 +25,8 @@
 namespace IDA {
 
 IqtFit::IqtFit(QWidget *parent)
-<<<<<<< HEAD
-    : IndirectDataAnalysisTab(parent), m_stringManager(nullptr),
-      m_iqtFTree(nullptr), m_iqtFRangeManager(nullptr), m_fixedProps(),
-      m_iqtFInputWS(), m_previewPlotData(), m_ties(), m_runMin(-1),
-=======
-    : IndirectDataAnalysisTab(parent), m_stringManager(NULL), m_iqtFTree(NULL),
-      m_iqtFRangeManager(NULL), m_fixedProps(), m_ties(), m_runMin(-1),
->>>>>>> 6d9f23a7
+    : IndirectDataAnalysisTab(parent), m_stringManager(nullptr), m_iqtFTree(nullptr),
+      m_iqtFRangeManager(nullptr), m_fixedProps(), m_ties(), m_runMin(-1),
       m_runMax(-1) {
   m_uiForm.setupUi(parent);
 }
