--- conflicted
+++ resolved
@@ -130,13 +130,7 @@
 
   static void destroySuite(IndirectFitOutputTest *suite) { delete suite; }
 
-<<<<<<< HEAD
-  void tearDown() override {
-    Mantid::API::AnalysisDataService::Instance().clear();
-  }
-=======
   void tearDown() override { AnalysisDataService::Instance().clear(); }
->>>>>>> 4cfd1f2b
 
   void
   test_that_IndirectFitOutput_constructor_will_set_the_values_of_the_output_data() {
