#include "ISISCalibration.h"

#include "MantidAPI/WorkspaceGroup.h"
#include "MantidGeometry/Instrument.h"
#include "MantidKernel/Logger.h"

#include <QFileInfo>

using namespace Mantid::API;

namespace {
Mantid::Kernel::Logger g_log("ISISCalibration");
}

using namespace Mantid::API;
using MantidQt::API::BatchAlgorithmRunner;

namespace MantidQt {
namespace CustomInterfaces {
//----------------------------------------------------------------------------------------------
/** Constructor
 */
ISISCalibration::ISISCalibration(IndirectDataReduction *idrUI, QWidget *parent)
    : IndirectDataReductionTab(idrUI, parent), m_lastCalPlotFilename("") {
  m_uiForm.setupUi(parent);

  DoubleEditorFactory *doubleEditorFactory = new DoubleEditorFactory();

  // CAL PROPERTY TREE
  m_propTrees["CalPropTree"] = new QtTreePropertyBrowser();
  m_propTrees["CalPropTree"]->setFactoryForManager(m_dblManager,
                                                   doubleEditorFactory);
  m_uiForm.propertiesCalibration->addWidget(m_propTrees["CalPropTree"]);

  // Cal Property Tree: Peak/Background
  m_properties["CalPeakMin"] = m_dblManager->addProperty("Peak Min");
  m_properties["CalPeakMax"] = m_dblManager->addProperty("Peak Max");
  m_properties["CalBackMin"] = m_dblManager->addProperty("Back Min");
  m_properties["CalBackMax"] = m_dblManager->addProperty("Back Max");

  m_propTrees["CalPropTree"]->addProperty(m_properties["CalPeakMin"]);
  m_propTrees["CalPropTree"]->addProperty(m_properties["CalPeakMax"]);
  m_propTrees["CalPropTree"]->addProperty(m_properties["CalBackMin"]);
  m_propTrees["CalPropTree"]->addProperty(m_properties["CalBackMax"]);

  // Cal plot range selectors
  auto calPeak = m_uiForm.ppCalibration->addRangeSelector("CalPeak");
  calPeak->setColour(Qt::red);
  auto calBackground =
      m_uiForm.ppCalibration->addRangeSelector("CalBackground");
  calBackground->setColour(Qt::blue); // blue to be consistent with fit wizard

  // RES PROPERTY TREE
  m_propTrees["ResPropTree"] = new QtTreePropertyBrowser();
  m_propTrees["ResPropTree"]->setFactoryForManager(m_dblManager,
                                                   doubleEditorFactory);
  m_uiForm.loResolutionOptions->addWidget(m_propTrees["ResPropTree"]);

  // Res Property Tree: Spectra Selection
  m_properties["ResSpecMin"] = m_dblManager->addProperty("Spectra Min");
  m_propTrees["ResPropTree"]->addProperty(m_properties["ResSpecMin"]);
  m_dblManager->setDecimals(m_properties["ResSpecMin"], 0);

  m_properties["ResSpecMax"] = m_dblManager->addProperty("Spectra Max");
  m_propTrees["ResPropTree"]->addProperty(m_properties["ResSpecMax"]);
  m_dblManager->setDecimals(m_properties["ResSpecMax"], 0);

  // Res Property Tree: Background Properties
  QtProperty *resBG = m_grpManager->addProperty("Background");
  m_propTrees["ResPropTree"]->addProperty(resBG);

  m_properties["ResStart"] = m_dblManager->addProperty("Start");
  resBG->addSubProperty(m_properties["ResStart"]);

  m_properties["ResEnd"] = m_dblManager->addProperty("End");
  resBG->addSubProperty(m_properties["ResEnd"]);

  // Res Property Tree: Rebinning
  const int NUM_DECIMALS = 3;
  QtProperty *resRB = m_grpManager->addProperty("Rebinning");
  m_propTrees["ResPropTree"]->addProperty(resRB);

  m_properties["ResELow"] = m_dblManager->addProperty("Low");
  m_dblManager->setDecimals(m_properties["ResELow"], NUM_DECIMALS);
  m_dblManager->setValue(m_properties["ResELow"], -0.2);
  resRB->addSubProperty(m_properties["ResELow"]);

  m_properties["ResEWidth"] = m_dblManager->addProperty("Width");
  m_dblManager->setDecimals(m_properties["ResEWidth"], NUM_DECIMALS);
  m_dblManager->setValue(m_properties["ResEWidth"], 0.002);
  m_dblManager->setMinimum(m_properties["ResEWidth"], 0.001);
  resRB->addSubProperty(m_properties["ResEWidth"]);

  m_properties["ResEHigh"] = m_dblManager->addProperty("High");
  m_dblManager->setDecimals(m_properties["ResEHigh"], NUM_DECIMALS);
  m_dblManager->setValue(m_properties["ResEHigh"], 0.2);
  resRB->addSubProperty(m_properties["ResEHigh"]);

  // Res plot range selectors
  // Create ResBackground first so ResPeak is drawn above it
  auto resBackground = m_uiForm.ppResolution->addRangeSelector("ResBackground");
  resBackground->setColour(Qt::blue);
  auto resPeak = m_uiForm.ppResolution->addRangeSelector("ResPeak");
  resPeak->setColour(Qt::red);

  // SIGNAL/SLOT CONNECTIONS
  // Update instrument information when a new instrument config is selected
  connect(this, SIGNAL(newInstrumentConfiguration()), this,
          SLOT(setDefaultInstDetails()));

  connect(resPeak, SIGNAL(rangeChanged(double, double)), resBackground,
          SLOT(setRange(double, double)));

  // Update property map when a range selector is moved
  connect(calPeak, SIGNAL(minValueChanged(double)), this,
          SLOT(calMinChanged(double)));
  connect(calPeak, SIGNAL(maxValueChanged(double)), this,
          SLOT(calMaxChanged(double)));
  connect(calBackground, SIGNAL(minValueChanged(double)), this,
          SLOT(calMinChanged(double)));
  connect(calBackground, SIGNAL(maxValueChanged(double)), this,
          SLOT(calMaxChanged(double)));
  connect(resPeak, SIGNAL(minValueChanged(double)), this,
          SLOT(calMinChanged(double)));
  connect(resPeak, SIGNAL(maxValueChanged(double)), this,
          SLOT(calMaxChanged(double)));
  connect(resBackground, SIGNAL(minValueChanged(double)), this,
          SLOT(calMinChanged(double)));
  connect(resBackground, SIGNAL(maxValueChanged(double)), this,
          SLOT(calMaxChanged(double)));

  // Update range selector positions when a value in the double manager changes
  connect(m_dblManager, SIGNAL(valueChanged(QtProperty *, double)), this,
          SLOT(calUpdateRS(QtProperty *, double)));
  // Plot miniplots after a file has loaded
  connect(m_uiForm.leRunNo, SIGNAL(filesFound()), this, SLOT(calPlotRaw()));
  // Plot miniplots when the user clicks Plot Raw
  connect(m_uiForm.pbPlotRaw, SIGNAL(clicked()), this, SLOT(calPlotRaw()));
  // Toggle RES file options when user toggles Create RES File checkbox
  connect(m_uiForm.ckCreateResolution, SIGNAL(toggled(bool)), this,
          SLOT(resCheck(bool)));

  // Shows message on run button when user is inputting a run number
  connect(m_uiForm.leRunNo, SIGNAL(fileTextChanged(const QString &)), this,
          SLOT(pbRunEditing()));
  // Shows message on run button when Mantid is finding the file for a given run
  // number
  connect(m_uiForm.leRunNo, SIGNAL(findingFiles()), this, SLOT(pbRunFinding()));
  // Reverts run button back to normal when file finding has finished
  connect(m_uiForm.leRunNo, SIGNAL(fileFindingFinished()), this,
          SLOT(pbRunFinished()));

  // Nudge resCheck to ensure res range selectors are only shown when Create RES
  // file is checked
  resCheck(m_uiForm.ckCreateResolution->isChecked());

  connect(m_batchAlgoRunner, SIGNAL(batchComplete(bool)), this,
          SLOT(algorithmComplete(bool)));
  // Handle plotting and saving
  connect(m_uiForm.pbSave, SIGNAL(clicked()), this, SLOT(saveClicked()));
  connect(m_uiForm.pbPlot, SIGNAL(clicked()), this, SLOT(plotClicked()));
}

//----------------------------------------------------------------------------------------------
/** Destructor
 */
ISISCalibration::~ISISCalibration() {}

std::pair<double, double> ISISCalibration::peakRange() const {
  return std::make_pair(m_dblManager->value(m_properties["CalPeakMin"]),
                        m_dblManager->value(m_properties["CalPeakMax"]));
}

std::pair<double, double> ISISCalibration::backgroundRange() const {
  return std::make_pair(m_dblManager->value(m_properties["CalBackMin"]),
                        m_dblManager->value(m_properties["CalBackMax"]));
}

std::pair<double, double> ISISCalibration::resolutionRange() const {
  return std::make_pair(m_dblManager->value(m_properties["ResStart"]),
                        m_dblManager->value(m_properties["ResEnd"]));
}

QString ISISCalibration::peakRangeString() const {
  return m_properties["CalPeakMin"]->valueText() + "," +
         m_properties["CalPeakMax"]->valueText();
}

QString ISISCalibration::backgroundRangeString() const {
  return m_properties["CalBackMin"]->valueText() + "," +
         m_properties["CalBackMax"]->valueText();
}

QString ISISCalibration::instrumentDetectorRangeString() const {
  const auto details = getInstrumentDetails();
  return details["spectra-min"] + "," + details["spectra-max"];
}

QString ISISCalibration::outputWorkspaceName() const {
  const auto configuration = getInstrumentConfiguration();
  auto name = QFileInfo(m_uiForm.leRunNo->getFirstFilename()).baseName();

  if (m_uiForm.leRunNo->getFilenames().size() > 1)
    name += "_multi";

  return name + QString::fromStdString("_") + configuration->getAnalyserName() +
         configuration->getReflectionName();
}

QString ISISCalibration::resolutionDetectorRangeString() const {
  return QString::number(m_dblManager->value(m_properties["ResSpecMin"])) +
         "," + QString::number(m_dblManager->value(m_properties["ResSpecMax"]));
}

QString ISISCalibration::rebinString() const {
  return QString::number(m_dblManager->value(m_properties["ResELow"])) + "," +
         QString::number(m_dblManager->value(m_properties["ResEWidth"])) + "," +
         QString::number(m_dblManager->value(m_properties["ResEHigh"]));
}

QString ISISCalibration::backgroundString() const {
  return QString::number(m_dblManager->value(m_properties["ResStart"])) + "," +
         QString::number(m_dblManager->value(m_properties["ResEnd"]));
}

<<<<<<< HEAD
void ISISCalibration::setPeakRange(const double &minimumTof,
                                   const double &maximumTof) {
  auto calibrationPeak = m_uiForm.ppCalibration->getRangeSelector("CalPeak");
  setRangeSelector(calibrationPeak, m_properties["CalPeakMin"],
                   m_properties["CalPeakMax"],
                   qMakePair(minimumTof, maximumTof));
}

void ISISCalibration::setBackgroundRange(const double &minimumTof,
                                         const double &maximumTof) {
  auto background = m_uiForm.ppCalibration->getRangeSelector("CalBackground");
  setRangeSelector(background, m_properties["CalBackMin"],
                   m_properties["CalBackMax"],
                   qMakePair(minimumTof, maximumTof));
}

void ISISCalibration::setRange(MantidWidgets::RangeSelector *rangeSelector,
                               const double &minimum, const double &maximum,
                               const QString &minPropertyName,
                               const QString &maxPropertyName) {
  setPlotPropertyRange(rangeSelector, m_properties[minPropertyName],
                       m_properties[maxPropertyName],
                       qMakePair(minimum, maximum));
}

void ISISCalibration::setPeakRangeLimits(const double &peakMin,
                                         const double &peakMax) {
  auto calibrationPeak = m_uiForm.ppCalibration->getRangeSelector("CalPeak");
  setRange(calibrationPeak, peakMin, peakMax, "CalELow", "CalEHigh");
}

void ISISCalibration::setBackgroundRangeLimits(const double &backgroundMin,
                                               const double &backgroundMax) {
  auto background = m_uiForm.ppCalibration->getRangeSelector("CalBackground");
  setRange(background, backgroundMin, backgroundMax, "CalStart", "CalEnd");
=======
void ISISCalibration::setPeakRange(const double &peakMin, const double &peakMax,
                                   const QString &minPropertyName,
                                   const QString &maxPropertyName) {
  auto calibrationPeak = m_uiForm.ppCalibration->getRangeSelector("CalPeak");
  setRangeSelector(calibrationPeak, m_properties[minPropertyName],
                   m_properties[maxPropertyName], qMakePair(peakMin, peakMax));
}

void ISISCalibration::setPeakRange(const double &peakMin,
                                   const double &peakMax) {
  setPeakRange(peakMin, peakMax, "CalPeakMin", "CalPeakMax");
}

void ISISCalibration::setBackgroundRange(const double &backgroundMin,
                                         const double &backgroundMax,
                                         const QString &minPropertyName,
                                         const QString &maxPropertyName) {
  auto background = m_uiForm.ppCalibration->getRangeSelector("CalBackground");
  setRangeSelector(background, m_properties[minPropertyName],
                   m_properties[maxPropertyName],
                   qMakePair(backgroundMin, backgroundMax));
}

void ISISCalibration::setBackgroundRange(const double &backgroundMin,
                                         const double &backgroundMax) {
  setBackgroundRange(backgroundMin, backgroundMax, "CalBackMin", "CalBackMax");
>>>>>>> 1fca1d0c
}

void ISISCalibration::setResolutionSpectraRange(const double &minimum,
                                                const double &maximum) {
  m_dblManager->setValue(m_properties["ResSpecMin"], minimum);
  m_dblManager->setValue(m_properties["ResSpecMax"], maximum);
}

void ISISCalibration::setup() {}

void ISISCalibration::run() {
  // Get properties
  const auto filenames = m_uiForm.leRunNo->getFilenames().join(",");
  const auto outputWorkspaceNameStem = outputWorkspaceName().toLower();

  m_outputCalibrationName = outputWorkspaceNameStem + "_calib";
  m_batchAlgoRunner->addAlgorithm(calibrationAlgorithm(filenames));

  // Initially take the calibration workspace as the result
  m_pythonExportWsName = m_outputCalibrationName.toStdString();
  // Configure the resolution algorithm
  if (m_uiForm.ckCreateResolution->isChecked()) {
    m_outputResolutionName = outputWorkspaceNameStem + "_res";
    m_batchAlgoRunner->addAlgorithm(resolutionAlgorithm(filenames));

    if (m_uiForm.ckSmoothResolution->isChecked())
      addRuntimeSmoothing(m_outputResolutionName);

    // When creating resolution file take the resolution workspace as the result
    m_pythonExportWsName = m_outputResolutionName.toStdString();
  }

  m_batchAlgoRunner->executeBatchAsync();
}

/*
 * Handle completion of the calibration and resolution algorithms.
 *
 * @param error If the algorithms failed.
 */
void ISISCalibration::algorithmComplete(bool error) {
  if (error)
    return;

  m_uiForm.pbSave->setEnabled(true);
  m_uiForm.pbPlot->setEnabled(true);
}

bool ISISCalibration::validate() {
  MantidQt::CustomInterfaces::UserInputValidator uiv;

  uiv.checkMWRunFilesIsValid("Run", m_uiForm.leRunNo);

  auto rangeOfPeak = peakRange();
  auto rangeOfBackground = backgroundRange();
  uiv.checkValidRange("Peak Range", rangeOfPeak);
  uiv.checkValidRange("Back Range", rangeOfBackground);
  uiv.checkRangesDontOverlap(rangeOfPeak, rangeOfBackground);

  if (m_uiForm.ckCreateResolution->isChecked()) {
    uiv.checkValidRange("Background", resolutionRange());

    double eLow = m_dblManager->value(m_properties["ResELow"]);
    double eHigh = m_dblManager->value(m_properties["ResEHigh"]);
    double eWidth = m_dblManager->value(m_properties["ResEWidth"]);

    uiv.checkBins(eLow, eWidth, eHigh);
  }

  QString error = uiv.generateErrorMessage();

  if (error != "")
    g_log.warning(error.toStdString());

  return (error == "");
}

/**
 * Sets default spectra, peak and background ranges.
 */
void ISISCalibration::setDefaultInstDetails() {
  // Get spectra, peak and background details
  const auto instDetails = getInstrumentDetails();

  // Set the search instrument for runs
  m_uiForm.leRunNo->setInstrumentOverride(instDetails["instrument"]);

  // Set spectra range
  setResolutionSpectraRange(instDetails["spectra-min"].toDouble(),
                            instDetails["spectra-max"].toDouble());

  // Set peak and background ranges
  const auto ranges = getRangesFromInstrument();
  setPeakRange(ranges.at("peak-start-tof"), ranges.at("peak-end-tof"));
  setBackgroundRange(ranges.at("back-start-tof"), ranges.at("back-end-tof"));
}

/**
 * Replots the raw data mini plot and the energy mini plot
 */
void ISISCalibration::calPlotRaw() {

  QString filename = m_uiForm.leRunNo->getFirstFilename();

  // Don't do anything if the file we would plot has not changed
  if (filename == m_lastCalPlotFilename)
    return;

  m_lastCalPlotFilename = filename;

  if (filename.isEmpty()) {
    emit showMessageBox("Cannot plot raw data without filename");
    return;
  }

  QFileInfo fi(filename);
  QString wsname = fi.baseName();

  auto instDetails = getInstrumentDetails();
  int specMin = instDetails["spectra-min"].toInt();
  int specMax = instDetails["spectra-max"].toInt();

  if (!loadFile(filename, wsname, specMin, specMax)) {
    emit showMessageBox("Unable to load file.\nCheck whether your file exists "
                        "and matches the selected instrument in the Energy "
                        "Transfer tab.");
    return;
  }

  const auto input = boost::dynamic_pointer_cast<MatrixWorkspace>(
      AnalysisDataService::Instance().retrieve(wsname.toStdString()));

  m_uiForm.ppCalibration->clear();
  m_uiForm.ppCalibration->addSpectrum("Raw", input, 0);
  m_uiForm.ppCalibration->resizeX();

  const auto &dataX = input->x(0);
<<<<<<< HEAD
  setPeakRangeLimits(dataX.front(), dataX.back());
  setBackgroundRangeLimits(dataX.front(), dataX.back());

=======
  setPeakRange(dataX.front(), dataX.back(), "CalELow", "CalEHigh");
  setBackgroundRange(dataX.front(), dataX.back(), "CalStart", "CalEnd");
    
>>>>>>> 1fca1d0c
  setDefaultInstDetails();

  m_uiForm.ppCalibration->replot();

  // Also replot the energy
  calPlotEnergy();
}

/**
 * Replots the energy mini plot
 */
void ISISCalibration::calPlotEnergy() {
  if (!m_uiForm.leRunNo->isValid()) {
    emit showMessageBox("Run number not valid.");
    return;
  }

  const auto files = m_uiForm.leRunNo->getFilenames().join(",");
  auto reductionAlg = energyTransferReductionAlgorithm(files);
  reductionAlg->execute();

  if (!reductionAlg->isExecuted()) {
    g_log.warning("Could not generate energy preview plot.");
    return;
  }

  WorkspaceGroup_sptr reductionOutputGroup =
      AnalysisDataService::Instance().retrieveWS<WorkspaceGroup>(
          "__IndirectCalibration_reduction");
  if (reductionOutputGroup->size() == 0) {
    g_log.warning("No result workspaces, cannot plot energy preview.");
    return;
  }

  MatrixWorkspace_sptr energyWs = boost::dynamic_pointer_cast<MatrixWorkspace>(
      reductionOutputGroup->getItem(0));
  if (!energyWs) {
    g_log.warning("No result workspaces, cannot plot energy preview.");
    return;
  }

  const auto &dataX = energyWs->x(0);
  QPair<double, double> range(dataX.front(), dataX.back());

  auto resBackground = m_uiForm.ppResolution->getRangeSelector("ResBackground");
  setPlotPropertyRange(resBackground, m_properties["ResStart"],
                       m_properties["ResEnd"], range);

  m_uiForm.ppResolution->clear();
  m_uiForm.ppResolution->addSpectrum("Energy", energyWs, 0);
  m_uiForm.ppResolution->resizeX();

  calSetDefaultResolution(energyWs);

  m_uiForm.ppResolution->replot();
}

/**
 * Set default background and rebinning properties for a given instrument
 * and analyser
 *
 * @param ws :: Mantid workspace containing the loaded instrument
 */
void ISISCalibration::calSetDefaultResolution(MatrixWorkspace_const_sptr ws) {
  auto inst = ws->getInstrument();
  auto analyser = inst->getStringParameter("analyser");

  if (analyser.size() > 0) {
    auto comp = inst->getComponentByName(analyser[0]);

    if (!comp)
      return;

    auto params = comp->getNumberParameter("resolution", true);

    // Set the default instrument resolution
    if (params.size() > 0) {
      double res = params[0];

      const auto energyRange = m_uiForm.ppResolution->getCurveRange("Energy");
      // Set default rebinning bounds
      QPair<double, double> peakRange(-res * 10, res * 10);
      auto resPeak = m_uiForm.ppResolution->getRangeSelector("ResPeak");
      setPlotPropertyRange(resPeak, m_properties["ResELow"],
                           m_properties["ResEHigh"], energyRange);
      setRangeSelector(resPeak, m_properties["ResELow"],
                       m_properties["ResEHigh"], peakRange);

      // Set default background bounds
      QPair<double, double> backgroundRange(-res * 9, -res * 8);
      auto resBackground =
          m_uiForm.ppResolution->getRangeSelector("ResBackground");
      setRangeSelector(resBackground, m_properties["ResStart"],
                       m_properties["ResEnd"], backgroundRange);
    }
  }
}

/**
 * Handles a range selector having it's minimum value changed.
 * Updates property in property map.
 *
 * @param val :: New minimum value
 */
void ISISCalibration::calMinChanged(double val) {
  auto calPeak = m_uiForm.ppCalibration->getRangeSelector("CalPeak");
  auto calBackground =
      m_uiForm.ppCalibration->getRangeSelector("CalBackground");
  auto resPeak = m_uiForm.ppResolution->getRangeSelector("ResPeak");
  auto resBackground = m_uiForm.ppResolution->getRangeSelector("ResBackground");

  MantidWidgets::RangeSelector *from =
      qobject_cast<MantidWidgets::RangeSelector *>(sender());

  if (from == calPeak) {
    m_dblManager->setValue(m_properties["CalPeakMin"], val);
  } else if (from == calBackground) {
    m_dblManager->setValue(m_properties["CalBackMin"], val);
  } else if (from == resPeak) {
    m_dblManager->setValue(m_properties["ResELow"], val);
  } else if (from == resBackground) {
    m_dblManager->setValue(m_properties["ResStart"], val);
  }
}

/**
 * Handles a range selector having it's maximum value changed.
 * Updates property in property map.
 *
 * @param val :: New maximum value
 */
void ISISCalibration::calMaxChanged(double val) {
  auto calPeak = m_uiForm.ppCalibration->getRangeSelector("CalPeak");
  auto calBackground =
      m_uiForm.ppCalibration->getRangeSelector("CalBackground");
  auto resPeak = m_uiForm.ppResolution->getRangeSelector("ResPeak");
  auto resBackground = m_uiForm.ppResolution->getRangeSelector("ResBackground");

  MantidWidgets::RangeSelector *from =
      qobject_cast<MantidWidgets::RangeSelector *>(sender());

  if (from == calPeak) {
    m_dblManager->setValue(m_properties["CalPeakMax"], val);
  } else if (from == calBackground) {
    m_dblManager->setValue(m_properties["CalBackMax"], val);
  } else if (from == resPeak) {
    m_dblManager->setValue(m_properties["ResEHigh"], val);
  } else if (from == resBackground) {
    m_dblManager->setValue(m_properties["ResEnd"], val);
  }
}

/**
 * Update a range selector given a QtProperty and new value
 *
 * @param prop :: The property to update
 * @param val :: New value for property
 */
void ISISCalibration::calUpdateRS(QtProperty *prop, double val) {
  auto calPeak = m_uiForm.ppCalibration->getRangeSelector("CalPeak");
  auto calBackground =
      m_uiForm.ppCalibration->getRangeSelector("CalBackground");
  auto resPeak = m_uiForm.ppResolution->getRangeSelector("ResPeak");
  auto resBackground = m_uiForm.ppResolution->getRangeSelector("ResBackground");

  if (prop == m_properties["CalPeakMin"])
    calPeak->setMinimum(val);
  else if (prop == m_properties["CalPeakMax"])
    calPeak->setMaximum(val);
  else if (prop == m_properties["CalBackMin"])
    calBackground->setMinimum(val);
  else if (prop == m_properties["CalBackMax"])
    calBackground->setMaximum(val);
  else if (prop == m_properties["ResStart"])
    resBackground->setMinimum(val);
  else if (prop == m_properties["ResEnd"])
    resBackground->setMaximum(val);
  else if (prop == m_properties["ResELow"])
    resPeak->setMinimum(val);
  else if (prop == m_properties["ResEHigh"])
    resPeak->setMaximum(val);
}

/**
 * This function enables/disables the display of the options involved in
 *creating the RES file.
 *
 * @param state :: whether checkbox is checked or unchecked
 */
void ISISCalibration::resCheck(bool state) {
  m_uiForm.ppResolution->getRangeSelector("ResPeak")->setVisible(state);
  m_uiForm.ppResolution->getRangeSelector("ResBackground")->setVisible(state);

  // Toggle scale and smooth options
  m_uiForm.ckResolutionScale->setEnabled(state);
  m_uiForm.ckSmoothResolution->setEnabled(state);
}

/**
 * Called when a user starts to type / edit the runs to load.
 */
void ISISCalibration::pbRunEditing() {
  emit updateRunButton(false, "Editing...",
                       "Run numbers are currently being edited.");
}

/**
 * Called when the FileFinder starts finding the files.
 */
void ISISCalibration::pbRunFinding() {
  emit updateRunButton(
      false, "Finding files...",
      "Searching for data files for the run numbers entered...");
  m_uiForm.leRunNo->setEnabled(false);
}

/**
 * Called when the FileFinder has finished finding the files.
 */
void ISISCalibration::pbRunFinished() {
  if (!m_uiForm.leRunNo->isValid()) {
    emit updateRunButton(
        false, "Invalid Run(s)",
        "Cannot find data files for some of the run numbers entered.");
  } else {
    emit updateRunButton();
  }

  m_uiForm.leRunNo->setEnabled(true);
}
/**
 * Handle saving of workspace
 */
void ISISCalibration::saveClicked() {
  checkADSForPlotSaveWorkspace(m_outputCalibrationName.toStdString(), false);
  addSaveWorkspaceToQueue(m_outputCalibrationName);

  if (m_uiForm.ckCreateResolution->isChecked()) {
    checkADSForPlotSaveWorkspace(m_outputResolutionName.toStdString(), false);
    addSaveWorkspaceToQueue(m_outputResolutionName);
  }
  m_batchAlgoRunner->executeBatchAsync();
}

/**
 * Handle mantid plotting
 */
void ISISCalibration::plotClicked() {

  plotTimeBin(m_outputCalibrationName);
  checkADSForPlotSaveWorkspace(m_outputCalibrationName.toStdString(), true);
  QStringList plotWorkspaces;
  if (m_uiForm.ckCreateResolution->isChecked() &&
      m_outputResolutionName.isEmpty()) {
    checkADSForPlotSaveWorkspace(m_outputResolutionName.toStdString(), true);
    plotWorkspaces.append(m_outputResolutionName);
    if (m_uiForm.ckSmoothResolution->isChecked())
      plotWorkspaces.append(m_outputResolutionName + "_pre_smooth");
  }
  plotSpectrum(plotWorkspaces);
}

void ISISCalibration::addRuntimeSmoothing(const QString &workspaceName) {
  auto smoothAlg = AlgorithmManager::Instance().create("WienerSmooth");
  smoothAlg->initialize();
  smoothAlg->setProperty("OutputWorkspace", workspaceName.toStdString());

  BatchAlgorithmRunner::AlgorithmRuntimeProps smoothAlgInputProps;
  smoothAlgInputProps["InputWorkspace"] =
      workspaceName.toStdString() + "_pre_smooth";
  m_batchAlgoRunner->addAlgorithm(smoothAlg, smoothAlgInputProps);
}

IAlgorithm_sptr
ISISCalibration::calibrationAlgorithm(const QString &inputFiles) const {
  auto calibrationAlg =
      AlgorithmManager::Instance().create("IndirectCalibration");
  calibrationAlg->initialize();
<<<<<<< HEAD
  calibrationAlg->setProperty("InputFiles", inputFiles.toStdString());
=======
  calibrationAlg->setProperty("InputFiles", inputFiles);
>>>>>>> 1fca1d0c
  calibrationAlg->setProperty("OutputWorkspace",
                              m_outputCalibrationName.toStdString());
  calibrationAlg->setProperty("DetectorRange",
                              instrumentDetectorRangeString().toStdString());
  calibrationAlg->setProperty("PeakRange", peakRangeString().toStdString());
  calibrationAlg->setProperty("BackgroundRange",
                              backgroundRangeString().toStdString());
  calibrationAlg->setProperty("LoadLogFiles",
                              m_uiForm.ckLoadLogFiles->isChecked());

  if (m_uiForm.ckScale->isChecked())
    calibrationAlg->setProperty("ScaleFactor", m_uiForm.spScale->value());
  return calibrationAlg;
}

IAlgorithm_sptr
ISISCalibration::resolutionAlgorithm(const QString &inputFiles) const {
  auto resAlg = AlgorithmManager::Instance().create("IndirectResolution", -1);
  resAlg->initialize();
  resAlg->setProperty("InputFiles", inputFiles.toStdString());
  resAlg->setProperty(
      "Instrument",
      getInstrumentConfiguration()->getInstrumentName().toStdString());
  resAlg->setProperty(
      "Analyser",
      getInstrumentConfiguration()->getAnalyserName().toStdString());
  resAlg->setProperty(
      "Reflection",
      getInstrumentConfiguration()->getReflectionName().toStdString());
  resAlg->setProperty("RebinParam", rebinString().toStdString());
  resAlg->setProperty("DetectorRange",
                      resolutionDetectorRangeString().toStdString());
  resAlg->setProperty("BackgroundRange", backgroundString().toStdString());
  resAlg->setProperty("LoadLogFiles", m_uiForm.ckLoadLogFiles->isChecked());

  if (m_uiForm.ckResolutionScale->isChecked())
    resAlg->setProperty("ScaleFactor", m_uiForm.spScale->value());

  if (m_uiForm.ckSmoothResolution->isChecked())
    resAlg->setProperty("OutputWorkspace",
                        m_outputResolutionName.toStdString() + "_pre_smooth");
  else
    resAlg->setProperty("OutputWorkspace",
                        m_outputResolutionName.toStdString());
  return resAlg;
}

IAlgorithm_sptr ISISCalibration::energyTransferReductionAlgorithm(
    const QString &inputFiles) const {
  IAlgorithm_sptr reductionAlg =
      AlgorithmManager::Instance().create("ISISIndirectEnergyTransfer");
  reductionAlg->initialize();
  reductionAlg->setProperty(
      "Instrument",
      getInstrumentConfiguration()->getInstrumentName().toStdString());
  reductionAlg->setProperty(
      "Analyser",
      getInstrumentConfiguration()->getAnalyserName().toStdString());
  reductionAlg->setProperty(
      "Reflection",
      getInstrumentConfiguration()->getReflectionName().toStdString());
  reductionAlg->setProperty("InputFiles", inputFiles.toStdString());
  reductionAlg->setProperty("OutputWorkspace",
                            "__IndirectCalibration_reduction");
  reductionAlg->setProperty("SpectraRange",
                            resolutionDetectorRangeString().toStdString());
  reductionAlg->setProperty("LoadLogFiles",
                            m_uiForm.ckLoadLogFiles->isChecked());
  return reductionAlg;
}

} // namespace CustomInterfaces
} // namespace MantidQt<|MERGE_RESOLUTION|>--- conflicted
+++ resolved
@@ -223,7 +223,6 @@
          QString::number(m_dblManager->value(m_properties["ResEnd"]));
 }
 
-<<<<<<< HEAD
 void ISISCalibration::setPeakRange(const double &minimumTof,
                                    const double &maximumTof) {
   auto calibrationPeak = m_uiForm.ppCalibration->getRangeSelector("CalPeak");
@@ -240,10 +239,10 @@
                    qMakePair(minimumTof, maximumTof));
 }
 
-void ISISCalibration::setRange(MantidWidgets::RangeSelector *rangeSelector,
-                               const double &minimum, const double &maximum,
-                               const QString &minPropertyName,
-                               const QString &maxPropertyName) {
+void ISISCalibration::setRangeLimits(
+    MantidWidgets::RangeSelector *rangeSelector, const double &minimum,
+    const double &maximum, const QString &minPropertyName,
+    const QString &maxPropertyName) {
   setPlotPropertyRange(rangeSelector, m_properties[minPropertyName],
                        m_properties[maxPropertyName],
                        qMakePair(minimum, maximum));
@@ -252,41 +251,14 @@
 void ISISCalibration::setPeakRangeLimits(const double &peakMin,
                                          const double &peakMax) {
   auto calibrationPeak = m_uiForm.ppCalibration->getRangeSelector("CalPeak");
-  setRange(calibrationPeak, peakMin, peakMax, "CalELow", "CalEHigh");
+  setRangeLimits(calibrationPeak, peakMin, peakMax, "CalELow", "CalEHigh");
 }
 
 void ISISCalibration::setBackgroundRangeLimits(const double &backgroundMin,
                                                const double &backgroundMax) {
   auto background = m_uiForm.ppCalibration->getRangeSelector("CalBackground");
-  setRange(background, backgroundMin, backgroundMax, "CalStart", "CalEnd");
-=======
-void ISISCalibration::setPeakRange(const double &peakMin, const double &peakMax,
-                                   const QString &minPropertyName,
-                                   const QString &maxPropertyName) {
-  auto calibrationPeak = m_uiForm.ppCalibration->getRangeSelector("CalPeak");
-  setRangeSelector(calibrationPeak, m_properties[minPropertyName],
-                   m_properties[maxPropertyName], qMakePair(peakMin, peakMax));
-}
-
-void ISISCalibration::setPeakRange(const double &peakMin,
-                                   const double &peakMax) {
-  setPeakRange(peakMin, peakMax, "CalPeakMin", "CalPeakMax");
-}
-
-void ISISCalibration::setBackgroundRange(const double &backgroundMin,
-                                         const double &backgroundMax,
-                                         const QString &minPropertyName,
-                                         const QString &maxPropertyName) {
-  auto background = m_uiForm.ppCalibration->getRangeSelector("CalBackground");
-  setRangeSelector(background, m_properties[minPropertyName],
-                   m_properties[maxPropertyName],
-                   qMakePair(backgroundMin, backgroundMax));
-}
-
-void ISISCalibration::setBackgroundRange(const double &backgroundMin,
-                                         const double &backgroundMax) {
-  setBackgroundRange(backgroundMin, backgroundMax, "CalBackMin", "CalBackMax");
->>>>>>> 1fca1d0c
+  setRangeLimits(background, backgroundMin, backgroundMax, "CalStart",
+                 "CalEnd");
 }
 
 void ISISCalibration::setResolutionSpectraRange(const double &minimum,
@@ -424,15 +396,9 @@
   m_uiForm.ppCalibration->resizeX();
 
   const auto &dataX = input->x(0);
-<<<<<<< HEAD
   setPeakRangeLimits(dataX.front(), dataX.back());
   setBackgroundRangeLimits(dataX.front(), dataX.back());
 
-=======
-  setPeakRange(dataX.front(), dataX.back(), "CalELow", "CalEHigh");
-  setBackgroundRange(dataX.front(), dataX.back(), "CalStart", "CalEnd");
-    
->>>>>>> 1fca1d0c
   setDefaultInstDetails();
 
   m_uiForm.ppCalibration->replot();
@@ -686,7 +652,7 @@
   checkADSForPlotSaveWorkspace(m_outputCalibrationName.toStdString(), true);
   QStringList plotWorkspaces;
   if (m_uiForm.ckCreateResolution->isChecked() &&
-      m_outputResolutionName.isEmpty()) {
+      !m_outputResolutionName.isEmpty()) {
     checkADSForPlotSaveWorkspace(m_outputResolutionName.toStdString(), true);
     plotWorkspaces.append(m_outputResolutionName);
     if (m_uiForm.ckSmoothResolution->isChecked())
@@ -711,11 +677,7 @@
   auto calibrationAlg =
       AlgorithmManager::Instance().create("IndirectCalibration");
   calibrationAlg->initialize();
-<<<<<<< HEAD
   calibrationAlg->setProperty("InputFiles", inputFiles.toStdString());
-=======
-  calibrationAlg->setProperty("InputFiles", inputFiles);
->>>>>>> 1fca1d0c
   calibrationAlg->setProperty("OutputWorkspace",
                               m_outputCalibrationName.toStdString());
   calibrationAlg->setProperty("DetectorRange",
