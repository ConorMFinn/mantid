--- conflicted
+++ resolved
@@ -23,61 +23,12 @@
 
   /**
    Perform a Pawley refinement on a run
-<<<<<<< HEAD
-   @param runLabel Run number and bank ID of the workspace to refine
-   @param instParamFile The instrument parameter file name (.prm) to use for
-   refinement
-   @param phaseFiles Vector of file paths to phases to use in refinement
-   @param pathToGSASII Location of the directory containing GSASIIscriptable.py
-   (and GSAS-II executables)
-   @param GSASIIProjectFile Location to save the .gpx project to
-   @param dMin The minimum d-spacing to use for refinement
-   @param negativeWeight The weight of the penalty function
-   @return String decription any failures that occurred (empty optional if
-   success)
-   */
-  virtual boost::optional<std::string>
-  doPawleyRefinement(const RunLabel &runLabel, const std::string &instParamFile,
-                     const std::vector<std::string> &phaseFiles,
-                     const std::string &pathToGSASII,
-                     const std::string &GSASIIProjectFile, const double dMin,
-                     const double negativeWeight) = 0;
-
-  /**
-   Perform a Rietveld refinement on a run
-   @param runLabel Run number and bank ID of the workspace to refine
-   @param instParamFile The instrument parameter file name (.prm) to use for
-   refinement
-   @param phaseFiles Vector of file paths to phases to use in refinement
-   @param pathToGSASII Location of the directory containing GSASIIscriptable.py
-   (and GSAS-II executables)
-   @param GSASIIProjectFile Location to save the .gpx project to
-   @return String decription any failures that occurred (empty optional if
-   success)
-   */
-  virtual boost::optional<std::string>
-  doRietveldRefinement(const RunLabel &runLabel,
-                       const std::string &instParamFile,
-                       const std::vector<std::string> &phaseFiles,
-                       const std::string &pathToGSASII,
-                       const std::string &GSASIIProjectFile) = 0;
-
-  /**
-   Get the fit results for a given run
-   @param runLabel Run number and bank ID of the run
-   @return MatrixWorkspace containing the fitted peaks, or empty if the model
-   does not contain fit results for this run
-   */
-  virtual boost::optional<Mantid::API::MatrixWorkspace_sptr>
-  getFittedPeaks(const RunLabel &runLabel) const = 0;
-=======
    @param params Parameters to be passed to GSASIIRefineFitPeaks
    @return Fitted peaks workspace resulting from refinement
    @throws If GSASIIRefineFitPeaks throws
    */
   virtual Mantid::API::MatrixWorkspace_sptr
   doPawleyRefinement(const GSASIIRefineFitPeaksParameters &params) = 0;
->>>>>>> 9304e0bc
 
   /**
    Perform a Rietveld refinement on a run
@@ -120,19 +71,11 @@
   /**
    Load a focused run from a file
    @param filename The name of the file to load
-<<<<<<< HEAD
-   @return Empty optional if load was a success, string describing failure if
-   not
-   */
-  virtual boost::optional<std::string>
-  loadFocusedRun(const std::string &filename) = 0;
-=======
    @return The loaded workspace
    @throws If Load throws
    */
   virtual Mantid::API::MatrixWorkspace_sptr
   loadFocusedRun(const std::string &filename) const = 0;
->>>>>>> 9304e0bc
 };
 
 } // namespace MantidQt
