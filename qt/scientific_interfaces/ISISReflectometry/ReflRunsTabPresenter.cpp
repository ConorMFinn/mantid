--- conflicted
+++ resolved
@@ -42,7 +42,6 @@
 // unnamed namespace
 namespace {
 Mantid::Kernel::Logger g_log("Reflectometry GUI");
-<<<<<<< HEAD
 }
 
 /** Constructor
@@ -59,51 +58,6 @@
 * default.
 * @param searcher :: [input] The search implementation
 */
-=======
-
-QStringList fromStdStringVector(std::vector<std::string> const &inVec) {
-  QStringList outVec;
-  std::transform(inVec.begin(), inVec.end(), std::back_inserter(outVec),
-                 &QString::fromStdString);
-  return outVec;
-}
-
-/** Get the error message associated with the given run
- * @param run : the run number as a string
- * @param invalidRuns : the list of invalid runs as a map of description
- * to error message, where the description may contain a list of run numbers
- * separated by a '+' character
- */
-std::string getRunErrorMessage(
-    const std::string &searchRun,
-    const std::vector<TransferResults::COLUMN_MAP_TYPE> &invalidRuns) {
-
-  // Loop through the list of invalid rows
-  for (auto row : invalidRuns) {
-    // Loop through all entries in the error map for this row
-    for (auto errorPair : row) {
-      // Extract the run numbers for this row
-      auto const runNumbers = errorPair.first;
-      StringTokenizer tokenizer(runNumbers, "+", StringTokenizer::TOK_TRIM);
-      auto const runList = tokenizer.asVector();
-
-      // If the requested run is in the list, return the error message
-      if (std::find(runList.begin(), runList.end(), searchRun) != runList.end())
-        return errorPair.second;
-    }
-  }
-
-  return std::string();
-}
-} // namespace
-
-/** Constructor
- * @param mainView :: [input] The view we're managing
- * @param progressableView :: [input] The view reporting progress
- * @param tablePresenters :: [input] The data processor presenters
- * @param searcher :: [input] The search implementation
- */
->>>>>>> bc8701f2
 ReflRunsTabPresenter::ReflRunsTabPresenter(
     IReflRunsTabView *mainView, ProgressableView *progressableView,
     BatchPresenterFactory makeBatchPresenter,
@@ -501,7 +455,6 @@
  * @param matchType : an enum specifying how strictly to match runs against
  * the transfer criteria
  * @return : The runs to transfer as a vector of maps
-<<<<<<< HEAD
 */
 void ReflRunsTabPresenter::transfer(const std::set<int> &rowsToTransfer, int,
                                     const TransferMatch) {
@@ -525,84 +478,15 @@
     }
 
     getTablePresenter(0)->mergeAdditionalJobs(jobs);
-=======
- */
-void ReflRunsTabPresenter::transfer(const std::set<int> &rowsToTransfer,
-                                    int group, const TransferMatch matchType) {
-  if (!validateRowsToTransfer(rowsToTransfer))
-    return;
-
-  auto progress = setupProgressBar(rowsToTransfer);
-
-  // Extract details of runs to transfer
-  auto runDetails = getSearchResultRunDetails(rowsToTransfer);
-
-  // Apply the transfer strategy
-  TransferResults transferDetails =
-      getTransferStrategy()->transferRuns(runDetails, progress, matchType);
-
-  // Handle any runs that cannot be transferred
-  updateErrorStateInSearchModel(rowsToTransfer, transferDetails.getErrorRuns());
-
-  // Do the transfer
-  getTablePresenter(group)->transfer(
-      ::MantidQt::CustomInterfaces::fromStdStringVectorMap(
-          transferDetails.getTransferRuns()));
-}
-
-/**
- * Select and make a transfer strategy on demand based. Pick up the
- * user-provided transfer strategy to do this.
- * @return new TransferStrategy
- */
-std::unique_ptr<ReflTransferStrategy>
-ReflRunsTabPresenter::getTransferStrategy() {
-  std::unique_ptr<ReflTransferStrategy> rtnStrategy;
-  if (m_currentTransferMethod == MeasureTransferMethod) {
-
-    // We need catalog info overrides from the user-based config service
-    std::unique_ptr<CatalogConfigService> catConfigService(
-        makeCatalogConfigServiceAdapter(ConfigService::Instance()));
-
-    // We make a user-based Catalog Info object for the transfer
-    std::unique_ptr<ICatalogInfo> catInfo = make_unique<UserCatalogInfo>(
-        ConfigService::Instance().getFacility().catalogInfo(),
-        *catConfigService);
-
-    // We are going to load from disk to pick up the meta data, so provide the
-    // right repository to do this.
-    std::unique_ptr<ReflMeasurementItemSource> source =
-        make_unique<ReflNexusMeasurementItemSource>();
-
-    // Finally make and return the Measure based transfer strategy.
-    rtnStrategy = Mantid::Kernel::make_unique<ReflMeasureTransferStrategy>(
-        std::move(catInfo), std::move(source));
-    return rtnStrategy;
-  } else if (m_currentTransferMethod == LegacyTransferMethod) {
-    rtnStrategy = make_unique<ReflLegacyTransferStrategy>();
-    return rtnStrategy;
-  } else {
-    throw std::runtime_error("Unknown tranfer method selected: " +
-                             m_currentTransferMethod);
->>>>>>> bc8701f2
   }
 }
 
 /** Used to tell the presenter something has changed in the ADS
-<<<<<<< HEAD
-*
-* @param workspaceList :: the list of table workspaces in the ADS that could
-*be
-* loaded into the interface
-* @param group :: the group that the notification came from
-*/
-=======
  *
  * @param workspaceList :: the list of table workspaces in the ADS that could be
  * loaded into the interface
  * @param group :: the group that the notification came from
  */
->>>>>>> bc8701f2
 void ReflRunsTabPresenter::notifyADSChanged(const QSet<QString> &workspaceList,
                                             int group) {
 
@@ -649,18 +533,10 @@
   return m_mainPresenter->getReductionOptions(group);
 }
 
-<<<<<<< HEAD
 /** Requests global post-processing options as a string. Options are supplied
 * by the main presenter
 * @return :: Global post-processing options as a string
 */
-=======
-/** Requests global post-processing options as a string. Options are supplied by
- * the main
- * presenter
- * @return :: Global post-processing options as a string
- */
->>>>>>> bc8701f2
 QString
 ReflRunsTabPresenter::getPostprocessingOptionsAsString(int group) const {
   return QString::fromStdString(m_mainPresenter->getStitchOptions(group));
@@ -766,18 +642,11 @@
   m_mainPresenter->notifyReductionResumed(group);
 }
 
-<<<<<<< HEAD
 /** Changes the current instrument in the data processor widget. Also clears
 * the
 * and the table selection model and updates the config service, printing an
 * information message
 */
-=======
-/** Changes the current instrument in the data processor widget. Also clears the
- * and the table selection model and updates the config service, printing an
- * information message
- */
->>>>>>> bc8701f2
 void ReflRunsTabPresenter::changeInstrument() {
   auto const instrument = m_view->getSearchInstrument();
   m_mainPresenter->setInstrumentName(instrument);
@@ -792,13 +661,5 @@
   // Update the current menu commands based on the current group
   pushCommands(selectedGroup());
 }
-<<<<<<< HEAD
-}
-}
-=======
-
-const std::string ReflRunsTabPresenter::MeasureTransferMethod = "Measurement";
-const std::string ReflRunsTabPresenter::LegacyTransferMethod = "Description";
-} // namespace CustomInterfaces
-} // namespace MantidQt
->>>>>>> bc8701f2
+}
+}