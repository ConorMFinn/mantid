--- conflicted
+++ resolved
@@ -70,11 +70,7 @@
   void notifyADSChanged(const QSet<QString> &workspaceList) override;
   /// Handle data reduction paused/resumed
   /// Global options (inherited from DataProcessorMainPresenter)
-<<<<<<< HEAD
-  MantidWidgets::DataProcessor::OptionsQMap
-=======
   MantidWidgets::DataProcessor::ColumnOptionsQMap
->>>>>>> 205266a3
   getPreprocessingOptions() const override;
   MantidWidgets::DataProcessor::OptionsQMap
   getProcessingOptions() const override;
