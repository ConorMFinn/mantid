--- conflicted
+++ resolved
@@ -59,27 +59,12 @@
   getReductionOptions() const override;
   /// Returns global options for 'Stitch1DMany'
   std::string getStitchOptions() const override;
-<<<<<<< HEAD
-  // Loads the runs with the names/run numbers specified by the vector.
-  void
-  loadTransmissionRuns(std::vector<std::string> const &transmissionRuns) const;
-  std::string
-  firstTransmissionRunLabelled(std::vector<std::string> const &runNumber) const;
-  std::string secondTransmissionRunLabelled(
-      std::vector<std::string> const &runNumber) const;
-=======
-
->>>>>>> 925d73ed
 private:
   void createStitchHints();
   void getExpDefaults();
   void getInstDefaults();
-<<<<<<< HEAD
-  void wrapWithQuotes(std::string &str) const;
   bool hasReductionTypes(const std::string& reductionType) const;
   void handleSummationTypeChange();
-=======
->>>>>>> 925d73ed
   Mantid::API::IAlgorithm_sptr createReductionAlg();
   Mantid::Geometry::Instrument_const_sptr
   createEmptyInstrument(const std::string &instName);
