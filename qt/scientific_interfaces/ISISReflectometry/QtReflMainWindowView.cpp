--- conflicted
+++ resolved
@@ -5,14 +5,10 @@
 #include "QtReflSaveTabView.h"
 #include "QtReflSettingsTabView.h"
 #include "ReflAsciiSaver.h"
-<<<<<<< HEAD
-#include "MantidKernel/make_unique.h"
+#include "ReflMainWindowPresenter.h"
+#include "ReflSaveTabPresenter.h"
 #include "Presenters/BatchPresenter.h"
 #include "ReflRunsTabPresenter.h"
-=======
-#include "ReflMainWindowPresenter.h"
-#include "ReflSaveTabPresenter.h"
->>>>>>> bc8701f2
 
 #include <QMessageBox>
 
@@ -72,18 +68,12 @@
 }
 
 /** Creates the 'Runs' tab and returns a pointer to its presenter
-<<<<<<< HEAD
 * @return :: A pointer to the presenter managing the 'Runs' tab
 */
 std::unique_ptr<IReflRunsTabPresenter> QtReflMainWindowView::createRunsTab() {
   auto instruments = std::vector<std::string>(
       {{"INTER", "SURF", "CRISP", "POLREF", "OFFSPEC"}});
   auto defaultInstrumentIndex = defaultInstrumentFromConfig(instruments);
-=======
- * @return :: A pointer to the presenter managing the 'Runs' tab
- */
-IReflRunsTabPresenter *QtReflMainWindowView::createRunsTab() {
->>>>>>> bc8701f2
 
   auto *runsTab = new QtReflRunsTabView(this, BatchViewFactory(instruments));
   m_ui.mainTab->addTab(runsTab, QString("Runs"));
