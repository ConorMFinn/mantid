--- conflicted
+++ resolved
@@ -195,31 +195,16 @@
   if (!options.empty()) {
     std::ostringstream resultStream;
     auto optionsKvpIt = options.cbegin();
-<<<<<<< HEAD
-
     auto const &firstKvp = (*optionsKvpIt);
     resultStream << firstKvp.first << "='" << firstKvp.second << '\'';
-
-=======
-    auto const &firstKvp = (*optionsKvpIt);
-    resultStream << firstKvp.first << "='" << firstKvp.second << '\'';
->>>>>>> bc8701f2
     for (; optionsKvpIt != options.cend(); ++optionsKvpIt) {
       auto kvp = (*optionsKvpIt);
       resultStream << ", " << kvp.first << "='" << kvp.second << '\'';
     }
-<<<<<<< HEAD
-
-=======
->>>>>>> bc8701f2
     return resultStream.str();
   } else {
     return std::string();
   }
-<<<<<<< HEAD
-}
-=======
->>>>>>> bc8701f2
 }
 } // namespace MantidWidgets
 } // namespace MantidQt