// Mantid Repository : https://github.com/mantidproject/mantid
//
// Copyright &copy; 2018 ISIS Rutherford Appleton Laboratory UKRI,
//   NScD Oak Ridge National Laboratory, European Spallation Source,
//   Institut Laue - Langevin & CSNS, Institute of High Energy Physics, CAS
// SPDX - License - Identifier: GPL - 3.0 +
#include "MantidQtWidgets/Common/WorkspacePresenter/WorkspaceTreeWidgetSimple.h"
#include "MantidQtWidgets/Common/MantidTreeModel.h"
#include "MantidQtWidgets/Common/MantidTreeWidget.h"
#include "MantidQtWidgets/Common/MantidTreeWidgetItem.h"

#include "MantidAPI/AlgorithmManager.h"
#include "MantidAPI/Axis.h"
#include "MantidAPI/FileProperty.h"
#include "MantidAPI/IMDHistoWorkspace.h"
#include "MantidAPI/IPeaksWorkspace.h"
#include "MantidAPI/ITableWorkspace.h"
#include "MantidAPI/MatrixWorkspace.h"
#include "MantidAPI/WorkspaceGroup.h"
#include "MantidGeometry/Instrument.h"

#include <QMenu>
#include <QSignalMapper>

using namespace Mantid::API;
using namespace Mantid::Kernel;

namespace {
bool singleValued(const MatrixWorkspace &ws) {
  return (ws.getNumberHistograms() == 1 && ws.blocksize() == 1);
}
} // namespace

namespace MantidQt {
namespace MantidWidgets {

WorkspaceTreeWidgetSimple::WorkspaceTreeWidgetSimple(bool viewOnly,
                                                     QWidget *parent)
    : WorkspaceTreeWidget(new MantidTreeModel(), viewOnly, parent),
      m_plotSpectrum(new QAction("Spectrum...", this)),
      m_plotBin(new QAction("Bin", this)),
      m_overplotSpectrum(new QAction("Overplot spectrum...", this)),
      m_plotSpectrumWithErrs(new QAction("Spectrum with errors...", this)),
      m_overplotSpectrumWithErrs(
          new QAction("Overplot spectrum with errors...", this)),
      m_plotColorfill(new QAction("Colorfill", this)),
      m_sampleLogs(new QAction("Show Sample Logs", this)),
      m_sliceViewer(new QAction("Show Slice Viewer", this)),
      m_showInstrument(new QAction("Show Instrument", this)),
      m_showData(new QAction("Show Data", this)),
      m_showAlgorithmHistory(new QAction("Show History", this)),
      m_showDetectors(new QAction("Show Detectors", this)),
      m_plotAdvanced(new QAction("Advanced...", this)),
      m_plotSurface(new QAction("Surface", this)),
      m_plotWireframe(new QAction("Wireframe", this)),
      m_plotContour(new QAction("Contour", this)),
      m_plotMDHisto1D(new QAction("Plot 1D MDHistogram...", this)) {

  // Replace the double click action on the MantidTreeWidget
  m_tree->m_doubleClickAction = [&](const QString &wsName) {
    emit workspaceDoubleClicked(wsName);
  };

  connect(m_plotSpectrum, SIGNAL(triggered()), this,
          SLOT(onPlotSpectrumClicked()));
  // connect event m_plotMDHisto1D to signal slot onPlotMDHistoWorkspaceClicked
  connect(m_plotMDHisto1D, SIGNAL(triggered()), this,
          SLOT(onPlotMDHistoWorkspaceClicked()));

  connect(m_plotBin, SIGNAL(triggered()), this, SLOT(onPlotBinClicked()));
  connect(m_overplotSpectrum, SIGNAL(triggered()), this,
          SLOT(onOverplotSpectrumClicked()));
  connect(m_plotSpectrumWithErrs, SIGNAL(triggered()), this,
          SLOT(onPlotSpectrumWithErrorsClicked()));
  connect(m_overplotSpectrumWithErrs, SIGNAL(triggered()), this,
          SLOT(onOverplotSpectrumWithErrorsClicked()));
  connect(m_plotColorfill, SIGNAL(triggered()), this,
          SLOT(onPlotColorfillClicked()));
  connect(m_sampleLogs, SIGNAL(triggered()), this, SLOT(onSampleLogsClicked()));
  connect(m_sliceViewer, SIGNAL(triggered()), this,
          SLOT(onSliceViewerClicked()));
  connect(m_showInstrument, SIGNAL(triggered()), this,
          SLOT(onShowInstrumentClicked()));
  connect(m_showData, SIGNAL(triggered()), this, SLOT(onShowDataClicked()));
  connect(m_tree, SIGNAL(itemSelectionChanged()), this,
          SIGNAL(treeSelectionChanged()));
  connect(m_showAlgorithmHistory, SIGNAL(triggered()), this,
          SLOT(onShowAlgorithmHistoryClicked()));
  connect(m_showDetectors, SIGNAL(triggered()), this,
          SLOT(onShowDetectorsClicked()));
  connect(m_plotAdvanced, SIGNAL(triggered()), this,
          SLOT(onPlotAdvancedClicked()));
  connect(m_plotSurface, SIGNAL(triggered()), this,
          SLOT(onPlotSurfaceClicked()));
  connect(m_plotWireframe, SIGNAL(triggered()), this,
          SLOT(onPlotWireframeClicked()));
  connect(m_plotContour, SIGNAL(triggered()), this,
          SLOT(onPlotContourClicked()));
}

WorkspaceTreeWidgetSimple::~WorkspaceTreeWidgetSimple() {}

void WorkspaceTreeWidgetSimple::popupContextMenu() {
  QTreeWidgetItem *treeItem = m_tree->itemAt(m_menuPosition);
  selectedWsName = "";
  if (treeItem)
    selectedWsName = treeItem->text(0);
  else
    m_tree->selectionModel()->clear();

  QMenu *menu(nullptr);

  // If no workspace is here then have load items
  if (selectedWsName.isEmpty())
    menu = m_loadMenu;
  else {
    menu = new QMenu(this);
    menu->setObjectName("WorkspaceContextMenu");

    // plot submenu first for MatrixWorkspace.
    // Check is defensive just in case the workspace has disappeared
    Workspace_sptr workspace;
    try {
      workspace = AnalysisDataService::Instance().retrieve(
          selectedWsName.toStdString());
    } catch (Exception::NotFoundError &) {
      return;
    }
    if (auto matrixWS = std::dynamic_pointer_cast<MatrixWorkspace>(workspace)) {
      QMenu *plotSubMenu(new QMenu("Plot", menu));
      // Don't plot 1D spectra if only one X value
      bool multipleBins = false;
      try {
        multipleBins = (matrixWS->blocksize() > 1);
      } catch (...) {
        const size_t numHist = matrixWS->getNumberHistograms();
        for (size_t i = 0; i < numHist; ++i) {
          if (matrixWS->y(i).size() > 1) {
            multipleBins = true;
            break;
          }
        }
      }
      if (multipleBins) {
        plotSubMenu->addAction(m_plotSpectrum);
        plotSubMenu->addAction(m_overplotSpectrum);
        plotSubMenu->addAction(m_plotSpectrumWithErrs);
        plotSubMenu->addAction(m_overplotSpectrumWithErrs);
        plotSubMenu->addAction(m_plotAdvanced);
      } else {
        plotSubMenu->addAction(m_plotBin);
      }
      plotSubMenu->addSeparator();
      plotSubMenu->addAction(m_plotColorfill);

      if (multipleBins) {
        QMenu *plot3DSubMenu(new QMenu("3D", menu));
        plot3DSubMenu->addAction(m_plotSurface);
        plot3DSubMenu->addAction(m_plotWireframe);
        plot3DSubMenu->addAction(m_plotContour);

        plotSubMenu->addMenu(plot3DSubMenu);
      }
      if (!singleValued(*matrixWS)) {
        // regular matrix workspace
        menu->addMenu(plotSubMenu);
        menu->addSeparator();
        menu->addAction(m_showData);
        menu->addAction(m_showAlgorithmHistory);
        menu->addAction(m_showInstrument);
        m_showInstrument->setEnabled(
            matrixWS->getInstrument() &&
            !matrixWS->getInstrument()->getName().empty() &&
            matrixWS->getAxis(1)->isSpectra());
        menu->addAction(m_sampleLogs);
        menu->addAction(m_sliceViewer);
        menu->addAction(m_showDetectors);
      } else {
        menu->addAction(m_showData);
      }

    } else if (std::dynamic_pointer_cast<ITableWorkspace>(workspace)) {
      menu->addAction(m_showData);
      menu->addAction(m_showAlgorithmHistory);
      if (std::dynamic_pointer_cast<IPeaksWorkspace>(workspace)) {
        menu->addAction(m_showDetectors);
      }
<<<<<<< HEAD
    } else if (auto md_ws = std::dynamic_pointer_cast<IMDWorkspace>(workspace)) {
=======
    } else if (auto md_ws =
                   std::dynamic_pointer_cast<IMDWorkspace>(workspace)) {
>>>>>>> 725d9225
      menu->addAction(m_showAlgorithmHistory);
      menu->addAction(m_sampleLogs);

      // launch slice viewer or plot spectrum conditionally
      bool add_slice_viewer = false;
      bool add_1d_plot = false;

      if (md_ws->isMDHistoWorkspace()) {
        // if the number of non-integral  if the number of non-integrated
        // dimensions is 1.
        auto num_dims = md_ws->getNumNonIntegratedDims();
        if (num_dims == 1) {
          // number of non-integral dimension is 1: show menu item to plot
          // spectrum
          add_1d_plot = true;
        } else if (num_dims > 1) {
          // number of non-integral dimension is larger than 1: show menu item
          // to launch slice view
          add_slice_viewer = true;
        }
      } else if (md_ws->getNumDims() > 1) {
        add_slice_viewer = true;
      }

      if (add_slice_viewer) {
        menu->addAction(m_sliceViewer);
      } else if (add_1d_plot) {
        menu->addAction(m_plotMDHisto1D);
      }

    } else if (auto wsGroup =
                   std::dynamic_pointer_cast<WorkspaceGroup>(workspace)) {
      auto workspaces = wsGroup->getAllItems();
      bool containsMatrixWorkspace{false};
      bool containsPeaksWorkspace{false};

      for (auto ws : workspaces) {
        if (auto matrixWS = std::dynamic_pointer_cast<MatrixWorkspace>(ws)) {
          containsMatrixWorkspace = true;
          break;
        } else if (auto peaksWS =
                       std::dynamic_pointer_cast<IPeaksWorkspace>(ws)) {
          containsPeaksWorkspace = true;
        }
      }

      // Add plotting options if the group contains at least one matrix
      // workspace.
      if (containsMatrixWorkspace) {
        QMenu *plotSubMenu(new QMenu("Plot", menu));

        plotSubMenu->addAction(m_plotSpectrum);
        plotSubMenu->addAction(m_overplotSpectrum);
        plotSubMenu->addAction(m_plotSpectrumWithErrs);
        plotSubMenu->addAction(m_overplotSpectrumWithErrs);
        plotSubMenu->addAction(m_plotAdvanced);

        plotSubMenu->addSeparator();
        plotSubMenu->addAction(m_plotColorfill);
        menu->addMenu(plotSubMenu);

        menu->addSeparator();
      }

      if (containsMatrixWorkspace || containsPeaksWorkspace) {
        menu->addAction(m_showDetectors);
      }
    }

    menu->addSeparator();
    menu->addAction(m_rename);
    menu->addAction(m_saveNexus);

    menu->addSeparator();
    menu->addAction(m_delete);
  }

  // Show the menu at the cursor's current position
  menu->popup(QCursor::pos());
}

void WorkspaceTreeWidgetSimple::onPlotSpectrumClicked() {
  emit plotSpectrumClicked(getSelectedWorkspaceNamesAsQList());
}

void WorkspaceTreeWidgetSimple::onPlotBinClicked() {
  emit plotBinClicked(getSelectedWorkspaceNamesAsQList());
}

void WorkspaceTreeWidgetSimple::onOverplotSpectrumClicked() {
  emit overplotSpectrumClicked(getSelectedWorkspaceNamesAsQList());
}

void WorkspaceTreeWidgetSimple::onPlotSpectrumWithErrorsClicked() {
  emit plotSpectrumWithErrorsClicked(getSelectedWorkspaceNamesAsQList());
}

void WorkspaceTreeWidgetSimple::onOverplotSpectrumWithErrorsClicked() {
  emit overplotSpectrumWithErrorsClicked(getSelectedWorkspaceNamesAsQList());
}

void WorkspaceTreeWidgetSimple::onPlotColorfillClicked() {
  emit plotColorfillClicked(getSelectedWorkspaceNamesAsQList());
}

void WorkspaceTreeWidgetSimple::onSampleLogsClicked() {
  emit sampleLogsClicked(getSelectedWorkspaceNamesAsQList());
}

void WorkspaceTreeWidgetSimple::onSliceViewerClicked() {
  emit sliceViewerClicked(getSelectedWorkspaceNamesAsQList());
}

void WorkspaceTreeWidgetSimple::onShowInstrumentClicked() {
  emit showInstrumentClicked(getSelectedWorkspaceNamesAsQList());
}

void WorkspaceTreeWidgetSimple::onShowDataClicked() {
  emit showDataClicked(getSelectedWorkspaceNamesAsQList());
}

void WorkspaceTreeWidgetSimple::onShowAlgorithmHistoryClicked() {
  emit showAlgorithmHistoryClicked(getSelectedWorkspaceNamesAsQList());
}

void WorkspaceTreeWidgetSimple::onShowDetectorsClicked() {
  emit showDetectorsClicked(getSelectedWorkspaceNamesAsQList());
}

void WorkspaceTreeWidgetSimple::onPlotAdvancedClicked() {
  emit plotAdvancedClicked(getSelectedWorkspaceNamesAsQList());
}

void WorkspaceTreeWidgetSimple::onPlotSurfaceClicked() {
  emit plotSurfaceClicked(getSelectedWorkspaceNamesAsQList());
}

void WorkspaceTreeWidgetSimple::onPlotWireframeClicked() {
  emit plotWireframeClicked(getSelectedWorkspaceNamesAsQList());
}

void WorkspaceTreeWidgetSimple::onPlotContourClicked() {
  emit plotContourClicked(getSelectedWorkspaceNamesAsQList());
}

// Define signal
void WorkspaceTreeWidgetSimple::onPlotMDHistoWorkspaceClicked() {
  emit plotMDHistoClicked(getSelectedWorkspaceNamesAsQList());
}

} // namespace MantidWidgets
} // namespace MantidQt<|MERGE_RESOLUTION|>--- conflicted
+++ resolved
@@ -185,12 +185,8 @@
       if (std::dynamic_pointer_cast<IPeaksWorkspace>(workspace)) {
         menu->addAction(m_showDetectors);
       }
-<<<<<<< HEAD
-    } else if (auto md_ws = std::dynamic_pointer_cast<IMDWorkspace>(workspace)) {
-=======
     } else if (auto md_ws =
                    std::dynamic_pointer_cast<IMDWorkspace>(workspace)) {
->>>>>>> 725d9225
       menu->addAction(m_showAlgorithmHistory);
       menu->addAction(m_sampleLogs);
 
