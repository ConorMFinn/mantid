--- conflicted
+++ resolved
@@ -97,17 +97,10 @@
       const ProcessingAlgorithm &processor);
   // Constructor: no pre-processing, no post-processing
   GenericDataProcessorPresenter(
-<<<<<<< HEAD
-      const DataProcessorWhiteList &whitelist,
-      const DataProcessorProcessingAlgorithm &processor);
-  // Constructor: only whitelist
-  GenericDataProcessorPresenter(const DataProcessorWhiteList &whitelist);
-=======
       const WhiteList &whitelist,
       const ProcessingAlgorithm &processor);
   // Constructor: only whitelist
   GenericDataProcessorPresenter(const WhiteList &whitelist);
->>>>>>> 04fff64c
   // Delegating constructor: pre-processing, no post-processing
   GenericDataProcessorPresenter(
       const WhiteList &whitelist,
@@ -323,11 +316,7 @@
   void afterReplaceHandle(const std::string &name,
                           Mantid::API::Workspace_sptr workspace) override;
   void saveNotebook(const TreeData &data);
-<<<<<<< HEAD
-  std::vector<std::unique_ptr<DataProcessorCommand>> getTableList();
-=======
   std::vector<std::unique_ptr<Command>> getTableList();
->>>>>>> 04fff64c
 
   // set/get values in the table
   void setCell(int row, int column, int parentRow, int parentColumn,
