--- conflicted
+++ resolved
@@ -52,10 +52,7 @@
   virtual void removeRowAt(RowLocation const &location) = 0;
   virtual void removeRows(std::vector<RowLocation> rowsToRemove) = 0;
   virtual void removeAllRows() = 0;
-<<<<<<< HEAD
-=======
 
->>>>>>> 111eb324
   virtual bool isOnlyChildOfRoot(RowLocation const &location) const = 0;
 
   virtual void replaceRows(std::vector<RowLocation> replacementPoints,
