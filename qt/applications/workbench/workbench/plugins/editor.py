# Mantid Repository : https://github.com/mantidproject/mantid
#
# Copyright &copy; 2017 ISIS Rutherford Appleton Laboratory UKRI,
#     NScD Oak Ridge National Laboratory, European Spallation Source
#     & Institut Laue - Langevin
# SPDX - License - Identifier: GPL - 3.0 +
#    This file is part of the mantid workbench.
#
#
from __future__ import (absolute_import, unicode_literals)

# system imports
import os.path as osp

# third-party library imports
from qtpy.QtCore import Qt
from qtpy.QtWidgets import QVBoxLayout

# local package imports
from mantid.kernel import logger
from mantidqt.utils.qt import add_actions, create_action
from mantidqt.widgets.codeeditor.multifileinterpreter import MultiPythonFileInterpreter
from workbench.plugins.base import PluginWidget

# from mantidqt.utils.qt import toQSettings when readSettings/writeSettings are implemented


# Initial content
DEFAULT_CONTENT = """# The following line helps with future compatibility with Python 3
# print must now be used as a function, e.g print('Hello','World')
from __future__ import (absolute_import, division, print_function, unicode_literals)

# import mantid algorithms, numpy and matplotlib
from mantid.simpleapi import *

import matplotlib.pyplot as plt

import numpy as np
"""
# Accepted extensions for drag-and-drop to editor
ACCEPTED_FILE_EXTENSIONS = ['.py', '.pyw']
# QSettings key for session tabs
TAB_SETTINGS_KEY = "Editors/SessionTabs"


class MultiFileEditor(PluginWidget):
    """Provides a tab widget for editing multiple files"""

    def __init__(self, parent):
        super(MultiFileEditor, self).__init__(parent)

        # layout
        self.editors = MultiPythonFileInterpreter(default_content=DEFAULT_CONTENT, parent=self)

        layout = QVBoxLayout()
        layout.addWidget(self.editors)
        layout.setContentsMargins(0, 0, 0, 0)
        self.setLayout(layout)

        self.setAcceptDrops(True)

        # attributes
        self.tabs_open_on_closing = None
        self.run_action = create_action(self, "Run",
                                        on_triggered=self.editors.execute_current_async,
                                        shortcut=("Ctrl+Return", "Ctrl+Enter"),
                                        shortcut_context=Qt.ApplicationShortcut)
        self.abort_action = create_action(self, "Abort",
                                          on_triggered=self.editors.abort_current)

        self.abort_action = create_action(
            self, "Abort", on_triggered=self.editors.abort_current)

        # menu action to toggle the find/replace dialog
        self.toggle_find_replace = create_action(self,
                                                 'Find/Replace...',
                                                 on_triggered=self.editors.toggle_find_replace_dialog,
                                                 shortcut='Ctrl+F')

        self.toggle_comment_action = create_action(
            self.editors.current_editor(), "Comment/Uncomment",
            on_triggered=self.editors.toggle_comment_current,
            shortcut="Ctrl+/",
            shortcut_context=Qt.ApplicationShortcut)

        self.tabs_to_spaces_action = create_action(
            self, 'Tabs to Spaces',
            on_triggered=self.editors.tabs_to_spaces_current)

        self.spaces_to_tabs_action = create_action(
            self, 'Spaces to Tabs',
            on_triggered=self.editors.spaces_to_tabs_current)

        self.toggle_whitespace_action = create_action(
            self, 'Toggle Whitespace Visible',
            on_triggered=self.editors.toggle_whitespace_visible_all)

        # Store actions for adding to menu bar; None will add a separator
        self.editor_actions = [self.run_action,
                               self.abort_action, None,
                               self.toggle_find_replace,
                               None,
                               self.toggle_comment_action,
                               self.toggle_whitespace_action, None,
                               self.tabs_to_spaces_action,
                               self.spaces_to_tabs_action, None]

<<<<<<< HEAD
    def execute_current_async(self):
=======
    def load_settings_from_config(self, config):
        self.editors.load_settings_from_config(config)

    def execute_current(self):
>>>>>>> 2a8996a8
        '''This is used by MainWindow to execute a file after opening it'''
        return self.editors.execute_current_async()

    def restore_session_tabs(self, session_tabs):
        self.open_files_in_new_tabs(session_tabs, startup=True)
        self.editors.close_tab(0)  # close default empty tab

    # ----------- Plugin API --------------------

    def app_closing(self):
        """
        Tries to close all editors
        :return: True if editors can be closed, false if cancelled
        """
        self.tabs_open_on_closing = self.editors.tab_filepaths
        return self.editors.close_all()

    def dragEnterEvent(self, event):
        data = event.mimeData()
        if data.hasText() and data.hasUrls():
            filepaths = [url.toLocalFile() for url in data.urls()]
            for filepath in filepaths:
                if osp.splitext(filepath)[1] in ACCEPTED_FILE_EXTENSIONS:
                    event.acceptProposedAction()

    def dropEvent(self, event):
        data = event.mimeData()
        for url in data.urls():
            filepath = url.toLocalFile()
            if osp.splitext(filepath)[1] in ACCEPTED_FILE_EXTENSIONS:
                try:
                    self.open_file_in_new_tab(filepath)
                except IOError as io_error:
                    logger.warning("Could not load file:\n  '{}'"
                                   "".format(io_error))

    def get_plugin_title(self):
        return "Editor"

    def readSettings(self, settings):
        try:
            prev_session_tabs = settings.get(TAB_SETTINGS_KEY)
        except KeyError:
            return
        self.restore_session_tabs(prev_session_tabs)

    def writeSettings(self, settings):
        settings.set(TAB_SETTINGS_KEY, self.tabs_open_on_closing)

    def register_plugin(self):
        self.main.add_dockwidget(self)
        # menus
        add_actions(self.main.editor_menu, self.editor_actions)

    # ----------- Plugin Behaviour --------------------

    def open_file_in_new_tab(self, filepath, startup=False):
        return self.editors.open_file_in_new_tab(filepath, startup)

    def open_files_in_new_tabs(self, filepaths, startup=False):
        for filepath in filepaths:
            try:
                self.open_file_in_new_tab(filepath, startup)
            except IOError as io_error:
                logger.warning("Could not load file:\n  {}"
                               "".format(io_error))

    def save_current_file(self):
        self.editors.save_current_file()<|MERGE_RESOLUTION|>--- conflicted
+++ resolved
@@ -105,14 +105,10 @@
                                self.tabs_to_spaces_action,
                                self.spaces_to_tabs_action, None]
 
-<<<<<<< HEAD
-    def execute_current_async(self):
-=======
     def load_settings_from_config(self, config):
         self.editors.load_settings_from_config(config)
 
-    def execute_current(self):
->>>>>>> 2a8996a8
+    def execute_current_async(self):
         '''This is used by MainWindow to execute a file after opening it'''
         return self.editors.execute_current_async()
 
