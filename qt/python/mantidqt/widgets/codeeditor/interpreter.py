--- conflicted
+++ resolved
@@ -12,11 +12,7 @@
 import traceback
 
 from qtpy.QtCore import QObject, Qt, Signal
-<<<<<<< HEAD
-from qtpy.QtGui import QColor, QFontMetrics
-=======
 from qtpy.QtGui import QColor, QFont, QFontMetrics
->>>>>>> aff05cdc
 from qtpy.QtWidgets import QFileDialog, QMessageBox, QStatusBar, QVBoxLayout, QWidget
 
 from mantidqt.io import open_a_file_dialog
@@ -125,34 +121,10 @@
         self.layout.setContentsMargins(0, 0, 0, 0)
         self._setup_editor(content, filename)
 
-<<<<<<< HEAD
-        self.setAttribute(Qt.WA_DeleteOnClose, True)
-
-=======
->>>>>>> aff05cdc
         self._presenter = PythonFileInterpreterPresenter(self, PythonCodeExecution(content))
 
         self.editor.modificationChanged.connect(self.sig_editor_modified)
         self.editor.fileNameChanged.connect(self.sig_filename_modified)
-        self.find_replace_dialog = None
-        self.find_replace_dialog_shown = False
-
-    def closeEvent(self, event):
-        self.deleteLater()
-        if self.find_replace_dialog:
-            self.find_replace_dialog.close()
-        super(PythonFileInterpreter, self).closeEvent(event)
-
-    def show_find_replace_dialog(self):
-        if self.find_replace_dialog is None:
-            self.find_replace_dialog = EmbeddedFindReplaceDialog(self, self.editor)
-            self.layout.insertWidget(0, self.find_replace_dialog.view)
-
-        self.find_replace_dialog.show()
-
-    def hide_find_replace_dialog(self):
-        if self.find_replace_dialog is not None:
-            self.find_replace_dialog.hide()
 
         self.setAttribute(Qt.WA_DeleteOnClose, True)
 
