# Mantid Repository : https://github.com/mantidproject/mantid
#
# Copyright &copy; 2017 ISIS Rutherford Appleton Laboratory UKRI,
#     NScD Oak Ridge National Laboratory, European Spallation Source
#     & Institut Laue - Langevin
# SPDX - License - Identifier: GPL - 3.0 +
#  This file is part of the mantidqt package
#
#
from __future__ import (absolute_import, unicode_literals)

# std imports
import sys
<<<<<<< HEAD
import os.path
=======
import traceback
>>>>>>> b47f21b9

# 3rd party imports
from qtpy.QtCore import QObject, Signal
from qtpy.QtGui import QColor, QFontMetrics
from qtpy.QtWidgets import QMessageBox, QStatusBar, QVBoxLayout, QWidget

# local imports
from mantidqt.widgets.codeeditor.editor import CodeEditor
from mantidqt.widgets.codeeditor.errorformatter import ErrorFormatter
from mantidqt.widgets.codeeditor.execution import PythonCodeExecution
from mantidqt.io import open_a_file_dialog

# Status messages
IDLE_STATUS_MSG = "Status: Idle."
LAST_JOB_MSG_TEMPLATE = "Last job completed {} in {:.3f}s"
RUNNING_STATUS_MSG = "Status: Running"

# Editor
CURRENTLINE_BKGD_COLOR = QColor(247, 236, 248)
TAB_WIDTH = 4


class EditorIO(object):

    def __init__(self, editor):
        self.editor = editor

    def ask_for_filename(self):
        filename = open_a_file_dialog(self.editor, ".py", None, "Python Files (*.py)", True, True)
        if filename is not None and os.path.isdir(filename):
            # Return None because it is a directory and it's possible to get a directory
            filename = None
        return filename

    def save_if_required(self, confirm=True):
        """Asks the user if the contents should be saved.

        :param confirm: If True then show a confirmation dialog first to check we should save
        :returns: True if either saving was successful or no save was requested. Returns False if
        the operation should be cancelled
        """
        if confirm:
            button = QMessageBox.question(self.editor, "",
                                          "Save changes to document before closing?",
                                          buttons=(QMessageBox.Yes | QMessageBox.No | QMessageBox.Cancel),
                                          defaultButton=QMessageBox.Cancel)
            if button == QMessageBox.Yes:
                return self.write()
            elif button == QMessageBox.No:
                return True
            else:
                # Cancelled
                return False
        else:
            return self.write()

    def write(self):
        filename = self.editor.fileName()
        if not filename:
            filename = self.ask_for_filename()
            if not filename:
                return False
            self.editor.setFileName(filename)

        try:
            with open(filename, 'w') as f:
                f.write(self.editor.text())
            self.editor.setModified(False)
        except IOError as exc:
            QMessageBox.warning(self.editor, "",
                                "Error while saving '{}': {}".format(filename, str(exc)))
            return False
        else:
            return True


class PythonFileInterpreter(QWidget):
    sig_editor_modified = Signal(bool)
    sig_filename_modified = Signal(str)

    def __init__(self, content=None, filename=None,
                 parent=None):
        """
        :param content: An optional string of content to pass to the editor
        :param filename: The file path where the content was read.
        :param parent: An optional parent QWidget
        """
        super(PythonFileInterpreter, self).__init__(parent)

        # layout
        self.editor = CodeEditor("AlternateCSPythonLexer", self)
        self.status = QStatusBar(self)
        layout = QVBoxLayout()
        layout.addWidget(self.editor)
        layout.addWidget(self.status)
        self.setLayout(layout)
        layout.setContentsMargins(0, 0, 0, 0)
        self._setup_editor(content, filename)

        self._presenter = PythonFileInterpreterPresenter(self,
                                                         PythonCodeExecution(content))

        self.editor.modificationChanged.connect(self.sig_editor_modified)
        self.editor.fileNameChanged.connect(self.sig_filename_modified)

    @property
    def filename(self):
        return self.editor.fileName()

    def confirm_close(self):
        """Confirm the widget can be closed. If the editor contents are modified then
        a user can interject and cancel closing.

        :return: True if closing was considered successful, false otherwise
        """
        return self.save(confirm=True)

    def abort(self):
        self._presenter.req_abort()

    def execute_async(self):
        self._presenter.req_execute_async()

    def save(self, confirm=False):
        if self.editor.isModified():
            io = EditorIO(self.editor)
            return io.save_if_required(confirm)
        else:
            return True

    def set_editor_readonly(self, ro):
        self.editor.setReadOnly(ro)

    def set_status_message(self, msg):
        self.status.showMessage(msg)

    def _setup_editor(self, default_content, filename):
        editor = self.editor

        # use tabs not spaces for indentation
        editor.setIndentationsUseTabs(False)
        editor.setTabWidth(TAB_WIDTH)

        # show current editing line but in a softer color
        editor.setCaretLineBackgroundColor(CURRENTLINE_BKGD_COLOR)
        editor.setCaretLineVisible(True)

        # set a margin large enough for sensible file sizes < 1000 lines
        # and the progress marker
        font_metrics = QFontMetrics(self.font())
        editor.setMarginWidth(1, font_metrics.averageCharWidth() * 3 + 20)

        # fill with content if supplied and set source filename
        if default_content is not None:
            editor.setText(default_content)
        if filename is not None:
            editor.setFileName(filename)
        # Default content does not count as a modification
        editor.setModified(False)

        editor.enableAutoCompletion(CodeEditor.AcsAll)


class PythonFileInterpreterPresenter(QObject):
    """Presenter part of MVP to control actions on the editor"""
    MAX_STACKTRACE_LENGTH = 2

    def __init__(self, view, model):
        super(PythonFileInterpreterPresenter, self).__init__()
        # attributes
        self.view = view
        self.model = model
        # offset of executing code from start of the file
        self._code_start_offset = 0
        self._is_executing = False
        self._error_formatter = ErrorFormatter()

        # If startup code was executed then populate autocomplete
        self.view.editor.updateCompletionAPI(self.model.generate_calltips())

        # connect signals
        self.model.sig_exec_success.connect(self._on_exec_success)
        self.model.sig_exec_error.connect(self._on_exec_error)
        self.model.sig_exec_progress.connect(self._on_progress_update)

        # starts idle
        self.view.set_status_message(IDLE_STATUS_MSG)

    @property
    def is_executing(self):
        return self._is_executing

    @is_executing.setter
    def is_executing(self, value):
        self._is_executing = value

    def req_abort(self):
        if self.is_executing:
            self.model.abort()

    def req_execute_async(self):
        if self.is_executing:
            return
        self.is_executing = True
        code_str, self._code_start_offset = self._get_code_for_execution()
        if not code_str:
            return
        self.view.set_editor_readonly(True)
        self.view.set_status_message(RUNNING_STATUS_MSG)
        return self.model.execute_async(code_str, self.view.filename)

    def _get_code_for_execution(self):
        editor = self.view.editor
        if editor.hasSelectedText():
            code_str = editor.selectedText()
            line_from, _, _, _ = editor.getSelection()
        else:
            code_str = editor.text()
            line_from = 0
        return code_str, line_from

    def _on_exec_success(self, task_result):
        self.view.editor.updateCompletionAPI(self.model.generate_calltips())
        self._finish(success=True, elapsed_time=task_result.elapsed_time)

    def _on_exec_error(self, task_error):
        exc_type, exc_value, exc_stack = task_error.exc_type, task_error.exc_value, \
                                         task_error.stack
        exc_stack = traceback.extract_tb(exc_stack)[self.MAX_STACKTRACE_LENGTH:]
        if hasattr(exc_value, 'lineno'):
            lineno = exc_value.lineno + self._code_start_offset
        elif exc_stack is not None:
            lineno = exc_stack[-1][1] + self._code_start_offset
        else:
            lineno = -1
        sys.stderr.write(self._error_formatter.format(exc_type, exc_value, exc_stack) + '\n')
        self.view.editor.updateProgressMarker(lineno, True)
        self._finish(success=False, elapsed_time=task_error.elapsed_time)

    def _finish(self, success, elapsed_time):
        status = 'successfully' if success else 'with errors'
        self.view.set_status_message(self._create_status_msg(status,
                                                             elapsed_time))
        self.view.set_editor_readonly(False)
        self.is_executing = False

    def _create_status_msg(self, status, elapsed_time):
        return IDLE_STATUS_MSG + ' ' + \
               LAST_JOB_MSG_TEMPLATE.format(status,
                                            elapsed_time)

    def _on_progress_update(self, lineno):
        """Update progress on the view taking into account if a selection of code is
        running"""
        self.view.editor.updateProgressMarker(lineno + self._code_start_offset,
                                              False)<|MERGE_RESOLUTION|>--- conflicted
+++ resolved
@@ -11,11 +11,8 @@
 
 # std imports
 import sys
-<<<<<<< HEAD
 import os.path
-=======
 import traceback
->>>>>>> b47f21b9
 
 # 3rd party imports
 from qtpy.QtCore import QObject, Signal
