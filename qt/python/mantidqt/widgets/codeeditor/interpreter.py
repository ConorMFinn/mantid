--- conflicted
+++ resolved
@@ -172,11 +172,7 @@
         self.status.showMessage(msg)
 
     def replace_tabs_with_spaces(self):
-<<<<<<< HEAD
-        self.replace_text(TAB_CHAR, SPACE_CHAR*TAB_WIDTH)
-=======
         self.replace_text(TAB_CHAR, SPACE_CHAR * TAB_WIDTH)
->>>>>>> a4bc46ff
 
     def replace_text(self, match_text, replace_text):
         if self.editor.selectedText() == '':
@@ -185,11 +181,7 @@
         self.editor.replaceSelectedText(new_text)
 
     def replace_spaces_with_tabs(self):
-<<<<<<< HEAD
-        self.replace_text(SPACE_CHAR*TAB_WIDTH, TAB_CHAR)
-=======
         self.replace_text(SPACE_CHAR * TAB_WIDTH, TAB_CHAR)
->>>>>>> a4bc46ff
 
     def set_whitespace_visible(self):
         self.editor.setWhitespaceVisibility(CodeEditor.WsVisible)
@@ -202,11 +194,7 @@
         self.editor.clearKeyBinding(key_str)
 
     def toggle_comment(self):
-<<<<<<< HEAD
-        if self.editor.selectedText() == '':   # If nothing selected, do nothing
-=======
         if self.editor.selectedText() == '':  # If nothing selected, do nothing
->>>>>>> a4bc46ff
             return
 
         # Note selection indices to restore highlighting later
