# Mantid Repository : https://github.com/mantidproject/mantid
#
# Copyright &copy; 2019 ISIS Rutherford Appleton Laboratory UKRI,
#     NScD Oak Ridge National Laboratory, European Spallation Source
#     & Institut Laue - Langevin
# SPDX - License - Identifier: GPL - 3.0 +
#  This file is part of the mantidqt package
from __future__ import (absolute_import, unicode_literals)

import os.path
<<<<<<< HEAD
# std imports
=======
>>>>>>> d654556c
import sys
import traceback

from qtpy.QtCore import QObject, Qt, Signal
from qtpy.QtGui import QColor, QFontMetrics
from qtpy.QtWidgets import QFileDialog, QMessageBox, QStatusBar, QVBoxLayout, QWidget

from mantidqt.io import open_a_file_dialog
<<<<<<< HEAD
# local imports
from mantidqt.widgets.codeeditor.editor import CodeEditor
from mantidqt.widgets.codeeditor.errorformatter import ErrorFormatter
from mantidqt.widgets.codeeditor.execution import PythonCodeExecution
# Status messages
from workbench.config import CONF
=======
from mantidqt.widgets.codeeditor.editor import CodeEditor
from mantidqt.widgets.codeeditor.errorformatter import ErrorFormatter
from mantidqt.widgets.codeeditor.execution import PythonCodeExecution
from mantidqt.widgets.embedded_find_replace_dialog.presenter import EmbeddedFindReplaceDialog
>>>>>>> d654556c

IDLE_STATUS_MSG = "Status: Idle."
LAST_JOB_MSG_TEMPLATE = "Last job completed {} at {} in {:.3f}s"
RUNNING_STATUS_MSG = "Status: Running"

# Editor
CURRENTLINE_BKGD_COLOR = QColor(247, 236, 248)
TAB_WIDTH = 4
TAB_CHAR = '\t'
SPACE_CHAR = " "


class EditorIO(object):

    def __init__(self, editor):
        self.editor = editor

    def ask_for_filename(self):
        filename = open_a_file_dialog(parent=self.editor, default_suffix=".py", file_filter="Python Files (*.py)",
                                      accept_mode=QFileDialog.AcceptSave, file_mode=QFileDialog.AnyFile)
        if filename is not None and os.path.isdir(filename):
            # Set value to None as, we do not want to be saving a directory, it is possible to receive a directory
            filename = None
        return filename

    def save_if_required(self, confirm=True):
        """Asks the user if the contents should be saved.

        :param confirm: If True then show a confirmation dialog first to check we should save
        :returns: True if either saving was successful or no save was requested. Returns False if
        the operation should be cancelled
        """
        if confirm:
            # if a confirmation is wanted, but the user has specified to NOT ask for confirmation
            # then return the same answer as clicking `No` on the message box
            if not CONF.get('project', 'prompt_save_editor_modified'):
                button = QMessageBox.No
            else:
                button = QMessageBox.question(self.editor, "",
                                              "Save changes to document before closing?",
                                              buttons=(QMessageBox.Yes | QMessageBox.No | QMessageBox.Cancel),
                                              defaultButton=QMessageBox.Cancel)
            if button == QMessageBox.Yes:
                return self.write()
            elif button == QMessageBox.No:
                return True
            else:
                # Cancelled
                return False
        else:
            return self.write()

    def write(self):
        filename = self.editor.fileName()
        if not filename:
            filename = self.ask_for_filename()
            if not filename:
                return False
            self.editor.setFileName(filename)

        try:
            with open(filename, 'w') as f:
                f.write(self.editor.text())
            self.editor.setModified(False)
        except IOError as exc:
            QMessageBox.warning(self.editor, "",
                                "Error while saving '{}': {}".format(filename, str(exc)))
            return False
        else:
            return True


class PythonFileInterpreter(QWidget):
    sig_editor_modified = Signal(bool)
    sig_filename_modified = Signal(str)

    def __init__(self, content=None, filename=None,
                 parent=None):
        """
        :param content: An optional string of content to pass to the editor
        :param filename: The file path where the content was read.
        :param parent: An optional parent QWidget
        """
        super(PythonFileInterpreter, self).__init__(parent)

        # layout
        self.editor = CodeEditor("AlternateCSPythonLexer", self)

        # Clear QsciScintilla key bindings that may override PyQt's bindings
        self.clear_key_binding("Ctrl+/")

        self.status = QStatusBar(self)
        self.layout = QVBoxLayout()
        self.layout.addWidget(self.editor)
        self.layout.addWidget(self.status)
        self.setLayout(self.layout)
        self.layout.setContentsMargins(0, 0, 0, 0)
        self._setup_editor(content, filename)

<<<<<<< HEAD
=======
        self.setAttribute(Qt.WA_DeleteOnClose, True)

>>>>>>> d654556c
        self._presenter = PythonFileInterpreterPresenter(self, PythonCodeExecution(content))

        self.editor.modificationChanged.connect(self.sig_editor_modified)
        self.editor.fileNameChanged.connect(self.sig_filename_modified)
        self.find_replace_dialog = None
        self.find_replace_dialog_shown = False

    def closeEvent(self, event):
        self.deleteLater()
        if self.find_replace_dialog:
            self.find_replace_dialog.close()
        super(PythonFileInterpreter, self).closeEvent(event)

    def show_find_replace_dialog(self):
        if self.find_replace_dialog is None:
            self.find_replace_dialog = EmbeddedFindReplaceDialog(self, self.editor)
            self.layout.insertWidget(0, self.find_replace_dialog.view)

        self.find_replace_dialog.show()

    def hide_find_replace_dialog(self):
        if self.find_replace_dialog is not None:
            self.find_replace_dialog.hide()

    @property
    def filename(self):
        return self.editor.fileName()

    def confirm_close(self):
        """Confirm the widget can be closed. If the editor contents are modified then
        a user can interject and cancel closing.

        :return: True if closing was considered successful, false otherwise
        """
        return self.save(confirm=True)

    def abort(self):
        self._presenter.req_abort()

    def execute_async(self):
        self._presenter.req_execute_async()

    def save(self, confirm=False):
        if self.editor.isModified():
            io = EditorIO(self.editor)
            return io.save_if_required(confirm)
        else:
            return True

    def set_editor_readonly(self, ro):
        self.editor.setReadOnly(ro)

    def set_status_message(self, msg):
        self.status.showMessage(msg)

    def replace_tabs_with_spaces(self):
        self.replace_text(TAB_CHAR, SPACE_CHAR * TAB_WIDTH)

    def replace_text(self, match_text, replace_text):
        if self.editor.selectedText() == '':
            self.editor.selectAll()
        new_text = self.editor.selectedText().replace(match_text, replace_text)
        self.editor.replaceSelectedText(new_text)

    def replace_spaces_with_tabs(self):
        self.replace_text(SPACE_CHAR * TAB_WIDTH, TAB_CHAR)

    def set_whitespace_visible(self):
        self.editor.setWhitespaceVisibility(CodeEditor.WsVisible)

    def set_whitespace_invisible(self):
        self.editor.setWhitespaceVisibility(CodeEditor.WsInvisible)

    def clear_key_binding(self, key_str):
        """Clear a keyboard shortcut bound to a Scintilla command"""
        self.editor.clearKeyBinding(key_str)

    def toggle_comment(self):
        if self.editor.selectedText() == '':  # If nothing selected, do nothing
            return

        # Note selection indices to restore highlighting later
        selection_idxs = list(self.editor.getSelection())

        # Expand selection from first character on start line to end char on last line
        line_end_pos = len(self.editor.text().split('\n')[selection_idxs[2]].rstrip())
        line_selection_idxs = [selection_idxs[0], 0,
                               selection_idxs[2], line_end_pos]
        self.editor.setSelection(*line_selection_idxs)
        selected_lines = self.editor.selectedText().split('\n')

        if self._are_comments(selected_lines) is True:
            toggled_lines = self._uncomment_lines(selected_lines)
            # Track deleted characters to keep highlighting consistent
            selection_idxs[1] -= 2
            selection_idxs[-1] -= 2
        else:
            toggled_lines = self._comment_lines(selected_lines)
            selection_idxs[1] += 2
            selection_idxs[-1] += 2

        # Replace lines with commented/uncommented lines
        self.editor.replaceSelectedText('\n'.join(toggled_lines))

        # Restore highlighting
        self.editor.setSelection(*selection_idxs)

    def _comment_lines(self, lines):
        for i in range(len(lines)):
            lines[i] = '# ' + lines[i]
        return lines

    def _uncomment_lines(self, lines):
        for i in range(len(lines)):
            uncommented_line = lines[i].replace('# ', '', 1)
            if uncommented_line == lines[i]:
                uncommented_line = lines[i].replace('#', '', 1)
            lines[i] = uncommented_line
        return lines

    def _are_comments(self, code_lines):
        for line in code_lines:
            if line.strip():
                if not line.strip().startswith('#'):
                    return False
        return True

    def _setup_editor(self, default_content, filename):
        editor = self.editor

        # use tabs not spaces for indentation
        editor.setIndentationsUseTabs(False)
        editor.setTabWidth(TAB_WIDTH)

        # show current editing line but in a softer color
        editor.setCaretLineBackgroundColor(CURRENTLINE_BKGD_COLOR)
        editor.setCaretLineVisible(True)

        # set a margin large enough for sensible file sizes < 1000 lines
        # and the progress marker
        font_metrics = QFontMetrics(self.font())
        editor.setMarginWidth(1, font_metrics.averageCharWidth() * 3 + 20)

        # fill with content if supplied and set source filename
        if default_content is not None:
            editor.setText(default_content)
        if filename is not None:
            editor.setFileName(filename)
        # Default content does not count as a modification
        editor.setModified(False)

        editor.enableAutoCompletion(CodeEditor.AcsAll)


class PythonFileInterpreterPresenter(QObject):
    """Presenter part of MVP to control actions on the editor"""
    MAX_STACKTRACE_LENGTH = 2

    def __init__(self, view, model):
        super(PythonFileInterpreterPresenter, self).__init__()
        # attributes
        self.view = view
        self.model = model
        # offset of executing code from start of the file
        self._code_start_offset = 0
        self._is_executing = False
        self._error_formatter = ErrorFormatter()

        # If startup code was executed then populate autocomplete
        self.view.editor.updateCompletionAPI(self.model.generate_calltips())

        # connect signals
        self.model.sig_exec_success.connect(self._on_exec_success)
        self.model.sig_exec_error.connect(self._on_exec_error)
        self.model.sig_exec_progress.connect(self._on_progress_update)

        # starts idle
        self.view.set_status_message(IDLE_STATUS_MSG)

    @property
    def is_executing(self):
        return self._is_executing

    @is_executing.setter
    def is_executing(self, value):
        self._is_executing = value

    def req_abort(self):
        if self.is_executing:
            self.model.abort()

    def req_execute_async(self):
        if self.is_executing:
            return
        code_str, self._code_start_offset = self._get_code_for_execution()
        if not code_str:
            return
        self.is_executing = True
        self.view.set_editor_readonly(True)
        self.view.set_status_message(RUNNING_STATUS_MSG)
        return self.model.execute_async(code_str, self.view.filename)

    def _get_code_for_execution(self):
        editor = self.view.editor
        if editor.hasSelectedText():
            code_str = editor.selectedText()
            line_from, _, _, _ = editor.getSelection()
        else:
            code_str = editor.text()
            line_from = 0
        return code_str, line_from

    def _on_exec_success(self, task_result):
        self.view.editor.updateCompletionAPI(self.model.generate_calltips())
        self._finish(success=True, task_result=task_result)

    def _on_exec_error(self, task_error):
        exc_type, exc_value, exc_stack = task_error.exc_type, task_error.exc_value, task_error.stack
        exc_stack = traceback.extract_tb(exc_stack)[self.MAX_STACKTRACE_LENGTH:]
        if hasattr(exc_value, 'lineno'):
            lineno = exc_value.lineno + self._code_start_offset
        elif exc_stack is not None:
            lineno = exc_stack[-1][1] + self._code_start_offset
        else:
            lineno = -1
        sys.stderr.write(self._error_formatter.format(exc_type, exc_value, exc_stack) + os.linesep)
        self.view.editor.updateProgressMarker(lineno, True)
        self._finish(success=False, task_result=task_error)

    def _finish(self, success, task_result):
        status = 'successfully' if success else 'with errors'
        status_message = self._create_status_msg(status, task_result.timestamp,
                                                 task_result.elapsed_time)
        self.view.set_status_message(status_message)
        self.view.set_editor_readonly(False)
        self.is_executing = False

    def _create_status_msg(self, status, timestamp, elapsed_time):
        return IDLE_STATUS_MSG + ' ' + \
               LAST_JOB_MSG_TEMPLATE.format(status, timestamp, elapsed_time)

    def _on_progress_update(self, lineno):
        """Update progress on the view taking into account if a selection of code is
        running"""
        self.view.editor.updateProgressMarker(lineno + self._code_start_offset,
                                              False)<|MERGE_RESOLUTION|>--- conflicted
+++ resolved
@@ -8,10 +8,6 @@
 from __future__ import (absolute_import, unicode_literals)
 
 import os.path
-<<<<<<< HEAD
-# std imports
-=======
->>>>>>> d654556c
 import sys
 import traceback
 
@@ -20,19 +16,11 @@
 from qtpy.QtWidgets import QFileDialog, QMessageBox, QStatusBar, QVBoxLayout, QWidget
 
 from mantidqt.io import open_a_file_dialog
-<<<<<<< HEAD
-# local imports
-from mantidqt.widgets.codeeditor.editor import CodeEditor
-from mantidqt.widgets.codeeditor.errorformatter import ErrorFormatter
-from mantidqt.widgets.codeeditor.execution import PythonCodeExecution
-# Status messages
-from workbench.config import CONF
-=======
 from mantidqt.widgets.codeeditor.editor import CodeEditor
 from mantidqt.widgets.codeeditor.errorformatter import ErrorFormatter
 from mantidqt.widgets.codeeditor.execution import PythonCodeExecution
 from mantidqt.widgets.embedded_find_replace_dialog.presenter import EmbeddedFindReplaceDialog
->>>>>>> d654556c
+from workbench.config import CONF
 
 IDLE_STATUS_MSG = "Status: Idle."
 LAST_JOB_MSG_TEMPLATE = "Last job completed {} at {} in {:.3f}s"
@@ -132,11 +120,8 @@
         self.layout.setContentsMargins(0, 0, 0, 0)
         self._setup_editor(content, filename)
 
-<<<<<<< HEAD
-=======
         self.setAttribute(Qt.WA_DeleteOnClose, True)
 
->>>>>>> d654556c
         self._presenter = PythonFileInterpreterPresenter(self, PythonCodeExecution(content))
 
         self.editor.modificationChanged.connect(self.sig_editor_modified)
@@ -375,11 +360,9 @@
         self.is_executing = False
 
     def _create_status_msg(self, status, timestamp, elapsed_time):
-        return IDLE_STATUS_MSG + ' ' + \
-               LAST_JOB_MSG_TEMPLATE.format(status, timestamp, elapsed_time)
+        return IDLE_STATUS_MSG + ' ' + LAST_JOB_MSG_TEMPLATE.format(status, timestamp, elapsed_time)
 
     def _on_progress_update(self, lineno):
         """Update progress on the view taking into account if a selection of code is
         running"""
-        self.view.editor.updateProgressMarker(lineno + self._code_start_offset,
-                                              False)+        self.view.editor.updateProgressMarker(lineno + self._code_start_offset, False)