# Mantid Repository : https://github.com/mantidproject/mantid
#
# Copyright &copy; 2017 ISIS Rutherford Appleton Laboratory UKRI,
#     NScD Oak Ridge National Laboratory, European Spallation Source
#     & Institut Laue - Langevin
# SPDX - License - Identifier: GPL - 3.0 +
#  This file is part of the mantidqt package
#
#
from __future__ import (absolute_import, unicode_literals)

# std imports
import os.path as osp

# 3rd party imports
<<<<<<< HEAD
from qtpy.QtCore import Qt
from qtpy.QtWidgets import QVBoxLayout, QWidget
=======
from qtpy.QtCore import Qt, Slot
from qtpy.QtWidgets import (QTabWidget, QToolButton, QVBoxLayout, QWidget)
>>>>>>> 2d824335

# local imports
from mantidqt.widgets.codeeditor.interpreter import PythonFileInterpreter
from mantidqt.widgets.codeeditor.scriptcompatibility import add_mantid_api_import, mantid_api_import_needed
from mantidqt.widgets.codeeditor.tab_widget.codeeditor_tab_view import CodeEditorTabWidget

NEW_TAB_TITLE = 'New'
MODIFIED_MARKER = '*'


def _tab_title_and_toolip(filename):
    """Create labels for the tab title and tooltip from a filename"""
    if filename is None:
        return NEW_TAB_TITLE, NEW_TAB_TITLE
    else:
        return osp.basename(filename), filename


class MultiPythonFileInterpreter(QWidget):
    """Provides a tabbed widget for editing multiple files"""

    def __init__(self, font=None, default_content=None, parent=None):
        """

        :param font: An optional font to override the default editor font
        :param default_content: str, if provided this will populate any new editor that is created
        :param parent: An optional parent widget
        """
        super(MultiPythonFileInterpreter, self).__init__(parent)

        # attributes
        self.default_content = default_content
        self.prev_session_tabs = None
        self.whitespace_visible = False
        self.setAttribute(Qt.WA_DeleteOnClose, True)

        # widget setup
        layout = QVBoxLayout(self)
        self._tabs = CodeEditorTabWidget(self)
        layout.addWidget(self._tabs)
        self.setLayout(layout)
        layout.setContentsMargins(0, 0, 0, 0)

        # add a single editor by default
        self.append_new_editor(font=font)

        # setting defaults
        self.confirm_on_save = True

    def closeEvent(self, event):
        self.deleteLater()
        super(MultiPythonFileInterpreter, self).closeEvent(event)

    def load_settings_from_config(self, config):
        self.confirm_on_save = config.get('project', 'prompt_save_editor_modified')

    @property
    def editor_count(self):
        return self._tabs.count()

    @property
    def tab_filepaths(self):
        file_paths = []
        for idx in range(self.editor_count):
            file_path = self._tabs.widget(idx).filename
            if file_path:
                file_paths.append(file_path)
        return file_paths

    def append_new_editor(self, font=None, content=None, filename=None):
        """
        Appends a new editor the tabbed widget
        :param font: A reference to the font to be used by the editor
        :param content: An optional string containing content to be placed
        into the editor on opening. If None then self.default_content is used
        :param filename: An optional string containing the filename of the editor
        if applicable.
        :return:
        """
        if content is None:
            content = self.default_content
<<<<<<< HEAD

        interpreter = PythonFileInterpreter(content, filename=filename, parent=self)
=======
        interpreter = PythonFileInterpreter(font, content, filename=filename,
                                            parent=self)
>>>>>>> 2d824335
        if self.whitespace_visible:
            interpreter.set_whitespace_visible()

        # monitor future modifications
        interpreter.sig_editor_modified.connect(self.mark_current_tab_modified)
        interpreter.sig_filename_modified.connect(self.on_filename_modified)

        tab_title, tab_tooltip = _tab_title_and_toolip(filename)
        tab_idx = self._tabs.addTab(interpreter, tab_title)
        self._tabs.setTabToolTip(tab_idx, tab_tooltip)
        self._tabs.setCurrentIndex(tab_idx)
        return tab_idx

    def abort_current(self):
        """Request that that the current execution be cancelled"""
        self.current_editor().abort()

    @Slot()
    def abort_all(self):
        """Request that all executing tabs are cancelled"""
        for ii in range(0, len(self._tabs)):
            editor = self.editor_at(ii)
            editor.abort()

    def close_all(self):
        """
        Close all tabs
        :return: True if all tabs are closed, False if cancelled
        """
        for idx in reversed(range(self.editor_count)):
            if not self.close_tab(idx):
                return False

        return True

    def close_tab(self, idx):
        """
        Close the tab at the given index.
        :param idx: The tab index
        :return: True if tab is to be closed, False if cancelled
        """
        if idx >= self.editor_count:
            return True
        # Make the current tab active so that it is clear what you
        # are being prompted to save
        self._tabs.setCurrentIndex(idx)
        if self.current_editor().confirm_close():
            widget = self._tabs.widget(idx)
            # note: this does not close the widget, that is why we manually close it
            self._tabs.removeTab(idx)
            widget.close()
        else:
            return False

        # we never want an empty widget
        if self.editor_count == 0:
            self.append_new_editor()

        return True

    def current_editor(self):
        return self._tabs.currentWidget()

    def editor_at(self, idx):
        """Return the editor at the given index. Must be in range"""
        return self._tabs.widget(idx)

    def execute_current_async(self):
        """Execute content of the current file. If a selection is active
        then only this portion of code is executed, this is completed asynchronously"""
        self.current_editor().execute_async()

    @Slot()
    def execute_current_async_blocking(self):
        """Execute content of the current file. If a selection is active
            then only this portion of code is executed, completed asynchronously
            which blocks calling thread. """
        self.current_editor().execute_async_blocking()

    def mark_current_tab_modified(self, modified):
        """Update the current tab title to indicate that the
        content has been modified"""
        self.mark_tab_modified(self._tabs.currentIndex(), modified)

    def mark_tab_modified(self, idx, modified):
        """Update the tab title to indicate that the
        content has been modified or not"""
        title_cur = self._tabs.tabText(idx)
        if modified:
            if not title_cur.endswith(MODIFIED_MARKER):
                title_new = title_cur + MODIFIED_MARKER
            else:
                title_new = title_cur
        else:
            if title_cur.endswith(MODIFIED_MARKER):
                title_new = title_cur.rstrip('*')
            else:
                title_new = title_cur
        self._tabs.setTabText(idx, title_new)

    def on_filename_modified(self, filename):
        title, tooltip = _tab_title_and_toolip(filename)
        idx_cur = self._tabs.currentIndex()
        self._tabs.setTabText(idx_cur, title)
        self._tabs.setTabToolTip(idx_cur, tooltip)

    @Slot(str)
    def open_file_in_new_tab(self, filepath, startup=False):
        """Open the existing file in a new tab in the editor

        :param filepath: A path to an existing file
        :param startup: Flag for if function is being called on startup
        """
        with open(filepath, 'r') as code_file:
            content = code_file.read()

        self.append_new_editor(content=content, filename=filepath)
        if startup is False and mantid_api_import_needed(content) is True:
            add_mantid_api_import(self.current_editor().editor, content)

    def open_files_in_new_tabs(self, filepaths):
        for filepath in filepaths:
            self.open_file_in_new_tab(filepath)

    def plus_button_clicked(self, _):
        """Add a new tab when the plus button is clicked"""
        self.append_new_editor()

    def restore_session_tabs(self):
        if self.prev_session_tabs is not None:
            try:
                self.open_files_in_new_tabs(self.prev_session_tabs)
            except IOError:
                pass
            self.close_tab(0)  # close default empty script

    def save_current_file(self):
        """Save the current file"""
        self.current_editor().save(force_save=True)

    def spaces_to_tabs_current(self):
        self.current_editor().replace_spaces_with_tabs()

    def tabs_to_spaces_current(self):
        self.current_editor().replace_tabs_with_spaces()

    def toggle_comment_current(self):
        self.current_editor().toggle_comment()

    def toggle_find_replace_dialog(self):
        self.current_editor().show_find_replace_dialog()

    def toggle_whitespace_visible_all(self):
        if self.whitespace_visible:
            for idx in range(self.editor_count):
                self.editor_at(idx).set_whitespace_invisible()
            self.whitespace_visible = False
        else:
            for idx in range(self.editor_count):
                self.editor_at(idx).set_whitespace_visible()
            self.whitespace_visible = True<|MERGE_RESOLUTION|>--- conflicted
+++ resolved
@@ -13,13 +13,8 @@
 import os.path as osp
 
 # 3rd party imports
-<<<<<<< HEAD
-from qtpy.QtCore import Qt
+from qtpy.QtCore import Qt, Slot
 from qtpy.QtWidgets import QVBoxLayout, QWidget
-=======
-from qtpy.QtCore import Qt, Slot
-from qtpy.QtWidgets import (QTabWidget, QToolButton, QVBoxLayout, QWidget)
->>>>>>> 2d824335
 
 # local imports
 from mantidqt.widgets.codeeditor.interpreter import PythonFileInterpreter
@@ -101,13 +96,9 @@
         """
         if content is None:
             content = self.default_content
-<<<<<<< HEAD
-
-        interpreter = PythonFileInterpreter(content, filename=filename, parent=self)
-=======
+
         interpreter = PythonFileInterpreter(font, content, filename=filename,
                                             parent=self)
->>>>>>> 2d824335
         if self.whitespace_visible:
             interpreter.set_whitespace_visible()
 
