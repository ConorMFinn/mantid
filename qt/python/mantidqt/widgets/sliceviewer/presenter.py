# Mantid Repository : https://github.com/mantidproject/mantid
#
# Copyright &copy; 2018 ISIS Rutherford Appleton Laboratory UKRI,
#   NScD Oak Ridge National Laboratory, European Spallation Source,
#   Institut Laue - Langevin & CSNS, Institute of High Energy Physics, CAS
# SPDX - License - Identifier: GPL - 3.0 +
#  This file is part of the mantid workbench.
#
#

# 3rdparty imports
import mantid.api

# local imports
from .model import SliceViewerModel, WS_TYPE
from .sliceinfo import SliceInfo
from .view import SliceViewerView
from .peaksviewer import PeaksViewerPresenter, PeaksViewerCollectionPresenter


class SliceViewer(object):
    def __init__(self, ws, parent=None, model=None, view=None):
        """
        Create a presenter for controlling the slice display for a workspace
        :param ws: Workspace containing data to display and slice
        :param parent: An optinal parent widget
        :param model: A model to define slicing operations. If None uses SliceViewerModel
        :param view: A view to display the operations. If None uses SliceViewerView
        """
        self._peaks_presenter = None
        self.model = model if model else SliceViewerModel(ws)

        if self.model.get_ws_type() == WS_TYPE.MDH:
            self.new_plot = self.new_plot_MDH
            self.update_plot_data = self.update_plot_data_MDH
        elif self.model.get_ws_type() == WS_TYPE.MDE:
            self.new_plot = self.new_plot_MDE
            self.update_plot_data = self.update_plot_data_MDE
        else:
            self.new_plot = self.new_plot_matrix
            self.update_plot_data = self.update_plot_data_matrix

        self.normalization = mantid.api.MDNormalization.NoNormalization

        self.view = view if view else SliceViewerView(self, self.model.get_dimensions_info(),
                                                      self.model.can_normalize_workspace(), parent)
        if self.model.can_normalize_workspace():
            self.view.data_view.norm_opts.currentTextChanged.connect(self.normalization_changed)
            self.view.data_view.set_normalization(ws)
<<<<<<< HEAD
=======
        if not self.model.can_support_peaks_overlays():
            self.view.data_view.disable_peaks_button()
>>>>>>> 52db9778
        if not self.model.can_support_nonorthogonal_axes():
            self.view.data_view.disable_nonorthogonal_axes_button()

        self.new_plot()

    def new_plot_MDH(self):
        """
        Tell the view to display a new plot of an MDHistoWorkspace
        """
        self.view.data_view.plot_MDH(self.model.get_ws(), slicepoint=self.get_slicepoint())

    def new_plot_MDE(self):
        """
        Tell the view to display a new plot of an MDEventWorkspace
        """
        self.view.data_view.plot_MDH(
            self.model.get_ws(slicepoint=self.get_slicepoint(),
                              bin_params=self.view.data_view.dimensions.get_bin_params()))

    def new_plot_matrix(self):
        """Tell the view to display a new plot of an MatrixWorkspace"""
        self.view.data_view.plot_matrix(self.model.get_ws(), normalize=self.normalization)

    def get_sliceinfo(self):
        """Returns a SliceInfo object describing the current slice"""
        data_view = self.view.data_view
        return SliceInfo(frame=self.model.get_frame(),
                         point=data_view.dimensions.get_slicepoint(),
                         transpose=data_view.dimensions.transpose,
                         range=data_view.dimensions.get_slicerange())

    def get_slicepoint(self):
        """Returns the current slicepoint as a list of 3 elements.
           None indicates that dimension is being displayed"""
        return self.view.data_view.dimensions.get_slicepoint()

    def set_slicevalue(self, value):
        """Set the value within the slicing dimension
        :param value: The value of the slice point
        """
        self.view.data_view.dimensions.set_slicevalue(value)

    def dimensions_changed(self):
        """Indicates that the dimensions have changed"""
        data_view = self.view.data_view
        if data_view.nonorthogonal_mode:
            # axes need to be recreated to have the correct transform associated
            data_view.create_axes_nonorthogonal(
                self.model.create_nonorthogonal_transform(self.get_sliceinfo()))
        self.new_plot()
        self._peaks_view_presenter.notify(PeaksViewerPresenter.Event.OverlayPeaks)

    def slicepoint_changed(self):
        """Indicates the slicepoint has been updated"""
        self._peaks_view_presenter.notify(PeaksViewerPresenter.Event.SlicePointChanged)
        self.update_plot_data()

    def update_plot_data_MDH(self):
        """
        Update the view to display an updated MDHistoWorkspace slice/cut
        """
        self.view.data_view.update_plot_data(
            self.model.get_data(self.get_slicepoint(), self.view.data_view.dimensions.transpose))

    def update_plot_data_MDE(self):
        """
        Update the view to display an updated MDEventWorkspace slice/cut
        """
        self.view.data_view.update_plot_data(
            self.model.get_data(self.get_slicepoint(),
                                bin_params=self.view.data_view.dimensions.get_bin_params(),
                                transpose=self.view.data_view.dimensions.transpose))

    def update_plot_data_matrix(self):
        # should never be called, since this workspace type is only 2D the plot dimensions never change
        pass

    def line_plots(self, state):
        """
        Toggle the attached line plots for the integrated signal over each dimension for the current cursor
        position
        """
        if state:
            self.view.data_view.add_line_plots()
        else:
            self.view.data_view.remove_line_plots()

    def nonorthogonal_axes(self, state: bool):
        """
        Toggle non-orthogonal axes on current view
        :param state: If true a request is being made to turn them on, else they should be turned off
        """
        data_view = self.view.data_view
        data_view.remove_line_plots()
        if state:
            data_view.disable_lineplots_button()
            data_view.disable_peaks_button()
            data_view.create_axes_nonorthogonal(
                self.model.create_nonorthogonal_transform(self.get_sliceinfo()))
            self.new_plot()
        else:
            data_view.create_axes_orthogonal()
            data_view.enable_lineplots_button()
            data_view.enable_peaks_button()
            self.new_plot()

    def normalization_changed(self, norm_type):
        """
        Notify the presenter that the type of normalization has changed.
        :param norm_type: "By bin width" = volume normalization else no normalization
        """
        if norm_type == "By bin width":
            self.normalization = mantid.api.MDNormalization.VolumeNormalization
        else:
            self.normalization = mantid.api.MDNormalization.NoNormalization
        self.new_plot()

    def overlay_peaks_workspaces(self):
        """
        Request activation of peak overlay tools.
          - Asks user to select peaks workspace(s), taking into account any current selection
          - Attaches peaks table viewer/tools if new workspaces requested. Removes any unselected
          - Displays peaks on data display (if any left to display)
        """
        names_overlayed = self._overlayed_peaks_workspaces()
        names_to_overlay = self.view.query_peaks_to_overlay(names_overlayed)
        if names_to_overlay is None:
            # cancelled
            return
        if names_to_overlay or names_overlayed:
            self._peaks_view_presenter.overlay_peaksworkspaces(names_to_overlay)
        else:
            self.view.peaks_view.hide()

    # private api
    @property
    def _peaks_view_presenter(self):
        if self._peaks_presenter is None:
            self._peaks_presenter = \
                PeaksViewerCollectionPresenter(self.view.peaks_view)

        return self._peaks_presenter

    def _overlayed_peaks_workspaces(self):
        """
        :return: A list of names of the current PeaksWorkspaces overlayed
        """
        current_workspaces = []
        if self._peaks_presenter is not None:
            current_workspaces = self._peaks_presenter.workspace_names()

        return current_workspaces<|MERGE_RESOLUTION|>--- conflicted
+++ resolved
@@ -47,11 +47,8 @@
         if self.model.can_normalize_workspace():
             self.view.data_view.norm_opts.currentTextChanged.connect(self.normalization_changed)
             self.view.data_view.set_normalization(ws)
-<<<<<<< HEAD
-=======
         if not self.model.can_support_peaks_overlays():
             self.view.data_view.disable_peaks_button()
->>>>>>> 52db9778
         if not self.model.can_support_nonorthogonal_axes():
             self.view.data_view.disable_nonorthogonal_axes_button()
 
