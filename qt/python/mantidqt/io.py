--- conflicted
+++ resolved
@@ -28,8 +28,6 @@
     :return: String; The filename that was selected, it is possible to return a directory so look out for that
     """
     global _LAST_SAVE_DIRECTORY
-    original_last_save = _LAST_SAVE_DIRECTORY
-
     dialog = QFileDialog(parent)
 
     # It is the intention to only save the user's last used directory until workbench is restarted similar to other
@@ -62,16 +60,8 @@
         return None
 
     filename = _LAST_SAVE_DIRECTORY
-<<<<<<< HEAD
-    # If nothing new has been set then return None
-    if filename == original_last_save:
-        return None
-
-    # Make sure that the _LAST_SAVE_DIRECTORY is set
-=======
 
     # Make sure that the _LAST_SAVE_DIRECTORY is set as a directory
->>>>>>> 353d3f57
     if _LAST_SAVE_DIRECTORY is not None and not os.path.isdir(_LAST_SAVE_DIRECTORY):
         # Remove the file for last directory
         _LAST_SAVE_DIRECTORY = os.path.dirname(os.path.abspath(_LAST_SAVE_DIRECTORY))
