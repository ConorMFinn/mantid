# Mantid Repository : https://github.com/mantidproject/mantid
#
# Copyright &copy; 2018 ISIS Rutherford Appleton Laboratory UKRI,
#   NScD Oak Ridge National Laboratory, European Spallation Source,
#   Institut Laue - Langevin & CSNS, Institute of High Energy Physics, CAS
# SPDX - License - Identifier: GPL - 3.0 +
#  This file is part of the mantidqt package
#
import unittest  # noqa
from unittest import mock  # noqa

import matplotlib
import matplotlib.pyplot as plt  # noqa
import matplotlib.figure  # noqa
import matplotlib.text  # noqa
from matplotlib.ticker import LogFormatterSciNotation, ScalarFormatter, NullFormatter
matplotlib.use('AGG')

from mantidqt.project.plotsloader import PlotsLoader  # noqa
import mantid.plots.axesfunctions  # noqa
from mantid.api import AnalysisDataService as ADS  # noqa
from mantid.dataobjects import Workspace2D  # noqa


def pass_func():
    pass


class PlotsLoaderTest(unittest.TestCase):
    def setUp(self):
        self.plots_loader = PlotsLoader()
        plt.plot = mock.MagicMock()
        mantid.plots.axesfunctions.plot = mock.MagicMock()
        self.dictionary = {u'legend': {u'exists': False}, u'lines': [],
                           u'properties': {u'axisOn': True, u'bounds': (0.0, 0.0, 0.0, 0.0), u'dynamic': True,
                                           u'frameOn': True, u'visible': True,
                                           u'xAxisProperties': {u'fontSize': 10.0,
                                                                u'gridStyle': {u'gridOn': False},
                                                                u'majorTickFormat': None,
                                                                u'majorTickFormatter': 'ScalarFormatter',
                                                                u'majorTickLocator': 'AutoLocator',
                                                                u'majorTickLocatorValues': None,
                                                                u'minorTickFormat': None,
                                                                u'minorTickFormatter': 'NullFormatter',
                                                                u'minorTickLocator': 'NullLocator',
                                                                u'minorTickLocatorValues': None,
                                                                u'position': u'Bottom',
                                                                u'visible': True},
                                           u'xAxisScale': u'linear', u'xLim': (0.0, 1.0),
                                           u'yAxisProperties': {u'fontSize': 10.0,
                                                                u'gridStyle': {u'gridOn': False},
                                                                u'majorTickFormat': None,
                                                                u'majorTickFormatter': 'ScalarFormatter',
                                                                u'majorTickLocator': 'AutoLocator',
                                                                u'majorTickLocatorValues': None,
                                                                u'minorTickFormat': None,
                                                                u'minorTickFormatter': 'NullFormatter',
                                                                u'minorTickLocator': 'NullLocator',
                                                                u'minorTickLocatorValues': None,
                                                                u'position': u'Left',
                                                                u'visible': True},
                                           u'yAxisScale': u'linear', u'yLim': (0.0, 1.0), u'showMinorGrid': False,
                                           u"xAutoScale": False, u"yAutoScale": False},
                           u'textFromArtists': {}, u'texts': [], u'title': u'', u'xAxisTitle': u'', u'yAxisTitle': u''}

    def test_load_plots_does_the_right_calls(self):
        self.plots_loader.make_fig = mock.MagicMock()
        self.plots_loader.load_plots(["plot1", "plot2"])

        self.assertEqual(self.plots_loader.make_fig.call_count, 2)

    @mock.patch("matplotlib.figure.Figure.show")
    def test_make_fig_makes_the_right_calls(self, pass_func):
        ws = Workspace2D()
        ADS.add("ws", ws)
        plot_dict = {"label": "plot", "creationArguments": [[
            {"workspaces": "ws", "wkspIndex": 0},
            {"function": "axhline", "args": [10, 0, 1], "kwargs": {}},
            {"function": "axvline", "args": [], "kwargs": {"x": 0, "ymin": 0, "ymax": 1}}
        ]]}
        self.plots_loader.workspace_plot_func = mock.MagicMock()
        self.plots_loader.plot_func = mock.MagicMock()
        self.plots_loader.restore_figure_data = mock.MagicMock()

        self.plots_loader.make_fig(plot_dict)

        self.assertEqual(self.plots_loader.workspace_plot_func.call_count, 1)
        self.assertEqual(self.plots_loader.plot_func.call_count, 2)
        self.assertEqual(self.plots_loader.restore_figure_data.call_count, 1)

    def test_restore_fig_properties(self):
        matplotlib.figure.Figure.set_figheight = mock.MagicMock()
        matplotlib.figure.Figure.set_figwidth = mock.MagicMock()
        matplotlib.figure.Figure.set_dpi = mock.MagicMock()
        self.plots_loader.restore_fig_properties(matplotlib.figure.Figure(), {"figHeight": 1, "figWidth": 1, "dpi": 1})

        self.assertEqual(matplotlib.figure.Figure.set_figheight.call_count, 1)
        self.assertEqual(matplotlib.figure.Figure.set_figwidth.call_count, 1)
        self.assertEqual(matplotlib.figure.Figure.set_dpi.call_count, 1)

    def test_restore_fig_axes(self):
        self.plots_loader.update_properties = mock.MagicMock()
        self.plots_loader.update_lines = mock.MagicMock()
        self.plots_loader.create_text_from_dict = mock.MagicMock()
        self.plots_loader.update_legend = mock.MagicMock()

        fig = matplotlib.figure.Figure()
        self.plots_loader.restore_fig_axes(matplotlib.axes.Axes(fig=fig, rect=[0, 0, 0, 0]), self.dictionary)

        self.assertEqual(self.plots_loader.update_properties.call_count, 1)
        self.assertEqual(self.plots_loader.update_lines.call_count, 0)
        self.assertEqual(self.plots_loader.create_text_from_dict.call_count, 0)
        self.assertEqual(self.plots_loader.update_legend.call_count, 1)

    def test_update_properties_limits(self):
        dic = self.dictionary[u"properties"]
        mock_ax = mock.Mock()

        plots_loader = self.plots_loader
        with mock.patch.object(plots_loader, "update_axis", mock.Mock()):
            plots_loader.update_properties(mock_ax, dic)

        mock_ax.set_xlim.assert_called_once_with(dic['xLim'])
        mock_ax.set_xlim.assert_called_once_with(dic['yLim'])

    def test_update_properties_limits_autoscale(self):
        dic = self.dictionary[u"properties"]
        dic.update({"xAutoScale": True, "yAutoScale": True})
        mock_ax = mock.Mock()

        plots_loader = self.plots_loader
        with mock.patch.object(plots_loader, "update_axis", mock.Mock()):
            plots_loader.update_properties(mock_ax, dic)

        mock_ax.autoscale.assert_has_calls([mock.call(True, axis="x"), mock.call(True, axis="y")])
        mock_ax.set_xlim.assert_not_called()
        mock_ax.set_xlim.assert_not_called()

    def test_create_text_from_dict(self):
        fig = matplotlib.figure.Figure()
        ax = matplotlib.axes.Axes(fig=fig, rect=[0, 0, 0, 0])
        ax.text = mock.MagicMock()

        self.plots_loader.create_text_from_dict(ax=ax, dic={"text": "text", "position": (1, 1), "useTeX": 1,
                                                            "style": {"alpha": 1, "textSize": 1, "color": 1,
                                                                      "hAlign": 1, "vAlign": 1, "rotation": 1,
                                                                      "zOrder": 1}})
        self.assertEqual(ax.text.call_count, 1)
        ax.text.assert_called_once_with(fontdict={u'zorder': 1, u'fontsize': 1, u'color': 1, u'alpha': 1,
                                                  u'rotation': 1, u'verticalalignment': 1, u'usetex': 1,
                                                  u'horizontalalignment': 1}, s=u'text', x=1, y=1)

    @mock.patch("matplotlib.figure.Figure.show")
    def test_load_plot_from_dict(self, pass_func):
        # The fact this runs is the test
        self.plots_loader.load_plots([self.dictionary])

<<<<<<< HEAD
    def test_update_axis_ticks_format(self):
        fig, ax = plt.subplots()
        x_axis = ax.xaxis
        x_axis.set_major_formatter(LogFormatterSciNotation())
        x_axis.set_minor_formatter(LogFormatterSciNotation())
        PlotsLoader.update_axis_ticks(x_axis, self.dictionary['properties']['xAxisProperties'])

        self.assertIsInstance(x_axis.get_major_formatter(), ScalarFormatter)
        self.assertIsInstance(x_axis.get_minor_formatter(), NullFormatter)


if __name__ == "__main__":
    unittest.main()
=======
    @mock.patch("matplotlib.colors.LogNorm", autospec=True)
    def test_restore_normalise_obj_from_dict_creates_correct_norm_instance_from_supported_norm(self, mock_LogNorm):
        norm_dict = {'type': 'LogNorm', 'vmin': 1, 'vmax': 2, 'clip': True}

        _ = self.plots_loader.restore_normalise_obj_from_dict(norm_dict)

        mock_LogNorm.assert_called_once_with(norm_dict['vmin'], norm_dict['vmax'], norm_dict['clip'])

    def test_restore_normalise_obj_from_dict_returns_none_with_unsupported_norm(self):
        norm_dict = {'type': 'unsupported_norm', 'vmin': 1, 'vmax': 2, 'clip': True}

        return_value = self.plots_loader.restore_normalise_obj_from_dict(norm_dict)

        self.assertIsNone(return_value)

    @mock.patch("matplotlib.colors.Normalize", autospec=True)
    def test_restore_normalise_obj_from_dict_returns_Normalize_type_with_unspecified_norm(self, mock_Normalize):
        """If the type of the norm is unspecified, the method should return a Normalize object,
        which is the most general norm and is subclassed by LogNorm, etc."""
        norm_dict = {'vmin': 1, 'vmax': 2, 'clip': True}

        _ = self.plots_loader.restore_normalise_obj_from_dict(norm_dict)

        mock_Normalize.assert_called_once_with(norm_dict['vmin'], norm_dict['vmax'], norm_dict['clip'])
>>>>>>> a4748141
<|MERGE_RESOLUTION|>--- conflicted
+++ resolved
@@ -155,7 +155,6 @@
         # The fact this runs is the test
         self.plots_loader.load_plots([self.dictionary])
 
-<<<<<<< HEAD
     def test_update_axis_ticks_format(self):
         fig, ax = plt.subplots()
         x_axis = ax.xaxis
@@ -166,10 +165,6 @@
         self.assertIsInstance(x_axis.get_major_formatter(), ScalarFormatter)
         self.assertIsInstance(x_axis.get_minor_formatter(), NullFormatter)
 
-
-if __name__ == "__main__":
-    unittest.main()
-=======
     @mock.patch("matplotlib.colors.LogNorm", autospec=True)
     def test_restore_normalise_obj_from_dict_creates_correct_norm_instance_from_supported_norm(self, mock_LogNorm):
         norm_dict = {'type': 'LogNorm', 'vmin': 1, 'vmax': 2, 'clip': True}
@@ -194,4 +189,7 @@
         _ = self.plots_loader.restore_normalise_obj_from_dict(norm_dict)
 
         mock_Normalize.assert_called_once_with(norm_dict['vmin'], norm_dict['vmax'], norm_dict['clip'])
->>>>>>> a4748141
+        
+        
+if __name__ == "__main__":
+    unittest.main()