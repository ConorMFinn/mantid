--- conflicted
+++ resolved
@@ -22,19 +22,11 @@
 
     def save_project(self, directory, workspace_to_save=None, interfaces_to_save=None, plots_to_save=None):
         """
-<<<<<<< HEAD
-        :param directory: String;
-        :param workspace_to_save: List; of Strings that will have workspace names in it
-        :param interfaces_to_save: List; of Strings that will have interface tags in it
-        :param plots_to_save: List; of String that will have plot identifiers in it
-        :return:
-=======
         The method that will actually save the project and call relevant savers for workspaces, plots, interfaces etc.
         :param directory: String; The directory of the
         :param workspace_to_save: List; of Strings that will have workspace names in it, if None will save all
         :param interfaces_to_save: List; of Strings that will have interface tags in it, if None will save all
         :return: None; If the method cannot be completed.
->>>>>>> aec959fd
         """
         # Check if the directory doesn't exist
         if directory is None:
@@ -66,25 +58,17 @@
 
 
 class ProjectWriter(object):
-<<<<<<< HEAD
-    def __init__(self, interfaces_to_save, workspace_names, plots_to_save, save_location, project_file_ext):
-        self.interfaces_to_save = interfaces_to_save
-=======
     def __init__(self, dicts, save_location, workspace_names, project_file_ext):
         self.dicts_to_save = dicts
->>>>>>> aec959fd
         self.workspace_names = workspace_names
         self.directory = save_location
         self.project_file_ext = project_file_ext
         self.plots_to_save = plots_to_save
 
     def write_out(self):
-<<<<<<< HEAD
-=======
         """
         Write out the project file that contains workspace names, interfaces information, plot preferences etc.
         """
->>>>>>> aec959fd
         # Get the JSON string versions
         workspace_interface_dict = {"workspaces": self.workspace_names, "interfaces": self.interfaces_to_save,
                                     "plots": self.plots_to_save}
@@ -92,10 +76,6 @@
         # Open file and save the string to it alongside the workspace_names
         if not os.path.isdir(self.directory):
             os.makedirs(self.directory)
-<<<<<<< HEAD
-        f = open(file_name, 'w+')
-        dump(obj=workspace_interface_dict, fp=f, indent=2)
-=======
         file_path = os.path.join(self.directory, (os.path.basename(self.directory) + self.project_file_ext))
         try:
             with open(file_path, "w+") as f:
@@ -104,5 +84,4 @@
             # Re-raise Keyboard interrupts
             if isinstance(e, KeyboardInterrupt):
                 raise KeyboardInterrupt
-            logger.warning("JSON project file unable to be opened/written to")
->>>>>>> aec959fd
+            logger.warning("JSON project file unable to be opened/written to")