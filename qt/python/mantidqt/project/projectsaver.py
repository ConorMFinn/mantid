--- conflicted
+++ resolved
@@ -21,12 +21,8 @@
     def __init__(self, project_file_ext):
         self.project_file_ext = project_file_ext
 
-<<<<<<< HEAD
-    def save_project(self, directory, workspace_to_save=None, plots_to_save=None, interfaces_to_save=None,
+    def save_project(self, file_name, workspace_to_save=None, plots_to_save=None, interfaces_to_save=None,
                      project_recovery=True):
-=======
-    def save_project(self, file_name, workspace_to_save=None, plots_to_save=None, interfaces_to_save=None):
->>>>>>> 3da2a5c6
         """
         The method that will actually save the project and call relevant savers for workspaces, plots, interfaces etc.
         :param file_name: String; The file_name of the
@@ -47,21 +43,15 @@
             logger.warning("Can not save an empty project")
             return
 
-<<<<<<< HEAD
         # Save workspaces to that location
         if project_recovery:
+            directory = os.path.dirname(file_name)
             workspace_saver = WorkspaceSaver(directory=directory)
             workspace_saver.save_workspaces(workspaces_to_save=workspace_to_save)
             saved_workspaces = workspace_saver.get_output_list()
         else:
             # Assume that this is project recovery so pass a list of workspace names
             saved_workspaces = ADS.getObjectNames()
-=======
-        # Save workspaces to that project file's directory.
-        directory = os.path.dirname(file_name)
-        workspace_saver = WorkspaceSaver(directory=directory)
-        workspace_saver.save_workspaces(workspaces_to_save=workspace_to_save)
->>>>>>> 3da2a5c6
 
         # Generate plots
         plots_to_save_list = PlotsSaver().save_plots(plots_to_save)
@@ -96,17 +86,7 @@
                     raise
                 logger.warning("Project Saver: An interface could not be saver error: " + str(e))
 
-<<<<<<< HEAD
         return interfaces
-=======
-        # Pass dicts to Project Writer
-        writer = ProjectWriter(workspace_names=workspace_saver.get_output_list(),
-                               plots_to_save=plots_to_save_list,
-                               interfaces_to_save=interfaces,
-                               save_location=file_name,
-                               project_file_ext=self.project_file_ext)
-        writer.write_out()
->>>>>>> 3da2a5c6
 
 
 class ProjectWriter(object):
