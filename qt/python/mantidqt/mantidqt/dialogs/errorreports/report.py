--- conflicted
+++ resolved
@@ -21,13 +21,10 @@
     A script that causes the problem
     The functions you used immediately before the problem
 
-<<<<<<< HEAD
-Thank you!""")
+Thank you!"""
+
 PLAIN_TEXT_MAX_LENGTH = 3200
 MAX_STACK_TRACE_LENGTH = 10000
-=======
-Thank you!"""
->>>>>>> 492a0d40
 
 ErrorReportUIBase, ErrorReportUI = load_ui(__file__, "errorreport.ui")
 
