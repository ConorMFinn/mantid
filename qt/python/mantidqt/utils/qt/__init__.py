--- conflicted
+++ resolved
@@ -56,11 +56,7 @@
             except ImportError as e2:
                 msg = 'import of "{}" failed with "{}"'
                 msg = 'First ' + msg.format(modulename + LIB_SUFFIX, e1) \
-<<<<<<< HEAD
-                    + '. Second ' + msg.format(modulename.lstrip('.') + LIB_SUFFIX, e2)
-=======
                       + '. Second ' + msg.format(modulename.lstrip('.') + LIB_SUFFIX, e2)
->>>>>>> 669cf056
                 raise ImportError(msg)
     else:
         lib = import_module(modulename + LIB_SUFFIX)
