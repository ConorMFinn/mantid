--- conflicted
+++ resolved
@@ -43,12 +43,7 @@
         self.assertEqual(len(a), 0, "Widgets are present in the QApplication: {}".format(a))
 
     def assert_number_of_widgets_matching(self, name, number):
-<<<<<<< HEAD
         all = self.find_qt_widget_by_name(name)
-
-        self.assertEqual(number, len(all), "Widgets are present in the QApplication: {}".format(all))
-=======
-        all = self._find_qt_widget_by_name(name)
         self.assertEqual(number, len(all), "Widgets are present in the QApplication: {}".format(all))
 
     def find_widgets_of_type(self, type_name):
@@ -65,5 +60,4 @@
         widget_list = self.find_widgets_of_type(type_name)
         self.assertEqual(0, len(widget_list),
                          msg="{} widgets of type '{}' found in QApplication."
-                             "".format(len(widget_list), type_name))
->>>>>>> 3ec1ed67
+                             "".format(len(widget_list), type_name))