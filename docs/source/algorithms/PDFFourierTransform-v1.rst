.. algorithm::

.. summary::

.. alias::

.. properties::

Description
-----------

The algorithm transforms a single spectrum workspace containing 
spectral density :math:`S(Q)`, :math:`S(Q)-1`, or :math:`Q[S(Q)-1]` 
(as a fuction of **MomentumTransfer** or **dSpacing** `units <http://www.mantidproject.org/Units>`_ ) to a PDF 
(pair distribution function) as described below.

The input Workspace spectrum should be in the Q-space (\ **MomentumTransfer**\ ) `units <http://www.mantidproject.org/Units>`_ . 
(d-spacing is not supported any more. Contact development team to fix that and enable **dSpacing** again)

References
----------

#. B. H. Toby and T. Egami, *Accuracy of Pair Distribution Functions Analysis Appliced to Crystalline and Non-Crystalline Materials*, Acta Cryst. (1992) A **48**, 336-346
   `doi: 10.1107/S0108767391011327 <http://dx.doi.org/10.1107/S0108767391011327>`_
#. B.H. Toby and S. Billinge, *Determination of Standard uncertainities in fits to pair distribution functions*  Acta Cryst. (2004) A **60**, 315-317]
   `doi: 10.1107/S0108767304011754 <http://dx.doi.org/10.1107/S0108767304011754>`_

.. The algorithm itself is able to identify the unit.  -- not any more. TODO:  should be investigated why this has been disabled


Output Options
--------------

**G(r)**
'''''''''

.. raw:: html

   <center>

:math:`G(r) = 4\pi r[\rho(r)-\rho_0] = \frac{2}{\pi} \int_{0}^{\infty} Q[S(Q)-1]\sin(Qr)dQ`

.. raw:: html

   </center>

and in this algorithm, it is implemented as

.. raw:: html

   <center>

:math:`G(r) =  \frac{2}{\pi} \sum_{Q_{min}}^{Q_{max}} Q[S(Q)-1]\sin(Qr) M(Q,Q_{max}) \Delta Q`

.. raw:: html

   </center>


where :math:`M(Q,Q_{max})` is an optional filter function. If Filter
property is set (true) then

.. raw:: html

   <center>

:math:`M(Q,Q_{max}) = \frac{\sin(\pi Q/Q_{max})}{\pi Q/Q_{max}}`

.. raw:: html

   </center>

otherwise

.. raw:: html

   <center>

:math:`M(Q,Q_{max}) = 1\,`

.. raw:: html

   </center>


**g(r)**
''''''''

.. raw:: html

   <center>

:math:`G(r) = 4 \pi \rho_0 r [g(r)-1]`

.. raw:: html

   </center>


transforms to

.. raw:: html

   <center>

:math:`g(r) = \frac{G(r)}{4 \pi \rho_0 r} + 1`

.. raw:: html

   </center>


**RDF(r)**
''''''''''

.. raw:: html

   <center>

:math:`RDF(r) = 4 \pi \rho_0 r^2 g(r)`

.. raw:: html

   </center>

transforms to

.. raw:: html

   <center>

:math:`RDF(r) = r G(r) + 4 \pi \rho_0 r^2`

.. raw:: html

   </center>
   
**Note:** All output forms except :math:`G(r)` are calculated by transforming :math:`G(r)`.   

Usage
-----

**Example - PDF transformation examples:**

.. testcode:: ExPDFFouurierTransform

    # Simulates Load of a workspace with all necessary parameters
    import numpy as np;
    xx = np.array(range(0,100))*0.1
    yy = np.exp(-(2.0 * xx)**2)
    ws = CreateWorkspace(DataX=xx, DataY=yy, UnitX='MomentumTransfer')
    Rt = PDFFourierTransform(ws, InputSofQType='S(Q)', PDFType='g(r)')   

    # Look at sample results:
<<<<<<< HEAD
    print("part of S(Q) and its correlation function")
    for i in xrange(0,10): 
       print('! {0:4.2f} ! {1:5f} ! {2:f} ! {3:5f} !'.format(xx[i],yy[i],Rt.readX(0)[i],Rt.readY(0)[i]))
=======
    print('part of S(Q) and its correlation function')
    for i in range(10): 
       print('! {0:4.2f} ! {1:5f} ! {2:f} ! {3:5f} !'.format(xx[i], yy[i], Rt.readX(0)[i], Rt.readY(0)[i]))
>>>>>>> d540335e



.. testcleanup:: ExPDFFouurierTransform

   DeleteWorkspace(ws)
   DeleteWorkspace(Rt)   

**Output:**

.. testoutput:: ExPDFFouurierTransform

   part of S(Q) and its correlation function
   ! 0.00 ! 1.000000 ! 0.317333 ! -3.977330 !
   ! 0.10 ! 0.960789 ! 0.634665 ! 2.247452 !
   ! 0.20 ! 0.852144 ! 0.951998 ! 0.449677 !
   ! 0.30 ! 0.697676 ! 1.269330 ! 1.313403 !
   ! 0.40 ! 0.527292 ! 1.586663 ! 0.803594 !
   ! 0.50 ! 0.367879 ! 1.903996 ! 1.140167 !
   ! 0.60 ! 0.236928 ! 2.221328 ! 0.900836 !
   ! 0.70 ! 0.140858 ! 2.538661 ! 1.079278 !
   ! 0.80 ! 0.077305 ! 2.855993 ! 0.940616 !
   ! 0.90 ! 0.039164 ! 3.173326 ! 1.050882 !

   

.. categories::

.. sourcelink::<|MERGE_RESOLUTION|>--- conflicted
+++ resolved
@@ -152,16 +152,9 @@
     Rt = PDFFourierTransform(ws, InputSofQType='S(Q)', PDFType='g(r)')   
 
     # Look at sample results:
-<<<<<<< HEAD
-    print("part of S(Q) and its correlation function")
-    for i in xrange(0,10): 
-       print('! {0:4.2f} ! {1:5f} ! {2:f} ! {3:5f} !'.format(xx[i],yy[i],Rt.readX(0)[i],Rt.readY(0)[i]))
-=======
     print('part of S(Q) and its correlation function')
     for i in range(10): 
        print('! {0:4.2f} ! {1:5f} ! {2:f} ! {3:5f} !'.format(xx[i], yy[i], Rt.readX(0)[i], Rt.readY(0)[i]))
->>>>>>> d540335e
-
 
 
 .. testcleanup:: ExPDFFouurierTransform
