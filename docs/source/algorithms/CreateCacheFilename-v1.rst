--- conflicted
+++ resolved
@@ -83,11 +83,7 @@
 Related Algorithms
 ------------------
 
-<<<<<<< HEAD
-:ref:`ClearCache <algm-ClearCache>` will delete files using this naming scheme.
-=======
 :ref:`CleanFileCache <algm-CleanFileCache>` will delete files using this naming scheme.
->>>>>>> 4ed3b7e6
 
 .. categories::
 
