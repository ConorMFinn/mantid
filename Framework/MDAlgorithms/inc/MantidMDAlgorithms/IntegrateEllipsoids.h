--- conflicted
+++ resolved
@@ -10,19 +10,11 @@
 
 namespace Mantid::MDAlgorithms {
 
-<<<<<<< HEAD
-// Detect inputs and pass to the correct version
-class DLLExport IntegrateEllipsoids final : public API::DataProcessorAlgorithm {
-public:
-  const std::string name() const override;
-  /// Summary of algorithms purpose
-=======
 // Detect and pass to the correct version
 class DLLExport IntegrateEllipsoids final : public API::DataProcessorAlgorithm {
 public:
   const std::string name() const override;
   /// Summary of algorithm's purpose
->>>>>>> 684b0482
   const std::string summary() const override {
     return "Integrate Single Crystal Diffraction Bragg peaks using 3D "
            "ellipsoids.";
