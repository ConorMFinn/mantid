#ifndef MANTID_MDALGORITHMS_REFLECTOMETRYTRANSFORMKIKF_H_
#define MANTID_MDALGORITHMS_REFLECTOMETRYTRANSFORMKIKF_H_

#include "MantidKernel/ClassMacros.h"

#include "MantidAPI/IMDEventWorkspace_fwd.h"
#include "MantidAPI/MatrixWorkspace_fwd.h"
#include "MantidDataObjects/CalculateReflectometryKiKf.h"
#include "MantidDataObjects/ReflectometryTransform.h"

namespace Mantid {
namespace MDAlgorithms {
/** ReflectometryTransformKiKf : Type to transform from R vs Wavelength
  workspace to a 2D MDEW with dimensions of Ki and Kf.

  @date 2012-06-06

  Copyright &copy; 2012 ISIS Rutherford Appleton Laboratory, NScD Oak Ridge
  National Laboratory & European Spallation Source

  This file is part of Mantid.

  Mantid is free software; you can redistribute it and/or modify
  it under the terms of the GNU General Public License as published by
  the Free Software Foundation; either version 3 of the License, or
  (at your option) any later version.

  Mantid is distributed in the hope that it will be useful,
  but WITHOUT ANY WARRANTY; without even the implied warranty of
  MERCHANTABILITY or FITNESS FOR A PARTICULAR PURPOSE.  See the
  GNU General Public License for more details.

  You should have received a copy of the GNU General Public License
  along with this program.  If not, see <http://www.gnu.org/licenses/>.

  File change history is stored at: <https://github.com/mantidproject/mantid>
  Code Documentation is available at: <http://doxygen.mantidproject.org>
*/
class DLLExport ReflectometryTransformKiKf
    : public DataObjects::ReflectometryTransform {
public:
  ReflectometryTransformKiKf(double kiMin, double kiMax, double kfMin,
                             double kfMax, double incidentTheta,
                             int numberOfBinsQx = 100,
                             int numberOfBinsQz = 100);
<<<<<<< HEAD
  virtual ~ReflectometryTransformKiKf() = default;
=======
  ~ReflectometryTransformKiKf() override;
>>>>>>> fa8a40d8

private:
  DISABLE_DEFAULT_CONSTRUCT(ReflectometryTransformKiKf)
  DISABLE_COPY_AND_ASSIGN(ReflectometryTransformKiKf)
};

} // namespace MDAlgorithms
} // namespace Mantid

#endif /* MANTID_MDALGORITHMS_REFLECTOMETRYTRANSFORMKIKF_H_ */<|MERGE_RESOLUTION|>--- conflicted
+++ resolved
@@ -43,12 +43,6 @@
                              double kfMax, double incidentTheta,
                              int numberOfBinsQx = 100,
                              int numberOfBinsQz = 100);
-<<<<<<< HEAD
-  virtual ~ReflectometryTransformKiKf() = default;
-=======
-  ~ReflectometryTransformKiKf() override;
->>>>>>> fa8a40d8
-
 private:
   DISABLE_DEFAULT_CONSTRUCT(ReflectometryTransformKiKf)
   DISABLE_COPY_AND_ASSIGN(ReflectometryTransformKiKf)
