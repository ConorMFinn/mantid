﻿// Mantid Repository : https://github.com/mantidproject/mantid
//
// Copyright &copy; 2018 ISIS Rutherford Appleton Laboratory UKRI,
//   NScD Oak Ridge National Laboratory, European Spallation Source,
//   Institut Laue - Langevin & CSNS, Institute of High Energy Physics, CAS
// SPDX - License - Identifier: GPL - 3.0 +
#include "MantidMDAlgorithms/MDNorm.h"
#include "MantidAPI/CommonBinsValidator.h"
#include "MantidAPI/IMDEventWorkspace.h"
#include "MantidAPI/InstrumentValidator.h"
#include "MantidAPI/Run.h"
#include "MantidAPI/Sample.h"
#include "MantidAPI/SpectrumInfo.h"
#include "MantidDataObjects/MDHistoWorkspace.h"
#include "MantidGeometry/Crystal/OrientedLattice.h"
#include "MantidGeometry/Crystal/PointGroupFactory.h"
#include "MantidGeometry/Crystal/SpaceGroupFactory.h"
#include "MantidGeometry/Crystal/SymmetryOperationFactory.h"
#include "MantidGeometry/Instrument.h"
#include "MantidGeometry/MDGeometry/HKL.h"
#include "MantidGeometry/MDGeometry/MDFrameFactory.h"
#include "MantidGeometry/MDGeometry/QSample.h"
#include "MantidKernel/ArrayLengthValidator.h"
#include "MantidKernel/ArrayProperty.h"
#include "MantidKernel/CompositeValidator.h"
#include "MantidKernel/ConfigService.h"
#include "MantidKernel/Exception.h"
#include "MantidKernel/Strings.h"
#include "MantidKernel/UnitLabelTypes.h"
#include "MantidKernel/VectorHelper.h"
#include "MantidKernel/VisibleWhenProperty.h"
#include <boost/lexical_cast.hpp>
#include <iostream>

namespace Mantid {
namespace MDAlgorithms {

using namespace Mantid::Kernel;
using namespace Mantid::API;
using namespace Mantid::Geometry;
using namespace Mantid::DataObjects;

namespace {
using VectorDoubleProperty = Kernel::PropertyWithValue<std::vector<double>>;
// function to  compare two intersections (h,k,l,Momentum) by Momentum
bool compareMomentum(const std::array<double, 4> &v1, const std::array<double, 4> &v2) { return (v1[3] < v2[3]); }

// k=sqrt(energyToK * E)
constexpr double energyToK = 8.0 * M_PI * M_PI * PhysicalConstants::NeutronMass * PhysicalConstants::meV * 1e-20 /
                             (PhysicalConstants::h * PhysicalConstants::h);

// compare absolute values of doubles
static bool abs_compare(double a, double b) { return (std::fabs(a) < std::fabs(b)); }
} // namespace

// Register the algorithm into the AlgorithmFactory
DECLARE_ALGORITHM(MDNorm)

//----------------------------------------------------------------------------------------------
/**
 * Constructor
 */
MDNorm::MDNorm()
    : m_normWS(), m_inputWS(), m_isRLU(false), m_UB(3, 3, true), m_W(3, 3, true), m_transformation(), m_hX(), m_kX(),
      m_lX(), m_eX(), m_hIdx(-1), m_kIdx(-1), m_lIdx(-1), m_eIdx(-1), m_numExptInfos(0), m_Ei(0.0), m_diffraction(true),
      m_accumulate(false), m_dEIntegrated(true), m_samplePos(), m_beamDir(), convention("") {}

/// Algorithms name for identification. @see Algorithm::name
const std::string MDNorm::name() const { return "MDNorm"; }

/// Algorithm's version for identification. @see Algorithm::version
int MDNorm::version() const { return 1; }

/// Algorithm's category for identification. @see Algorithm::category
const std::string MDNorm::category() const { return "MDAlgorithms\\Normalisation"; }

/// Algorithm's summary for use in the GUI and help. @see Algorithm::summary
const std::string MDNorm::summary() const {
  return "Bins multidimensional data and calculate the normalization on the "
         "same grid";
}

//----------------------------------------------------------------------------------------------
/** Initialize the algorithm's properties.
 */
void MDNorm::init() {
  declareProperty(
      std::make_unique<WorkspaceProperty<API::IMDEventWorkspace>>("InputWorkspace", "", Kernel::Direction::Input),
      "An input MDEventWorkspace. Must be in Q_sample frame.");

  declareProperty(
      std::make_unique<WorkspaceProperty<API::IMDEventWorkspace>>(
          "BackgroundWorkspace", "", Kernel::Direction::Input,
          PropertyMode::Optional),
      "An input MDEventWorkspace for background.  Must be in Q_lab frame.");

  // RLU and settings
  declareProperty("RLU", true, "Use reciprocal lattice units. If false, use Q_sample");
  setPropertyGroup("RLU", "Q projections RLU");

  auto mustBe3D = std::make_shared<Kernel::ArrayLengthValidator<double>>(3);
  std::vector<double> Q0(3, 0.), Q1(3, 0), Q2(3, 0);
  Q0[0] = 1.;
  Q1[1] = 1.;
  Q2[2] = 1.;

  declareProperty(std::make_unique<ArrayProperty<double>>("QDimension0", Q0, mustBe3D),
                  "The first Q projection axis - Default is (1,0,0)");
  setPropertySettings("QDimension0", std::make_unique<Kernel::VisibleWhenProperty>("RLU", IS_EQUAL_TO, "1"));
  setPropertyGroup("QDimension0", "Q projections RLU");

  declareProperty(std::make_unique<ArrayProperty<double>>("QDimension1", Q1, mustBe3D),
                  "The second Q projection axis - Default is (0,1,0)");
  setPropertySettings("QDimension1", std::make_unique<Kernel::VisibleWhenProperty>("RLU", IS_EQUAL_TO, "1"));
  setPropertyGroup("QDimension1", "Q projections RLU");

  declareProperty(std::make_unique<ArrayProperty<double>>("QDimension2", Q2, mustBe3D),
                  "The thirdtCalculateCover Q projection axis - Default is (0,0,1)");
  setPropertySettings("QDimension2", std::make_unique<Kernel::VisibleWhenProperty>("RLU", IS_EQUAL_TO, "1"));
  setPropertyGroup("QDimension2", "Q projections RLU");

  // vanadium
  auto fluxValidator = std::make_shared<CompositeValidator>();
  fluxValidator->add<InstrumentValidator>();
  fluxValidator->add<CommonBinsValidator>();
  auto solidAngleValidator = fluxValidator->clone();
  declareProperty(std::make_unique<WorkspaceProperty<>>("SolidAngleWorkspace", "", Direction::Input,
                                                        API::PropertyMode::Optional, solidAngleValidator),
                  "An input workspace containing integrated vanadium "
                  "(a measure of the solid angle).\n"
                  "Mandatory for diffraction, optional for direct geometry inelastic");
  declareProperty(std::make_unique<WorkspaceProperty<>>("FluxWorkspace", "", Direction::Input,
                                                        API::PropertyMode::Optional, fluxValidator),
                  "An input workspace containing momentum dependent flux.\n"
                  "Mandatory for diffraction. No effect on direct geometry inelastic");
  setPropertyGroup("SolidAngleWorkspace", "Vanadium normalization");
  setPropertyGroup("FluxWorkspace", "Vanadium normalization");

  // Define slicing
  for (std::size_t i = 0; i < 6; i++) {
    std::string propName = "Dimension" + Strings::toString(i) + "Name";
    std::string propBinning = "Dimension" + Strings::toString(i) + "Binning";
    std::string defaultName = "";
    if (i < 3) {
      defaultName = "QDimension" + Strings::toString(i);
    }
    declareProperty(std::make_unique<PropertyWithValue<std::string>>(propName, defaultName, Direction::Input),
                    "Name for the " + Strings::toString(i) + "th dimension. Leave blank for NONE.");
    auto atMost3 = std::make_shared<ArrayLengthValidator<double>>(0, 3);
    std::vector<double> temp;
    declareProperty(std::make_unique<ArrayProperty<double>>(propBinning, temp, atMost3),
                    "Binning for the " + Strings::toString(i) + "th dimension.\n" +
                        "- Leave blank for complete integration\n" +
                        "- One value is interpreted as step\n"
                        "- Two values are interpreted integration interval\n" +
                        "- Three values are interpreted as min, step, max");
    setPropertyGroup(propName, "Binning");
    setPropertyGroup(propBinning, "Binning");
  }

  // symmetry operations
  declareProperty(std::make_unique<PropertyWithValue<std::string>>("SymmetryOperations", "", Direction::Input),
                  "If specified the symmetry will be applied, "
                  "can be space group name, point group name, or list "
                  "individual symmetries.");

  // temporary workspaces
  declareProperty(std::make_unique<WorkspaceProperty<IMDHistoWorkspace>>("TemporaryDataWorkspace", "", Direction::Input,
                                                                         PropertyMode::Optional),
                  "An input MDHistoWorkspace used to accumulate data from "
                  "multiple MDEventWorkspaces. If unspecified a blank "
                  "MDHistoWorkspace will be created.");
  declareProperty(std::make_unique<WorkspaceProperty<IMDHistoWorkspace>>("TemporaryNormalizationWorkspace", "",
                                                                         Direction::Input, PropertyMode::Optional),
                  "An input MDHistoWorkspace used to accumulate normalization "
                  "from multiple MDEventWorkspaces. If unspecified a blank "
                  "MDHistoWorkspace will be created.");

  // temporary background workspace
  declareProperty(
      std::make_unique<WorkspaceProperty<IMDHistoWorkspace>>(
          "TemporaryBackgroundDataWorkspace", "", Direction::Input,
          PropertyMode::Optional),
      "An input MDHistoWorkspace used to accumulate background from "
      "multiple background MDEventWorkspaces. If unspecified but "
      "BackgroundWorkspace is specified, a blank "
      "MDHistoWorkspace will be created.");
  declareProperty(
      std::make_unique<WorkspaceProperty<IMDHistoWorkspace>>(
          "TemporaryBackgroundNormalizationWorkspace", "", Direction::Input,
          PropertyMode::Optional),
      "An input MDHistoWorkspace used to accumulate background normalization "
      "from multiple background MDEventWorkspaces. If unspecified but "
      "BackgroundWorkspace is specified, a blank "
      "MDHistoWorkspace will be created.");

  setPropertyGroup("TemporaryDataWorkspace", "Temporary workspaces");
  setPropertyGroup("TemporaryNormalizationWorkspace", "Temporary workspaces");
  setPropertyGroup("TemporaryBackgroundDataWorkspace", "Temporary workspaces");
  setPropertyGroup("TemporaryBackgroundNormalizationWorkspace",
                   "Temporary workspaces");

  declareProperty(std::make_unique<WorkspaceProperty<API::Workspace>>("OutputWorkspace", "", Kernel::Direction::Output),
                  "A name for the normalized output MDHistoWorkspace.");
  declareProperty(
      std::make_unique<WorkspaceProperty<API::Workspace>>("OutputDataWorkspace", "", Kernel::Direction::Output),
      "A name for the output data MDHistoWorkspace.");
  declareProperty(std::make_unique<WorkspaceProperty<Workspace>>("OutputNormalizationWorkspace", "", Direction::Output),
                  "A name for the output normalization MDHistoWorkspace.");
  declareProperty(std::make_unique<WorkspaceProperty<API::Workspace>>(
                      "OutputBackgroundDataWorkspace", "",
                      Kernel::Direction::Output, PropertyMode::Optional),
                  "A name for the output data MDHistoWorkspace.");
  declareProperty(
      std::make_unique<WorkspaceProperty<Workspace>>(
          "OutputBackgroundNormalizationWorkspace", "", Direction::Output,
          PropertyMode::Optional),
      "A name for the output background normalization MDHistoWorkspace.");
}

//----------------------------------------------------------------------------------------------
/// Validate the input workspace @see Algorithm::validateInputs
std::map<std::string, std::string> MDNorm::validateInputs() {
  std::map<std::string, std::string> errorMessage;

  // Check for input workspace frame
  Mantid::API::IMDEventWorkspace_sptr inputWS = this->getProperty("InputWorkspace");
  if (inputWS->getNumDims() < 3) {
    errorMessage.emplace("InputWorkspace", "The input workspace must be at least 3D");
  } else {
    for (size_t i = 0; i < 3; i++) {
      if (inputWS->getDimension(i)->getMDFrame().name() != Mantid::Geometry::QSample::QSampleName) {
        errorMessage.emplace("InputWorkspace", "The input workspace must be in Q_sample");
      }
    }
  }

  // Optional background input IMDE
  Mantid::API::IMDEventWorkspace_sptr bkgdWS =
      this->getProperty("BackgroundWorkspace");
  if (bkgdWS) {
    if (bkgdWS->getNumDims() < 3) {
      // must have at least 3 dimensions
      errorMessage.emplace(
          "BackgroundWorkspace",
          "The input background workspace must be at least 3D");
    } else {
      // Check first 3 dimension for Q lab,
      for (size_t i = 0; i < 3; i++) {
        if (bkgdWS->getDimension(i)->getMDFrame().name() !=
            Mantid::Geometry::QLab::QLabName) {
          errorMessage.emplace(
              "BackgroundWorkspace",
              "The input backgound workspace must be in Q_lab");
        }
      }

      // Check 4th dimension if input workspace is elastic
      if (inputWS->getNumDims() > 3) {
        if (bkgdWS->getNumDims() <= 3) {
          errorMessage.emplace(
              "BackgroundWorkspace",
              "The input background workspace must have at 4 dimensions when "
              "input workspace has more than 4 dimensions (inelastic case).");
        } else if (bkgdWS->getDimension(3)->getMDFrame().name() !=
                   inputWS->getDimension(3)->getMDFrame().name()) {
          errorMessage.emplace(
              "BackgroundWorkspace",
              "The input background workspace 4th dimension must be DeltaE "
              "for inelastic case.");
        }
      }
    }
  }

  // Check if the vanadium is available for diffraction
  bool diffraction = true;
  if ((inputWS->getNumDims() > 3) && (inputWS->getDimension(3)->getName() == "DeltaE")) {
    diffraction = false;
  }
  if (diffraction) {
    API::MatrixWorkspace_const_sptr solidAngleWS = getProperty("SolidAngleWorkspace");
    API::MatrixWorkspace_const_sptr fluxWS = getProperty("FluxWorkspace");
    if (solidAngleWS == nullptr) {
      errorMessage.emplace("SolidAngleWorkspace", "SolidAngleWorkspace is required for diffraction");
    }
    if (fluxWS == nullptr) {
      errorMessage.emplace("FluxWorkspace", "FluxWorkspace is required for diffraction");
    }
  }
  // Check for property MDNorm_low and MDNorm_high
  size_t nExperimentInfos = inputWS->getNumExperimentInfo();
  if (nExperimentInfos == 0) {
    errorMessage.emplace("InputWorkspace", "There must be at least one experiment info");
  } else {
    for (size_t iExpInfo = 0; iExpInfo < nExperimentInfos; iExpInfo++) {
      auto &currentExptInfo = *(inputWS->getExperimentInfo(static_cast<uint16_t>(iExpInfo)));
      if (!currentExptInfo.run().hasProperty("MDNorm_low")) {
        errorMessage.emplace("InputWorkspace", "Missing MDNorm_low log. Please "
                                               "use CropWorkspaceForMDNorm "
                                               "before converting to MD");
      }
      if (!currentExptInfo.run().hasProperty("MDNorm_high")) {
        errorMessage.emplace("InputWorkspace", "Missing MDNorm_high log. Please use "
                                               "CropWorkspaceForMDNorm before converting to MD");
      }
    }
  }
  // check projections and UB
  if (getProperty("RLU")) {
    DblMatrix W = DblMatrix(3, 3);
    std::vector<double> Q0Basis = getProperty("QDimension0");
    std::vector<double> Q1Basis = getProperty("QDimension1");
    std::vector<double> Q2Basis = getProperty("QDimension2");
    W.setColumn(0, Q0Basis);
    W.setColumn(1, Q1Basis);
    W.setColumn(2, Q2Basis);
    if (fabs(W.determinant()) < 1e-5) {
      errorMessage.emplace("QDimension0", "The projection dimensions are coplanar or zero");
      errorMessage.emplace("QDimension1", "The projection dimensions are coplanar or zero");
      errorMessage.emplace("QDimension2", "The projection dimensions are coplanar or zero");
    }
    if (!inputWS->getExperimentInfo(0)->sample().hasOrientedLattice()) {
      errorMessage.emplace("InputWorkspace", "There is no oriented lattice "
                                             "associated with the input workspace. "
                                             "Use SetUB algorithm");
    }
  }
  // check dimension names
  std::vector<std::string> originalDimensionNames;
  for (size_t i = 3; i < inputWS->getNumDims(); i++) {
    originalDimensionNames.emplace_back(inputWS->getDimension(i)->getName());
  }
  originalDimensionNames.emplace_back("QDimension0");
  originalDimensionNames.emplace_back("QDimension1");
  originalDimensionNames.emplace_back("QDimension2");
  std::vector<std::string> selectedDimensions;
  for (std::size_t i = 0; i < 6; i++) {
    std::string propName = "Dimension" + Strings::toString(i) + "Name";
    std::string dimName = getProperty(propName);
    std::string binningName = "Dimension" + Strings::toString(i) + "Binning";
    std::vector<double> binning = getProperty(binningName);
    if (!dimName.empty()) {
      auto it = std::find(originalDimensionNames.begin(), originalDimensionNames.end(), dimName);
      if (it == originalDimensionNames.end()) {
        errorMessage.emplace(propName, "Name '" + dimName +
                                           "' is not one of the "
                                           "original workspace names or a directional dimension");
      } else {
        // make sure dimension is unique
        auto itSel = std::find(selectedDimensions.begin(), selectedDimensions.end(), dimName);
        if (itSel == selectedDimensions.end()) {
          selectedDimensions.emplace_back(dimName);
        } else {
          errorMessage.emplace(propName, "Name '" + dimName + "' was already selected");
        }
      }
    } else {
      if (!binning.empty()) {
        errorMessage.emplace(binningName, "There should be no binning if the dimension name is empty");
      }
    }
  }
  // since Q dimensions can be non - orthogonal, all must be present
  if ((std::find(selectedDimensions.begin(), selectedDimensions.end(), "QDimension0") == selectedDimensions.end()) ||
      (std::find(selectedDimensions.begin(), selectedDimensions.end(), "QDimension1") == selectedDimensions.end()) ||
      (std::find(selectedDimensions.begin(), selectedDimensions.end(), "QDimension2") == selectedDimensions.end())) {
    for (std::size_t i = 0; i < 6; i++) {
      std::string propName = "Dimension" + Strings::toString(i) + "Name";
      errorMessage.emplace(propName, "All of QDimension0, QDimension1, QDimension2 must be present");
    }
  }
  // symmetry operations
  std::string symOps = this->getProperty("SymmetryOperations");
  if (!symOps.empty()) {
    bool isSpaceGroup = Geometry::SpaceGroupFactory::Instance().isSubscribed(symOps);
    bool isPointGroup = Geometry::PointGroupFactory::Instance().isSubscribed(symOps);
    if (!isSpaceGroup && !isPointGroup) {
      try {
        Geometry::SymmetryOperationFactory::Instance().createSymOps(symOps);
      } catch (const Mantid::Kernel::Exception::ParseError &) {
        errorMessage.emplace("SymmetryOperations", "The input is not a space group, a point group, "
                                                   "or a list of symmetry operations");
      }
    }
  }
  // validate accumulation workspaces, if provided
  std::shared_ptr<IMDHistoWorkspace> tempNormWS = this->getProperty("TemporaryNormalizationWorkspace");
  Mantid::API::IMDHistoWorkspace_sptr tempDataWS = this->getProperty("TemporaryDataWorkspace");

  // check that either both or neuther accumulation workspaces are provied
  if ((tempNormWS && !tempDataWS) || (!tempNormWS && tempDataWS)) {
    errorMessage.emplace("TemporaryDataWorkspace", "Must provide either no accumulation workspaces or,"
                                                   "both TemporaryNormalizationWorkspaces and TemporaryDataWorkspace");
  }
  // check that both accumulation workspaces are on the same grid
  if (tempNormWS && tempDataWS) {
    size_t numNormDims = tempNormWS->getNumDims();
    size_t numDataDims = tempDataWS->getNumDims();
    if (numNormDims == numDataDims) {
      for (size_t i = 0; i < numNormDims; i++) {
        const auto dim1 = tempNormWS->getDimension(i);
        const auto dim2 = tempDataWS->getDimension(i);
        if ((dim1->getMinimum() != dim2->getMinimum()) || (dim1->getMaximum() != dim2->getMaximum()) ||
            (dim1->getNBins() != dim2->getNBins()) || (dim1->getName() != dim2->getName())) {
          errorMessage.emplace("TemporaryDataWorkspace", "Binning for TemporaryNormalizationWorkspaces "
                                                         "and TemporaryDataWorkspace must be the same.");
          break;
        }
      }
    } else { // accumulation workspaces have different number of dimensions
      errorMessage.emplace("TemporaryDataWorkspace", "TemporaryNormalizationWorkspace and TemporaryDataWorkspace "
                                                     "do not have the same number of dimensions");
    }
  }

  // validate accumulated background workspaces
  Mantid::API::IMDHistoWorkspace_sptr tempBkgdDataWS =
      this->getProperty("TemporaryBackgroundDataWorkspace");
  Mantid::API::IMDHistoWorkspace_sptr tempBkgdNormWS =
      this->getProperty("TemporaryBackgroundNormalizationWorkspace");
  // check existing criteria: Background, TempBackgroundData and
  // TempBackgroundNormalization must be specified
  if (tempBkgdDataWS && (!bkgdWS || !tempDataWS || !tempBkgdNormWS)) {
    errorMessage.emplace("TemporaryBackgroundDataWorkspace",
                         "TemporaryBackgroundDataWorkspace is specified but at "
                         "least one of these is not.");
  } else if (tempBkgdNormWS && (!bkgdWS || !tempNormWS || !tempBkgdDataWS)) {
    errorMessage.emplace("TemporaryBackgroundNormalizationWorkspace",
                         "TemporaryBackgroundNormalizationWorkspace is "
                         "specified but at least one of these is not.");
  } else if (bkgdWS && tempDataWS && !tempBkgdDataWS) {
    errorMessage.emplace(
        "TemporaryDataWorkspace",
        "With Background is specifed and TemporaryDataWorkspace is specifed, "
        "TemporaryBackgroundDataWorkspace must be specified.");
  } else if (tempBkgdDataWS && tempNormWS) {
    // check when they both exist
    size_t numBkgdDataDims = tempBkgdDataWS->getNumDims();
    size_t numBkgdNormDims = tempBkgdNormWS->getNumDims();
    size_t numDataDims = tempDataWS->getNumDims();
    if (numBkgdDataDims == numBkgdNormDims && numBkgdDataDims == numDataDims) {
      // On each dimension, compare min, max, NBins and name
      for (size_t idim = 0; idim < numBkgdDataDims; ++idim) {
        const auto dimB = tempBkgdDataWS->getDimension(idim);
        const auto dimN = tempBkgdNormWS->getDimension(idim);
        const auto dimD = tempDataWS->getDimension(idim);
        if ((dimB->getMinimum() != dimN->getMinimum()) ||
            (dimB->getMinimum() != dimD->getMinimum()) ||
            (dimB->getMaximum() != dimN->getMaximum()) ||
            (dimB->getMaximum() != dimD->getMaximum()) ||
            (dimB->getNBins() != dimN->getNBins()) ||
            (dimB->getNBins() != dimD->getNBins()) ||
            (dimB->getName() != dimN->getName()) ||
            (dimB->getName() != dimD->getName())) {
          errorMessage.emplace(
              "TemporaryBackgroundDataWorkspace",
              "TemporaryBackgroundDataWorkspace, "
              "TemporaryBackgroundNormalizationWorkspace and "
              "TemporaryDataWorkspace "
              "must have same minimum, maximum, number of bins and name.");
          break;
        }
      }
    } else {
      errorMessage.emplace("TemporaryBackgroundDataWorkspace",
                           "TemporaryBackgroundDataWorkspace, "
                           "TemporaryBackgroundNormalizationWorkspace and "
                           "TemporaryDataWorkspace must have same dimensions");
    }
  }

  return errorMessage;
}

//----------------------------------------------------------------------------------------------
/** Execute the algorithm.
 */
void MDNorm::exec() {
  convention = Kernel::ConfigService::Instance().getString("Q.convention");
  // symmetry operations
  std::string symOps = this->getProperty("SymmetryOperations");
  std::vector<Geometry::SymmetryOperation> symmetryOps;
  if (symOps.empty()) {
    symOps = "x,y,z";
  }
  if (Geometry::SpaceGroupFactory::Instance().isSubscribed(symOps)) {
    auto spaceGroup = Geometry::SpaceGroupFactory::Instance().createSpaceGroup(symOps);
    auto pointGroup = spaceGroup->getPointGroup();
    symmetryOps = pointGroup->getSymmetryOperations();
  } else if (Geometry::PointGroupFactory::Instance().isSubscribed(symOps)) {
    auto pointGroup = Geometry::PointGroupFactory::Instance().createPointGroup(symOps);
    symmetryOps = pointGroup->getSymmetryOperations();
  } else {
    symmetryOps = Geometry::SymmetryOperationFactory::Instance().createSymOps(symOps);
  }
  g_log.debug() << "Symmetry operations\n";
  for (auto so : symmetryOps) {
    g_log.debug() << so.identifier() << "\n";
  }
  m_numSymmOps = symmetryOps.size();

  m_isRLU = getProperty("RLU");
  // get the workspaces
  m_inputWS = this->getProperty("InputWorkspace");
  const auto &exptInfoZero = *(m_inputWS->getExperimentInfo(0));
  auto source = exptInfoZero.getInstrument()->getSource();
  auto sample = exptInfoZero.getInstrument()->getSample();
  if (source == nullptr || sample == nullptr) {
    throw Kernel::Exception::InstrumentDefinitionError(
        "Instrument not sufficiently defined: failed to get source and/or "
        "sample");
  }
  m_samplePos = sample->getPos();
  m_beamDir = normalize(m_samplePos - source->getPos());
<<<<<<< HEAD
  if ((m_inputWS->getNumDims() > 3) &&
      (m_inputWS->getDimension(3)->getName() == "DeltaE")) {
    // DeltaE in input MDE: it cannot be diffraction!
=======
  if ((m_inputWS->getNumDims() > 3) && (m_inputWS->getDimension(3)->getName() == "DeltaE")) {
>>>>>>> 22ea46e6
    m_diffraction = false;
    if (exptInfoZero.run().hasProperty("Ei")) {
      Kernel::Property *eiprop = exptInfoZero.run().getProperty("Ei");
      m_Ei = boost::lexical_cast<double>(eiprop->value());
      if (m_Ei <= 0) {
        throw std::invalid_argument("Ei stored in the workspace is not positive");
      }
    } else {
      throw std::invalid_argument("Could not find Ei value in the workspace.");
    }
  }

  // Calculate (BinMD) input sample MDE to MDH and create noramlization MDH from
  // it
  auto outputDataWS = binInputWS(symmetryOps);
  createNormalizationWS(*outputDataWS);
  this->setProperty("OutputNormalizationWorkspace", m_normWS);
  this->setProperty("OutputDataWorkspace", outputDataWS);

  // Background
  m_backgroundWS = this->getProperty("BackgroundWorkspace");
  // Outputs for background related
  if (m_backgroundWS) {
    // auto outputBkgdWS = binBackgroundWS(symmetryOps);
    // TODO/FIXME - Implement binBackgroundWS and replace outputDataWS with
    // outputBkgdDataWS! [Task 88]
    auto outputBackgroundDataWS = binBackgroundWS(symmetryOps);
    createBackgroundNormalizationWS(*outputBackgroundDataWS);
    this->setProperty("OutputBackgroundNormalizationWorkspace", m_bkgdNormWS);
    // TODO/FIXME [Task 88] Enable this
    this->setProperty("OutputBackgroundDataWorkspace", outputBackgroundDataWS);
  }

  m_numExptInfos = outputDataWS->getNumExperimentInfo();
  std::cout << "[GLOBAL] Number of Exp Info = " << m_numExptInfos << "\n";
  // loop over all experiment infos
  for (uint16_t expInfoIndex = 0; expInfoIndex < m_numExptInfos; expInfoIndex++) {
    // Check for other dimensions if we could measure anything in the original
    // data
    bool skipNormalization = false;
    const std::vector<coord_t> otherValues = getValuesFromOtherDimensions(skipNormalization, expInfoIndex);

    cacheDimensionXValues();

    if (!skipNormalization) {
      size_t symmOpsIndex = 0;
      for (const auto &so : symmetryOps) {
        calculateNormalization(otherValues, so, expInfoIndex, symmOpsIndex);
        symmOpsIndex++;
      }

    } else {
      g_log.warning("Binning limits are outside the limits of the MDWorkspace. "
                    "Not applying normalization.");
    }
    // if more than one experiment info, keep accumulating
    m_accumulate = true;
  }

  IAlgorithm_sptr divideMD = createChildAlgorithm("DivideMD", 0.99, 1.);
  divideMD->setProperty("LHSWorkspace", outputDataWS);
  divideMD->setProperty("RHSWorkspace", m_normWS);
  divideMD->setPropertyValue("OutputWorkspace", getPropertyValue("OutputWorkspace"));
  divideMD->executeAsChildAlg();
  API::IMDWorkspace_sptr out = divideMD->getProperty("OutputWorkspace");
  this->setProperty("OutputWorkspace", out);

  // [DEBUG VZ] Now it is a good place to output some helpful information
  // 1. type of output
  // 2. number of ExpInfo
  // 3. dimension
  // 4. ...
  std::cout << "Data Workspace " << outputDataWS->getName() << ": "
            << "Number of ExpInfo = " << outputDataWS->getNumExperimentInfo()
            << "  Number of Dimension = " << outputDataWS->getNumDims() << "\n";
  std::cout << "Normalization Workspace " << m_normWS->getName() << ": "
            << "Number of ExpInfo = " << m_normWS->getNumExperimentInfo()
            << "  Number of Dimension = " << m_normWS->getNumDims() << "\n";
  if (m_backgroundWS) {
    std::cout << "Background normalization Workspace "
              << m_bkgdNormWS->getName() << ": "
              << "Number of ExpInfo = " << m_bkgdNormWS->getNumExperimentInfo()
              << "  Number of Dimension = " << m_bkgdNormWS->getNumDims()
              << "\n";
  }
}

/**
 * Get the dimension name when not using reciprocal lattice units.
 * @param i - axis number to return axis name for.  Can be 0, 1, or 2.
 * @return string containing the name
 */
std::string MDNorm::QDimensionNameQSample(int i) {
  if (i == 0)
    return std::string("Q_sample_x");
  else if (i == 1)
    return std::string("Q_sample_y");
  else if (i == 2)
    return std::string("Q_sample_z");
  else
    throw std::invalid_argument("Index must be 0, 1, or 2 for QDimensionNameQSample");
}
/**
 * Get the dimension name when using reciprocal lattice units.
 * @param projection - a vector with 3 elements, containing a
 *   description of the projection ("1,-1,0" for "[H,-H,0]")
 * @return string containing the name
 */
std::string MDNorm::QDimensionName(std::vector<double> projection) {
  std::vector<double>::iterator result;
  result = std::max_element(projection.begin(), projection.end(), abs_compare);
  std::vector<char> symbol{'H', 'K', 'L'};
  char character = symbol[std::distance(projection.begin(), result)];
  std::stringstream name;
  name << "[";
  for (size_t i = 0; i < 3; i++) {
    if (projection[i] == 0) {
      name << "0";
    } else if (projection[i] == 1) {
      name << character;
    } else if (projection[i] == -1) {
      name << "-" << character;
    } else {
      name << std::defaultfloat << std::setprecision(3) << projection[i] << character;
    }
    if (i != 2) {
      name << ",";
    }
  }
  name << "]";
  return name.str();
}

/**
 * Calculate binning parameters
 * @return map of parameters to be passed to BinMD (non axis-aligned)
 */
std::map<std::string, std::string> MDNorm::getBinParameters() {
  std::map<std::string, std::string> parameters;
  std::stringstream extents;
  std::stringstream bins;
  std::vector<std::string> originalDimensionNames;
  originalDimensionNames.emplace_back("QDimension0");
  originalDimensionNames.emplace_back("QDimension1");
  originalDimensionNames.emplace_back("QDimension2");
  for (size_t i = 3; i < m_inputWS->getNumDims(); i++) {
    originalDimensionNames.emplace_back(m_inputWS->getDimension(i)->getName());
  }

  if (m_isRLU) {
    m_Q0Basis = getProperty("QDimension0");
    m_Q1Basis = getProperty("QDimension1");
    m_Q2Basis = getProperty("QDimension2");
    m_UB = m_inputWS->getExperimentInfo(0)->sample().getOrientedLattice().getUB() * 2 * M_PI;
  }

  std::vector<double> W(m_Q0Basis);
  W.insert(W.end(), m_Q1Basis.begin(), m_Q1Basis.end());
  W.insert(W.end(), m_Q2Basis.begin(), m_Q2Basis.end());
  m_W = DblMatrix(W);
  m_W.Transpose();

  // Find maximum Q
  auto &exptInfo0 = *(m_inputWS->getExperimentInfo(static_cast<uint16_t>(0)));
  auto upperLimitsVector =
      (*(dynamic_cast<Kernel::PropertyWithValue<std::vector<double>> *>(exptInfo0.getLog("MDNorm_high"))))();
  double maxQ;
  if (m_diffraction) {
    maxQ = 2. * (*std::max_element(upperLimitsVector.begin(), upperLimitsVector.end()));
  } else {
    double Ei;
    double maxDE = *std::max_element(upperLimitsVector.begin(), upperLimitsVector.end());
    auto loweLimitsVector =
        (*(dynamic_cast<Kernel::PropertyWithValue<std::vector<double>> *>(exptInfo0.getLog("MDNorm_low"))))();
    double minDE = *std::min_element(loweLimitsVector.begin(), loweLimitsVector.end());
    if (exptInfo0.run().hasProperty("Ei")) {
      Kernel::Property *eiprop = exptInfo0.run().getProperty("Ei");
      Ei = boost::lexical_cast<double>(eiprop->value());
      if (Ei <= 0) {
        throw std::invalid_argument("Ei stored in the workspace is not positive");
      }
    } else {
      throw std::invalid_argument("Could not find Ei value in the workspace.");
    }
    const double energyToK = 8.0 * M_PI * M_PI * PhysicalConstants::NeutronMass * PhysicalConstants::meV * 1e-20 /
                             (PhysicalConstants::h * PhysicalConstants::h);
    double ki = std::sqrt(energyToK * Ei);
    double kfmin = std::sqrt(energyToK * (Ei - minDE));
    double kfmax = std::sqrt(energyToK * (Ei - maxDE));

    maxQ = ki + std::max(kfmin, kfmax);
  }
  size_t basisVectorIndex = 0;
  std::vector<coord_t> transformation;
  for (std::size_t i = 0; i < 6; i++) {
    std::string propName = "Dimension" + Strings::toString(i) + "Name";
    std::string binningName = "Dimension" + Strings::toString(i) + "Binning";
    std::string dimName = getProperty(propName);
    std::vector<double> binning = getProperty(binningName);
    std::string bv = "BasisVector";
    if (!dimName.empty()) {
      std::string property = bv + Strings::toString(basisVectorIndex);
      std::stringstream propertyValue;
      propertyValue << dimName;
      // get the index in the original workspace
      auto dimIndex = std::distance(originalDimensionNames.begin(),
                                    std::find(originalDimensionNames.begin(), originalDimensionNames.end(), dimName));
      auto dimension = m_inputWS->getDimension(dimIndex);
      propertyValue << "," << dimension->getMDUnits().getUnitLabel().ascii();
      for (size_t j = 0; j < originalDimensionNames.size(); j++) {
        if (j == static_cast<size_t>(dimIndex)) {
          propertyValue << ",1";
          transformation.emplace_back(1.f);
        } else {
          propertyValue << ",0";
          transformation.emplace_back(0.f);
        }
      }
      parameters.emplace(property, propertyValue.str());
      // get the extents an number of bins
      coord_t dimMax = dimension->getMaximum();
      coord_t dimMin = dimension->getMinimum();
      if (m_isRLU) {
        Mantid::Geometry::OrientedLattice ol;
        ol.setUB(m_UB * m_W); // note that this is already multiplied by 2Pi
        if (dimIndex == 0) {
          dimMax = static_cast<coord_t>(ol.a() * maxQ);
          dimMin = -dimMax;
        } else if (dimIndex == 1) {
          dimMax = static_cast<coord_t>(ol.b() * maxQ);
          dimMin = -dimMax;
        } else if (dimIndex == 2) {
          dimMax = static_cast<coord_t>(ol.c() * maxQ);
          dimMin = -dimMax;
        }
      }
      if (binning.size() == 0) {
        // only one bin, integrating from min to max
        extents << dimMin << "," << dimMax << ",";
        bins << 1 << ",";
      } else if (binning.size() == 2) {
        // only one bin, integrating from min to max
        extents << binning[0] << "," << binning[1] << ",";
        bins << 1 << ",";
      } else if (binning.size() == 1) {
        auto step = binning[0];
        double nsteps = (dimMax - dimMin) / step;
        if (nsteps + 1 - std::ceil(nsteps) >= 1e-4) {
          nsteps = std::ceil(nsteps);
        } else {
          nsteps = std::floor(nsteps);
        }
        bins << static_cast<int>(nsteps) << ",";
        extents << dimMin << "," << dimMin + nsteps * step << ",";
      } else if (binning.size() == 3) {
        dimMin = static_cast<coord_t>(binning[0]);
        auto step = binning[1];
        dimMax = static_cast<coord_t>(binning[2]);
        double nsteps = (dimMax - dimMin) / step;
        if (nsteps + 1 - std::ceil(nsteps) >= 1e-4) {
          nsteps = std::ceil(nsteps);
        } else {
          nsteps = std::floor(nsteps);
        }
        bins << static_cast<int>(nsteps) << ",";
        extents << dimMin << "," << dimMin + nsteps * step << ",";
      }
      basisVectorIndex++;
    }
  }
  parameters.emplace("OutputExtents", extents.str());
  parameters.emplace("OutputBins", bins.str());
  m_transformation = Mantid::Kernel::Matrix<coord_t>(
      transformation, static_cast<size_t>((transformation.size()) / m_inputWS->getNumDims()), m_inputWS->getNumDims());
  return parameters;
}

/**
 * Create & cached the normalization workspace
 * @param dataWS The binned workspace that will be used for the data
 */
void MDNorm::createNormalizationWS(const DataObjects::MDHistoWorkspace &dataWS) {
  // Copy the MDHisto workspace, and change signals and errors to 0.
  std::shared_ptr<IMDHistoWorkspace> tmp = this->getProperty("TemporaryNormalizationWorkspace");
  m_normWS = std::dynamic_pointer_cast<MDHistoWorkspace>(tmp);
  if (!m_normWS) {
    m_normWS = dataWS.clone();
    m_normWS->setTo(0., 0., 0.);
  } else {
    // Temp is given.  Accumulation mode is on
    m_accumulate = true;
  }
}

void MDNorm::createBackgroundNormalizationWS(
    const DataObjects::MDHistoWorkspace &bkgdDataWS) {

  // requiring background workspace is specified
  if (!m_backgroundWS) {
    return;
  }

  // Copy the MDHisto workspace, and change signals and errors to 0.
  std::shared_ptr<IMDHistoWorkspace> tmp =
      this->getProperty("TemporaryBackgroundNormalizationWorkspace");
  m_bkgdNormWS = std::dynamic_pointer_cast<MDHistoWorkspace>(tmp);
  if (!m_bkgdNormWS) {
    m_bkgdNormWS = bkgdDataWS.clone();
    m_bkgdNormWS->setTo(0., 0., 0.);
  }
}

/**
 * Validates the TemporaryDataWorkspace has the same binning
 * as the input binning parameters
 * @param parameters :: map of binning parameters
 * @param tempDataWS :: the workspace weare using to aggregate from
 * @return :: bool - true means the binning is correct to aggreagete using
 * tempDataWS
 */
void MDNorm::validateBinningForTemporaryDataWorkspace(const std::map<std::string, std::string> &parameters,
                                                      const Mantid::API::IMDHistoWorkspace_sptr &tempDataWS) {

  // parse the paramters map and get extents from tempDataWS
  const std::string numBinsStr = parameters.at("OutputBins");
  const std::string extentsStr = parameters.at("OutputExtents");
  const std::vector<size_t> numBins = VectorHelper::splitStringIntoVector<size_t>(numBinsStr);
  const std::vector<double> extents = VectorHelper::splitStringIntoVector<double>(extentsStr);

  // make sure the number of dimensions is the same for both workspaces
  size_t numDimsTemp = tempDataWS->getNumDims();
  if ((numBins.size() != numDimsTemp) || (extents.size() != numDimsTemp * 2)) {
    std::stringstream errorMessage;
    errorMessage << "The number of dimensions in the output and ";
    errorMessage << "TemporaryDataWorkspace are not the same.";
    throw(std::invalid_argument(errorMessage.str()));
  }

  // compare the extents and number of bins
  for (size_t i = 0; i < numDimsTemp; i++) {
    auto ax = tempDataWS->getDimension(i);
    if (numBins[i] != ax->getNBins()) {
      std::stringstream errorMessage;
      errorMessage << "The number of bins output and number of bins in ";
      errorMessage << "TemporaryDataWorkspace are not the same along ";
      errorMessage << "dimension " << i;
      throw(std::invalid_argument(errorMessage.str()));
    }
    if (std::abs(extents[2 * i] - ax->getMinimum()) > 1.e-5) {
      std::stringstream errorMessage;
      errorMessage << "The minimum binning value for the output and ";
      errorMessage << "TemporaryDataWorkspace are not the same along ";
      errorMessage << "dimension " << i;
      throw(std::invalid_argument(errorMessage.str()));
    }
    if (std::abs(extents[2 * i + 1] - ax->getMaximum()) > 1.e-5) {
      std::stringstream errorMessage;
      errorMessage << "The maximum binning value for the output and ";
      errorMessage << "TemporaryDataWorkspace are not the same along ";
      errorMessage << "dimension " << i;
      throw(std::invalid_argument(errorMessage.str()));
    }
  }

  // sort out which axes are dimensional and check names
  size_t parametersIndex = 0;
  std::vector<size_t> dimensionIndex(numDimsTemp + 1, 3); // stores h, k, l or Qx, Qy, Qz dimensions
  for (auto const &p : parameters) {
    auto key = p.first;
    auto value = p.second;
    // value starts with QDimension0, then other stuff
    // do not use ==
    if (value.find("QDimension0") != std::string::npos) {
      dimensionIndex[0] = parametersIndex;
      const std::string dimXName = tempDataWS->getDimension(parametersIndex)->getName();
      if (m_isRLU) { // hkl
        if (dimXName != QDimensionName(m_Q0Basis)) {
          std::stringstream errorMessage;
          std::stringstream debugMessage;
          errorMessage << "TemporaryDataWorkspace does not have the  ";
          errorMessage << "correct name for dimension " << parametersIndex;
          debugMessage << "QDimension0 Names: Output will be: " << QDimensionName(m_Q0Basis);
          debugMessage << " TemporaryDataWorkspace: " << dimXName;
          g_log.warning(debugMessage.str());
          throw(std::invalid_argument(errorMessage.str()));
        }
      } else {
        if (dimXName != QDimensionNameQSample(0)) {
          std::stringstream errorMessage;
          std::stringstream debugMessage;
          errorMessage << "TemporaryDataWorkspace does not have the  ";
          errorMessage << "correct name for dimension " << parametersIndex;
          debugMessage << "QDimension0 Names: Output will be: " << QDimensionNameQSample(0);
          debugMessage << " TemporaryDataWorkspace: " << dimXName;
          g_log.warning(debugMessage.str());
          throw(std::invalid_argument(errorMessage.str()));
        }
      }
    } else if (value.find("QDimension1") != std::string::npos) {
      dimensionIndex[1] = parametersIndex;
      const std::string dimYName = tempDataWS->getDimension(parametersIndex)->getName();
      if (m_isRLU) { // hkl
        if (dimYName != QDimensionName(m_Q1Basis)) {
          std::stringstream errorMessage;
          std::stringstream debugMessage;
          errorMessage << "TemporaryDataWorkspace does not have the  ";
          errorMessage << "correct name for dimension " << parametersIndex;
          debugMessage << "QDimension1 Names: Output will be: " << QDimensionName(m_Q1Basis);
          debugMessage << " TemporaryDataWorkspace: " << dimYName;
          g_log.warning(debugMessage.str());
          throw(std::invalid_argument(errorMessage.str()));
        }
      } else {
        if (dimYName != QDimensionNameQSample(1)) {
          std::stringstream errorMessage;
          std::stringstream debugMessage;
          errorMessage << "TemporaryDataWorkspace does not have the  ";
          errorMessage << "correct name for dimension " << parametersIndex;
          debugMessage << "QDimension1 Names: Output will be: " << QDimensionNameQSample(1);
          debugMessage << " TemporaryDataWorkspace: " << dimYName;
          g_log.warning(debugMessage.str());
          throw(std::invalid_argument(errorMessage.str()));
        }
      }
    } else if (value.find("QDimension2") != std::string::npos) {
      dimensionIndex[2] = parametersIndex;
      const std::string dimZName = tempDataWS->getDimension(parametersIndex)->getName();
      if (m_isRLU) { // hkl
        if (dimZName != QDimensionName(m_Q2Basis)) {
          std::stringstream errorMessage;
          std::stringstream debugMessage;
          errorMessage << "TemporaryDataWorkspace does not have the  ";
          errorMessage << "correct name for dimension " << parametersIndex;
          debugMessage << "QDimension2 Names: Output will be: " << QDimensionName(m_Q2Basis);
          debugMessage << " TemporaryDataWorkspace: " << dimZName;
          g_log.warning(debugMessage.str());
          throw(std::invalid_argument(errorMessage.str()));
        }
      } else {
        if (dimZName != QDimensionNameQSample(2)) {
          std::stringstream errorMessage;
          std::stringstream debugMessage;
          errorMessage << "TemporaryDataWorkspace does not have the  ";
          errorMessage << "correct name for dimension " << parametersIndex;
          debugMessage << "QDimension2 Names: Output will be: " << QDimensionNameQSample(2);
          debugMessage << " TemporaryDataWorkspace: " << dimZName;
          g_log.warning(debugMessage.str());
          throw(std::invalid_argument(errorMessage.str()));
        }
      }

    } else if ((key != "OutputBins") && (key != "OutputExtents")) {
      // make sure the names of non-directional dimensions are the same
      const std::string nameData = tempDataWS->getDimension(parametersIndex)->getName();
      if (value.find(nameData) != 0) {
        g_log.error() << "Dimension " << nameData
                      << " from the temporary workspace"
                         " is not one of the binning dimensions, "
                         " or dimensions are in the wrong order."
                      << std::endl;
        throw(std::invalid_argument("Beside the Q dimensions, "
                                    "TemporaryDataWorkspace does not have the "
                                    "same dimension names as OutputWorkspace."));
      }
    }
    parametersIndex++;
  }
  for (auto &idx : dimensionIndex) {
    if (idx > numDimsTemp)
      throw(std::invalid_argument("Cannot find at least one of QDimension0, "
                                  "QDimension1, or QDimension2"));
  }
}

/**
 * Calculate symmetry operation matrix from Symmetry operation
 * @param so :: symmetry operation
 * @return :: matrix
 */
inline DblMatrix
MDNorm::buildSymmetryMatrix(const Geometry::SymmetryOperation &so) {
  // calculate dimensions for binning
  DblMatrix soMatrix(3, 3);
  auto v = so.transformHKL(V3D(1, 0, 0));
  soMatrix.setColumn(0, v);
  v = so.transformHKL(V3D(0, 1, 0));
  soMatrix.setColumn(1, v);
  v = so.transformHKL(V3D(0, 0, 1));
  soMatrix.setColumn(2, v);

  return soMatrix;
}

// projection: input/output
// requiring: m_hIdx, m_kIndex, m_lIdx, meidx, m_dEintegrated, m_Q0Basis,
// mQ1Basis,
/**
 * @brief MDNorm::determineBasisVector
 * @param qindex
 * @param value
 * @param Qtransform
 * @param projection
 * @param basisVector
 * @param qDimensionIndices :: output, Q dimension index mapped to input qindex
 */
inline void
MDNorm::determineBasisVector(const size_t &qindex, const std::string &value,
                             const Mantid::Kernel::DblMatrix &Qtransform,
                             std::vector<double> &projection,
                             std::stringstream &basisVector,
                             std::vector<size_t> &qDimensionIndices) {
  if (value.find("QDimension0") != std::string::npos) {
    m_hIdx = qindex;
    if (!m_isRLU) {
      projection[0] = 1.;
      basisVector << QDimensionNameQSample(0) << ",A^{-1}";
    } else {
      qDimensionIndices.emplace_back(qindex);
      projection[0] = Qtransform[0][0];
      projection[1] = Qtransform[1][0];
      projection[2] = Qtransform[2][0];
      basisVector << QDimensionName(m_Q0Basis) << ", r.l.u.";
    }
  } else if (value.find("QDimension1") != std::string::npos) {
    m_kIdx = qindex;
    if (!m_isRLU) {
      projection[1] = 1.;
      basisVector << QDimensionNameQSample(1) << ",A^{-1}";
    } else {
      qDimensionIndices.emplace_back(qindex);
      projection[0] = Qtransform[0][1];
      projection[1] = Qtransform[1][1];
      projection[2] = Qtransform[2][1];
      basisVector << QDimensionName(m_Q1Basis) << ", r.l.u.";
    }
  } else if (value.find("QDimension2") != std::string::npos) {
    m_lIdx = qindex;
    if (!m_isRLU) {
      projection[2] = 1.;
      basisVector << QDimensionNameQSample(2) << ",A^{-1}";
    } else {
      qDimensionIndices.emplace_back(qindex);
      projection[0] = Qtransform[0][2];
      projection[1] = Qtransform[1][2];
      projection[2] = Qtransform[2][2];
      basisVector << QDimensionName(m_Q2Basis) << ", r.l.u.";
    }
  } else if (value.find("DeltaE") != std::string::npos) {
    m_eIdx = qindex;
    m_dEIntegrated = false;
  }
}

/**
 * Set the output Frame to HKL
 * @param qDimensionIndices
 * @param outputMDHWS :: MDHistoWorkspace to set unit to
 */
inline void
MDNorm::setQUnit(const std::vector<size_t> &qDimensionIndices,
                 Mantid::DataObjects::MDHistoWorkspace_sptr outputMDHWS) {
  Mantid::Geometry::MDFrameArgument argument(
      Mantid::Geometry::HKL::HKLName, Mantid::Kernel::Units::Symbol::RLU);
  auto mdFrameFactory = Mantid::Geometry::makeMDFrameFactoryChain();
  Mantid::Geometry::MDFrame_uptr hklFrame = mdFrameFactory->create(argument);
  for (size_t i : qDimensionIndices) {
    auto mdHistoDimension =
        std::const_pointer_cast<Mantid::Geometry::MDHistoDimension>(
            std::dynamic_pointer_cast<const Mantid::Geometry::MDHistoDimension>(
                outputMDHWS->getDimension(i)));
    mdHistoDimension->setMDFrame(*hklFrame);
  }
  // add W_matrix
  auto ei = outputMDHWS->getExperimentInfo(0);
  ei->mutableRun().addProperty("W_MATRIX", m_W.getVector(), true);
}

/**
 * Bin(MD) input background MDEventWorkspace
 * @param symmetryOps
 * @return
 */
DataObjects::MDHistoWorkspace_sptr MDNorm::binBackgroundWS(
    const std::vector<Geometry::SymmetryOperation> &symmetryOps) {
  // Create output background data histogram MD workspace
  // Either from TemporaryBackgroundDataWorkspace
  // Or from scratch
  Mantid::API::IMDHistoWorkspace_sptr tempBkgdDataWS =
      this->getProperty("TemporaryBackgroundDataWorkspace");
  Mantid::API::Workspace_sptr outputWS;

  // check that our input matches the temporary workspaces
  std::map<std::string, std::string> parameters = getBinParameters();
  if (tempBkgdDataWS) {
    validateBinningForTemporaryDataWorkspace(parameters, tempBkgdDataWS);
  }

  std::cout << "[DEBUG VZ] Number of symmetry operaton = " << symmetryOps.size()
            << "\n";

  // For each symmetry operation, do binning MD once
  // FIXME - The matrix is not correct!  The number of ExpInfo is not correct!
  // FIXME - FOUND OUT how to accumulate binned MD to a same MDHistoWorkspace
  std::vector<size_t> qDimensionIndices;
  uint16_t numexpinfo = static_cast<uint16_t>(m_inputWS->getNumExperimentInfo());
  if (m_numSymmOps != symmetryOps.size())
      throw std::runtime_error("Symmetry operation number m_umSymops is wrong!");

  uint16_t bincount = 1;

  for (uint16_t i_expinfo = 0;
       i_expinfo < numexpinfo; ++i_expinfo) {

    auto rotMatrix =
        m_inputWS->getExperimentInfo(i_expinfo)->run().getGoniometerMatrix();

    // Reset symmetry operation index
    double soIndex = 0;

    for (auto so : symmetryOps) {
      // Q transformation matrix: From Q_lab to HKL or Q_sample
      // Building symmetric operation matrix
      DblMatrix soMatrix = buildSymmetryMatrix(so);
      // Calculate Q transform matrix
      DblMatrix Qtransform;
      if (m_isRLU) {
        Qtransform = rotMatrix * m_UB * soMatrix * m_W;
        std::cout << "[DEBUG VZ Background] Index = " << bincount << " RLU Q Transform matrix" << "\n";
        Qtransform.print();
      } else {
        Qtransform = rotMatrix * soMatrix * m_W;
      }

      // Set up BinMD for this symmetry opeation
      double progress_fraction = 1. / static_cast<double>(symmetryOps.size() * numexpinfo);
      IAlgorithm_sptr binMD =
          createChildAlgorithm("BinMD",
                               soIndex * 0.3 * progress_fraction,
                               (soIndex + 1) * 0.3 * progress_fraction);
      //        createChildAlgorithm("BinMD", static_cast<double>(soIndex) +  * 0.3 / static_cast<double>(numexpinfo) * progress_fraction,

      binMD->setPropertyValue("AxisAligned", "0");
      binMD->setProperty("InputWorkspace", m_backgroundWS);
      binMD->setProperty("TemporaryDataWorkspace", tempBkgdDataWS);
      binMD->setPropertyValue("NormalizeBasisVectors", "0");
      // Set the output Workspace directly to Algorithm's
      // OutputBackgroundDataWorkspace
      binMD->setPropertyValue(
          "OutputWorkspace", getPropertyValue("OutputBackgroundDataWorkspace"));
      // set binning properties
      size_t qindex = 0;
      for (auto const &p : parameters) {
        auto key = p.first;
        auto value = p.second;
        std::stringstream basisVector;
        std::vector<double> projection(m_inputWS->getNumDims(), 0.);
        // value is a string that can start with QDimension0, etc, but contain
        // other stuff. Do not use ==
        determineBasisVector(qindex, value, Qtransform, projection, basisVector,
                             qDimensionIndices);

        if (!basisVector.str().empty()) {
          // reconstruct from calculated basis vector
          for (auto proji : projection) {
            proji = std::abs(proji) > 1e-10 ? proji : 0.0;
            basisVector << "," << proji;
          }
          value = basisVector.str();
        }

        g_log.debug() << qindex << "-th Binning parameter " << key
                      << " value: " << value << "\n";
        std::cout << "[DEBUG VZ Background] " << qindex
                  << "-th BinMD parameter to set: " << key << " = " << value
                  << "\n";
        binMD->setPropertyValue(key, value);
        qindex++;
      }
      // execute algorithm
      binMD->executeAsChildAlg();

      // set the temporary workspace to be the output workspace, so it keeps
      // adding different symmetries AND
      // FIXME in future another ExpInfo
      outputWS = binMD->getProperty("OutputWorkspace");
      tempBkgdDataWS = std::dynamic_pointer_cast<MDHistoWorkspace>(outputWS);
      tempBkgdDataWS->clearOriginalWorkspaces();
      tempBkgdDataWS->clearTransforms();

      std::cout << "[DEBUG VZ Background] Output to " << getPropertyValue("OutputBackgroundDataWorkspace")
                << " Total binning count = " << bincount << " @ Exp info (index) " << i_expinfo << ", symmetry operation (index) " << soIndex << "\n";

      soIndex += 1;
      bincount += 1;
    }
  }
  auto outputMDHWS = std::dynamic_pointer_cast<MDHistoWorkspace>(outputWS);
  // set MDUnits for Q dimensions
  if (m_isRLU) {
    std::cout << "[DEBUG VZ] Background Q dimension indexes size = " << qDimensionIndices.size() << "\n";
    setQUnit(qDimensionIndices, outputMDHWS);
  }

  outputMDHWS->setDisplayNormalization(Mantid::API::NoNormalization);
  return outputMDHWS;
}

/**
 * Runs the BinMD algorithm on the input to provide the output workspace
 * All slicing algorithm properties are passed along
 * @return MDHistoWorkspace as a result of the binning
 */
DataObjects::MDHistoWorkspace_sptr MDNorm::binInputWS(const std::vector<Geometry::SymmetryOperation> &symmetryOps) {
  Mantid::API::IMDHistoWorkspace_sptr tempDataWS = this->getProperty("TemporaryDataWorkspace");
  Mantid::API::Workspace_sptr outputWS;
  std::map<std::string, std::string> parameters = getBinParameters();

  // check that our input matches the temporary workspaces
  if (tempDataWS)
    validateBinningForTemporaryDataWorkspace(parameters, tempDataWS);

  double soIndex = 0;
  std::vector<size_t> qDimensionIndices;
  for (auto so : symmetryOps) {
    // calculate dimensions for binning
    DblMatrix soMatrix = buildSymmetryMatrix(so);

    DblMatrix Qtransform;
    std::cout << "[DEBUG VZ Sample] SO index = " << soIndex << ", isRLU = " << m_isRLU
              << ", Output to " << getPropertyValue("OutputDataWorkspace")
              << "\n";
//    std::cout << "m_W: "
//              << "\n";
//    m_W.print();

    if (m_isRLU) {
      Qtransform = m_UB * soMatrix * m_W;
      std::cout << "[DEBUG VZ Sampe] RLU Q Transform: "
                << "\n";
      Qtransform.print();
    } else {
      Qtransform = soMatrix * m_W;
    }

    // bin the data
    double fraction = 1. / static_cast<double>(symmetryOps.size());
    IAlgorithm_sptr binMD = createChildAlgorithm("BinMD", soIndex * 0.3 * fraction, (soIndex + 1) * 0.3 * fraction);
    binMD->setPropertyValue("AxisAligned", "0");
    binMD->setProperty("InputWorkspace", m_inputWS);
    binMD->setProperty("TemporaryDataWorkspace", tempDataWS);
    binMD->setPropertyValue("NormalizeBasisVectors", "0");
    binMD->setPropertyValue("OutputWorkspace", getPropertyValue("OutputDataWorkspace"));
    // set binning properties
    size_t qindex = 0;
    for (auto const &p : parameters) {
      auto key = p.first;
      auto value = p.second;
      std::stringstream basisVector;
      std::vector<double> projection(m_inputWS->getNumDims(), 0.);
      // value is a string that can start with QDimension0, etc, but contain
      // other stuff. Do not use ==
      determineBasisVector(qindex, value, Qtransform, projection, basisVector,
                           qDimensionIndices);

      if (!basisVector.str().empty()) {
        // reconstruct from calculated basis vector
        for (auto proji : projection) {
          proji = std::abs(proji) > 1e-10 ? proji : 0.0;
          basisVector << "," << proji;
        }
        value = basisVector.str();
      }

<<<<<<< HEAD
      g_log.debug() << "Binning parameter " << key << " value: " << value
                    << "\n";
      std::cout << "BinMD parameter to set: " << key << " = " << value << "\n";
=======
      g_log.debug() << "Binning parameter " << key << " value: " << value << "\n";
>>>>>>> 22ea46e6
      binMD->setPropertyValue(key, value);
      qindex++;
    }
    // execute algorithm
    binMD->executeAsChildAlg();
    outputWS = binMD->getProperty("OutputWorkspace");

    // set the temporary workspace to be the output workspace, so it keeps
    // adding different symmetries
    tempDataWS = std::dynamic_pointer_cast<MDHistoWorkspace>(outputWS);
    tempDataWS->clearOriginalWorkspaces();
    tempDataWS->clearTransforms();
    soIndex += 1;
  }

  auto outputMDHWS = std::dynamic_pointer_cast<MDHistoWorkspace>(outputWS);
  // set MDUnits for Q dimensions
  if (m_isRLU) {
<<<<<<< HEAD
    std::cout << "[DEBUG VZ Sample] Q dimension size = " << qDimensionIndices.size() << "\n";
    setQUnit(qDimensionIndices, outputMDHWS);
=======
    Mantid::Geometry::MDFrameArgument argument(Mantid::Geometry::HKL::HKLName, Mantid::Kernel::Units::Symbol::RLU);
    auto mdFrameFactory = Mantid::Geometry::makeMDFrameFactoryChain();
    Mantid::Geometry::MDFrame_uptr hklFrame = mdFrameFactory->create(argument);
    for (size_t i : qDimensionIndices) {
      auto mdHistoDimension = std::const_pointer_cast<Mantid::Geometry::MDHistoDimension>(
          std::dynamic_pointer_cast<const Mantid::Geometry::MDHistoDimension>(outputMDHWS->getDimension(i)));
      mdHistoDimension->setMDFrame(*hklFrame);
    }
    // add W_matrix
    auto ei = outputMDHWS->getExperimentInfo(0);
    ei->mutableRun().addProperty("W_MATRIX", m_W.getVector(), true);
>>>>>>> 22ea46e6
  }

  outputMDHWS->setDisplayNormalization(Mantid::API::NoNormalization);
  return outputMDHWS;
}

/**
 * Retrieve logged values from non-HKL dimensions
 * @param skipNormalization [InOut] Updated to false if any values are outside
 * range measured by input workspace
 * @param expInfoIndex current experiment info index
 * @return A vector of values from other dimensions to be include in normalized
 * MD position calculation
 */
std::vector<coord_t> MDNorm::getValuesFromOtherDimensions(bool &skipNormalization, uint16_t expInfoIndex) const {
  const auto &currentRun = m_inputWS->getExperimentInfo(expInfoIndex)->run();

  std::vector<coord_t> otherDimValues;
  for (size_t i = 3; i < m_inputWS->getNumDims(); i++) {
    const auto dimension = m_inputWS->getDimension(i);
    auto inputDimMin = static_cast<float>(dimension->getMinimum());
    auto inputDimMax = static_cast<float>(dimension->getMaximum());
    coord_t outputDimMin(0), outputDimMax(0);
    bool isIntegrated = true;

    for (size_t j = 0; j < m_transformation.numRows(); j++) {
      if (m_transformation[j][i] == 1) {
        isIntegrated = false;
        outputDimMin = m_normWS->getDimension(j)->getMinimum();
        outputDimMax = m_normWS->getDimension(j)->getMaximum();
      }
    }
    if (dimension->getName() == "DeltaE") {
      if ((inputDimMax < outputDimMin) || (inputDimMin > outputDimMax)) {
        skipNormalization = true;
      }
    } else {
      coord_t value = static_cast<coord_t>(
          currentRun.getLogAsSingleValue(dimension->getName(), Mantid::Kernel::Math::TimeAveragedMean));
      otherDimValues.emplace_back(value);
      if (value < inputDimMin || value > inputDimMax) {
        skipNormalization = true;
      }
      if ((!isIntegrated) && (value < outputDimMin || value > outputDimMax)) {
        skipNormalization = true;
      }
    }
  }
  return otherDimValues;
}

/**
 * Stores the X values from each H,K,L, and optionally DeltaE dimension as
 * member variables
 */
void MDNorm::cacheDimensionXValues() {
  auto &hDim = *m_normWS->getDimension(m_hIdx);
  m_hX.resize(hDim.getNBoundaries());
  for (size_t i = 0; i < m_hX.size(); ++i) {
    m_hX[i] = hDim.getX(i);
  }
  auto &kDim = *m_normWS->getDimension(m_kIdx);
  m_kX.resize(kDim.getNBoundaries());
  for (size_t i = 0; i < m_kX.size(); ++i) {
    m_kX[i] = kDim.getX(i);
  }

  auto &lDim = *m_normWS->getDimension(m_lIdx);
  m_lX.resize(lDim.getNBoundaries());
  for (size_t i = 0; i < m_lX.size(); ++i) {
    m_lX[i] = lDim.getX(i);
  }

  if ((!m_diffraction) && (!m_dEIntegrated)) {
    // NOTE: store k final instead
    auto &eDim = *m_normWS->getDimension(m_eIdx);
    m_eX.resize(eDim.getNBoundaries());
    for (size_t i = 0; i < m_eX.size(); ++i) {
      double temp = m_Ei - eDim.getX(i);
      temp = std::max(temp, 0.);
      m_eX[i] = std::sqrt(energyToK * temp);
    }
  }
}

/**
 * Calculate QTransform = (R * UB * SymmetryOperation * m_W)^-1
 * @param currentExpInfo
 * @param so
 * @return
 */
inline Mantid::Kernel::DblMatrix
MDNorm::calQTransform(const ExperimentInfo &currentExpInfo,
                      const Geometry::SymmetryOperation &so) {
  // Make it to a method!
  DblMatrix R = currentExpInfo.run().getGoniometerMatrix();
  DblMatrix soMatrix(3, 3);
  auto v = so.transformHKL(V3D(1, 0, 0));
  soMatrix.setColumn(0, v);
  v = so.transformHKL(V3D(0, 1, 0));
  soMatrix.setColumn(1, v);
  v = so.transformHKL(V3D(0, 0, 1));
  soMatrix.setColumn(2, v);
  soMatrix.Invert();
  DblMatrix Qtransform = R * m_UB * soMatrix * m_W;
  Qtransform.Invert();

  //  //
  //  ...................................................................................
  //  std::cout << "[UNDERSTAND 1B] m_W = "
  //            << "\n";
  //  m_W.print();
  //  std::cout << "[......... ..] R =   "
  //            << "\n";
  //  R.print();
  //  std::cout << "[........  ..] Qtransform = "
  //            << "\n";
  //  Qtransform.print();
  //  std::cout << "[UNDERSTAND 1B] m_W = "
  //            << "\n";

  return Qtransform;
}

/**
 * Calculate the diffraction MDE's intersection integral of a certain
 * detector/spectru
 * @param intersections: vector of intersections
 * @param xValues: empty vector for X values
 * @param yValues: empty vector of Y values (output)
 * @param integrFlux: integral flux workspace
 * @param wsIdx: workspace index
 */
inline void MDNorm::calcDiffractionIntersectionIntegral(
    std::vector<std::array<double, 4>> &intersections,
    std::vector<double> &xValues, std::vector<double> &yValues,
    const API::MatrixWorkspace &integrFlux, const size_t &wsIdx) {
  // -- calculate integrals for the intersection --
  // momentum values at intersections
  auto intersectionsBegin = intersections.begin();
  // copy momenta to xValues
  xValues.resize(intersections.size());
  yValues.resize(intersections.size());
  auto x = xValues.begin();
  for (auto it = intersectionsBegin; it != intersections.end(); ++it, ++x) {
    *x = (*it)[3];
  }
  // calculate integrals at momenta from xValues by interpolating between
  // points in spectrum sp
  // of workspace integrFlux. The result is stored in yValues
  calcIntegralsForIntersections(xValues, integrFlux, wsIdx, yValues);
  // [VZ QUESTION] Shall background be duplicated here? (Answer: No)
}

/**
 * Calculate the normalization among intersections on a single detector
 * in 1 specific SpectrumInfo/ExperimentInfo
 * @param intersections: intersections
 * @param solid: proton charge
 * @param yValues: original signal values
 * @param vmdDims: MD dimensions
 * @param pos: positions from intersections for memory efficiency
 * @param posNew: transformed positions
 * @param signalArray: (output) signals
 */
inline void MDNorm::calcSingleDetectorNorm(
    const std::vector<std::array<double, 4>> &intersections,
    const double &solid, std::vector<double> &yValues, const size_t &vmdDims,
    std::vector<coord_t> &pos, std::vector<coord_t> &posNew,
    std::vector<std::atomic<signal_t>> &signalArray, const double &solidBkgd,
    std::vector<std::atomic<signal_t>> &bkgdSignalArray) {

  auto intersectionsBegin = intersections.begin();
  for (auto it = intersectionsBegin + 1; it != intersections.end(); ++it) {

    const auto &curIntSec = *it;
    const auto &prevIntSec = *(it - 1);

    // The full vector isn't used so compute only what is necessary
    // If the difference between 2 adjacent intersection is trivial, no
    // intersection normalization is to be calculated
    double delta, eps;
    if (m_diffraction) {
      // diffraction
      delta = curIntSec[3] - prevIntSec[3];
      eps = 1e-7;
    } else {
      // inelastic
      delta = (curIntSec[3] * curIntSec[3] - prevIntSec[3] * prevIntSec[3]) /
              energyToK;
      eps = 1e-10;
    }
    if (delta < eps)
      continue; // Assume zero contribution if difference is small

    // Average between two intersections for final position
    // [Task 89] Sample and background have same 'pos[]'
    std::transform(curIntSec.data(), curIntSec.data() + vmdDims,
                   prevIntSec.data(), pos.begin(),
                   [](const double rhs, const double lhs) {
                     return static_cast<coord_t>(0.5 * (rhs + lhs));
                   });
    signal_t signal;
    signal_t bkgdSignal;
    if (m_diffraction) {
      // Diffraction
      // index of the current intersection
      auto k = static_cast<size_t>(std::distance(intersectionsBegin, it));
      // signal = integral between two consecutive intersections
      signal = (yValues[k] - yValues[k - 1]) * solid;
      if (m_backgroundWS)
        bkgdSignal = (yValues[k] - yValues[k - 1]) * solidBkgd;

    } else {
      // Inelastic
      // transform kf to energy transfer
      pos[3] = static_cast<coord_t>(m_Ei - pos[3] * pos[3] / energyToK);
      // signal = energy distance between two consecutive intersections *solid
      // angle *PC
      signal = solid * delta;
      if (m_backgroundWS)
        bkgdSignal = solidBkgd * delta;
    }

    // Find the coordiate of the new position after transformation
    m_transformation.multiplyPoint(pos, posNew);
    // [Task 89] Is linIndex common to both sample and background?
    size_t linIndex = m_normWS->getLinearIndexAtCoord(posNew.data());
    if (linIndex == size_t(-1))
      continue; // not found

    // Set to output
    // set the calculated signal to
    Mantid::Kernel::AtomicOp(signalArray[linIndex], signal,
                             std::plus<signal_t>());
    // [Task 89]
    if (m_backgroundWS)
      Mantid::Kernel::AtomicOp(bkgdSignalArray[linIndex], bkgdSignal,
                               std::plus<signal_t>());
  }
  return;
}

/**
 * Computed the normalization for the input workspace. Results are stored in
 * m_normWS
 * @param otherValues - values for dimensions other than Q or DeltaE
 * @param so - symmetry operation
 * @param expInfoIndex - current experiment info index
 * @param soIndex - the index of symmetry operation (for progress purposes only)
 */
void MDNorm::calculateNormalization(const std::vector<coord_t> &otherValues, const Geometry::SymmetryOperation &so,
                                    uint16_t expInfoIndex, size_t soIndex) {
  const auto &currentExptInfo = *(m_inputWS->getExperimentInfo(expInfoIndex));
  std::vector<double> lowValues, highValues;
  auto *lowValuesLog = dynamic_cast<VectorDoubleProperty *>(currentExptInfo.getLog("MDNorm_low"));
  lowValues = (*lowValuesLog)();
  auto *highValuesLog = dynamic_cast<VectorDoubleProperty *>(currentExptInfo.getLog("MDNorm_high"));
  highValues = (*highValuesLog)();

  // calculate Q transformation matrix (R * UB * SymmetryOperation * m_W)^-1
  // in order to calculate intersections
  DblMatrix Qtransform = calQTransform(currentExptInfo, so);

  // get proton charges
  const double protonCharge = currentExptInfo.run().getProtonCharge();
  // [Task 89]
  const double protonChargeBkgd =
      (m_backgroundWS != nullptr)
          ? m_backgroundWS->getExperimentInfo(0)->run().getProtonCharge()
          : 0;

  const auto &spectrumInfo = currentExptInfo.spectrumInfo();

  // Mappings: solid angle and flux workspaces' detector to ws_index map
  const auto ndets = static_cast<int64_t>(spectrumInfo.size());
  bool haveSA = false;
<<<<<<< HEAD
  API::MatrixWorkspace_const_sptr solidAngleWS =
      getProperty("SolidAngleWorkspace");
=======
  API::MatrixWorkspace_const_sptr solidAngleWS = getProperty("SolidAngleWorkspace");
  API::MatrixWorkspace_const_sptr integrFlux = getProperty("FluxWorkspace");
>>>>>>> 22ea46e6
  if (solidAngleWS != nullptr) {
    haveSA = true;
  }
  API::MatrixWorkspace_const_sptr integrFlux = getProperty("FluxWorkspace");
  const detid2index_map solidAngDetToIdx =
      (haveSA) ? solidAngleWS->getDetectorIDToWorkspaceIndexMap() : detid2index_map();
  const detid2index_map fluxDetToIdx =
      (m_diffraction) ? integrFlux->getDetectorIDToWorkspaceIndexMap() : detid2index_map();

  // Define dimension, signal array
  const size_t vmdDims = (m_diffraction) ? 3 : 4;
  std::vector<std::atomic<signal_t>> signalArray(m_normWS->getNPoints());

  size_t numNPoints = (m_backgroundWS) ? m_bkgdNormWS->getNPoints() : 0;
  if (m_backgroundWS && numNPoints != m_normWS->getNPoints()) {
    throw std::runtime_error("N points are different");
  }
  std::vector<std::atomic<signal_t>> bkgdSignalArray(numNPoints);

  std::vector<std::array<double, 4>> intersections;
  std::vector<double> xValues, yValues;
  std::vector<coord_t> pos, posNew;

  //  std::cout << "[INFO] Normalization: signal array size = " <<
  //  signalArray.size() << "\n";

  // Progress report
  double progStep = 0.7 / static_cast<double>(m_numExptInfos * m_numSymmOps);
  auto progIndex = static_cast<double>(soIndex + expInfoIndex * m_numSymmOps);
  auto prog =
<<<<<<< HEAD
      std::make_unique<API::Progress>(this, 0.3 + progStep * progIndex,
                                      0.3 + progStep * (1. + progIndex), ndets);

  // muliple threading
=======
      std::make_unique<API::Progress>(this, 0.3 + progStep * progIndex, 0.3 + progStep * (1. + progIndex), ndets);
>>>>>>> 22ea46e6
  bool safe = true;
  if (m_diffraction) {
    safe = Kernel::threadSafe(*integrFlux);
  }

  // cppcheck-suppress syntaxError
PRAGMA_OMP(parallel for private(intersections, xValues, yValues, pos, posNew) if (safe))
for (int64_t i = 0; i < ndets; i++) {
  PARALLEL_START_INTERUPT_REGION

<<<<<<< HEAD
  // Skip: non-existing detector, monitor and masked detector
  if (!spectrumInfo.hasDetectors(i) || spectrumInfo.isMonitor(i) ||
      spectrumInfo.isMasked(i)) {
=======
  if (!spectrumInfo.hasDetectors(i) || spectrumInfo.isMonitor(i) || spectrumInfo.isMasked(i)) {
>>>>>>> 22ea46e6
    continue;
  }

  const auto &detector = spectrumInfo.detector(i);
  double theta = detector.getTwoTheta(m_samplePos, m_beamDir);
  double phi = detector.getPhi();
  // If the dtefctor is a group, this should be the ID of the first detector
  const auto detID = detector.getID();

  // get the flux spectrum number: this is for diffraction only!
  // VZ: confirm with Andrei that only diffraction can have flux run
  size_t wsIdx = 0;
  if (m_diffraction) {
    auto index = fluxDetToIdx.find(detID);
    if (index != fluxDetToIdx.end()) {
      wsIdx = index->second;
    } else { // masked detector in flux, but not in input workspace
      continue;
    }
  }

<<<<<<< HEAD
  // Intersections for sample and background if present
  this->calculateIntersections(intersections, theta, phi, Qtransform,
                               lowValues[i], highValues[i]);

  // No need to do normalization calculation if there is no intersection
=======
  // Intersections
  this->calculateIntersections(intersections, theta, phi, Qtransform, lowValues[i], highValues[i]);
>>>>>>> 22ea46e6
  if (intersections.empty())
    continue;

  // Get solid angle for this contribution
  double solid = protonCharge;
  // [Task 89]
  double bkgdSolid = protonChargeBkgd;
  if (haveSA) {
<<<<<<< HEAD
    double solid_angle_factor =
        solidAngleWS->y(solidAngDetToIdx.find(detID)->second)[0];
    //  solidAngleWS->y(solidAngDetToIdx.find(detID)->second)[0]
    solid = solid_angle_factor * protonCharge;
    // [Task 89]
    bkgdSolid = solid_angle_factor * protonChargeBkgd;
=======
    solid = solidAngleWS->y(solidAngDetToIdx.find(detID)->second)[0] * protonCharge;
>>>>>>> 22ea46e6
  }

  if (m_diffraction) {
    // -- calculate integrals for the intersection --
    calcDiffractionIntersectionIntegral(intersections, xValues, yValues,
                                        *integrFlux, wsIdx);
  }

  // Compute final position in HKL
  // pre-allocate for efficiency and copy non-hkl dim values into place
  // [VZ QUESTION] pos and posNew are instrument geometry related.
  pos.resize(vmdDims + otherValues.size());
  std::copy(otherValues.begin(), otherValues.end(), pos.begin() + vmdDims);

<<<<<<< HEAD
  // auto intersectionsBegin = intersections.begin();
  // ...................................................................................
  //  std::cout << "[INFO]  Detector " << i
  //            << " Number of intersecton = " << intersections.size() << "\n";

  calcSingleDetectorNorm(
      intersections, solid, yValues, vmdDims, pos, posNew, signalArray,
      bkgdSolid,
      bkgdSignalArray); // [Task 89] ADD solidBkgd, bkgdYValues, bkgdSignalArray
=======
  auto intersectionsBegin = intersections.begin();
  for (auto it = intersectionsBegin + 1; it != intersections.end(); ++it) {
    const auto &curIntSec = *it;
    const auto &prevIntSec = *(it - 1);
    // the full vector isn't used so compute only what is necessary
    double delta, eps;
    if (m_diffraction) {
      delta = curIntSec[3] - prevIntSec[3];
      eps = 1e-7;
    } else {
      delta = (curIntSec[3] * curIntSec[3] - prevIntSec[3] * prevIntSec[3]) / energyToK;
      eps = 1e-10;
    }
    if (delta < eps)
      continue; // Assume zero contribution if difference is small
    // Average between two intersections for final position
    std::transform(curIntSec.data(), curIntSec.data() + vmdDims, prevIntSec.data(), pos.begin(),
                   [](const double rhs, const double lhs) { return static_cast<coord_t>(0.5 * (rhs + lhs)); });
    signal_t signal;
    if (m_diffraction) {
      // index of the current intersection
      auto k = static_cast<size_t>(std::distance(intersectionsBegin, it));
      // signal = integral between two consecutive intersections
      signal = (yValues[k] - yValues[k - 1]) * solid;
    } else {
      // transform kf to energy transfer
      pos[3] = static_cast<coord_t>(m_Ei - pos[3] * pos[3] / energyToK);
      // signal = energy distance between two consecutive intersections *solid
      // angle *PC
      signal = solid * delta;
    }
    m_transformation.multiplyPoint(pos, posNew);
    size_t linIndex = m_normWS->getLinearIndexAtCoord(posNew.data());
    if (linIndex == size_t(-1))
      continue;
    Mantid::Kernel::AtomicOp(signalArray[linIndex], signal, std::plus<signal_t>());
  }
>>>>>>> 22ea46e6

  prog->report();

  PARALLEL_END_INTERUPT_REGION
}
PARALLEL_CHECK_INTERUPT_REGION
if (m_accumulate) {
<<<<<<< HEAD
  std::transform(
      signalArray.cbegin(), signalArray.cend(), m_normWS->getSignalArray(),
      m_normWS->mutableSignalArray(),
      [](const std::atomic<signal_t> &a, const signal_t &b) { return a + b; });
  // [Task 89] Process background
  if (m_backgroundWS)
    std::transform(bkgdSignalArray.cbegin(), bkgdSignalArray.cend(),
                   m_bkgdNormWS->getSignalArray(),
                   m_bkgdNormWS->mutableSignalArray(),
                   [](const std::atomic<signal_t> &a, const signal_t &b) {
                     return a + b;
                   });

} else {
  // First time, init
  std::copy(signalArray.cbegin(), signalArray.cend(),
            m_normWS->mutableSignalArray());
  // [Task 89]
  //  std::copy(bkgdSignalArray.cbegin(), bkgdSignalArray.cend(),
  //            m_bkgdNormWS->mutableSignalArray());
=======
  std::transform(signalArray.cbegin(), signalArray.cend(), m_normWS->getSignalArray(), m_normWS->mutableSignalArray(),
                 [](const std::atomic<signal_t> &a, const signal_t &b) { return a + b; });
} else {
  std::copy(signalArray.cbegin(), signalArray.cend(), m_normWS->mutableSignalArray());
>>>>>>> 22ea46e6
}
m_accumulate = true;
}

/**
 * Calculate the points of intersection for the given detector with cuboid
 * surrounding the detector position in HKL
 * @param intersections A list of intersections in HKL space
 * @param theta Polar angle withd detector
 * @param phi Azimuthal angle with detector
 * @param transform Matrix to convert frm Q_lab to HKL (2Pi*R *UB*W*SO)^{-1}
 * @param lowvalue The lowest momentum or energy transfer for the trajectory
 * @param highvalue The highest momentum or energy transfer for the trajectory
 */
void MDNorm::calculateIntersections(std::vector<std::array<double, 4>> &intersections, const double theta,
                                    const double phi, const Kernel::DblMatrix &transform, double lowvalue,
                                    double highvalue) {
  V3D qout(sin(theta) * cos(phi), sin(theta) * sin(phi), cos(theta)), qin(0., 0., 1);

  qout = transform * qout;
  qin = transform * qin;
  if (convention == "Crystallography") {
    qout *= -1;
    qin *= -1;
  }
  double kfmin, kfmax, kimin, kimax;
  if (m_diffraction) {
    kimin = lowvalue;
    kimax = highvalue;
    kfmin = kimin;
    kfmax = kimax;
  } else {
    kimin = std::sqrt(energyToK * m_Ei);
    kimax = kimin;
    kfmin = std::sqrt(energyToK * (m_Ei - highvalue));
    kfmax = std::sqrt(energyToK * (m_Ei - lowvalue));
  }

  double hStart = qin.X() * kimin - qout.X() * kfmin, hEnd = qin.X() * kimax - qout.X() * kfmax;
  double kStart = qin.Y() * kimin - qout.Y() * kfmin, kEnd = qin.Y() * kimax - qout.Y() * kfmax;
  double lStart = qin.Z() * kimin - qout.Z() * kfmin, lEnd = qin.Z() * kimax - qout.Z() * kfmax;

  double eps = 1e-10;
  auto hNBins = m_hX.size();
  auto kNBins = m_kX.size();
  auto lNBins = m_lX.size();
  auto eNBins = m_eX.size();
  intersections.clear();
  intersections.reserve(hNBins + kNBins + lNBins + eNBins + 2);

  // calculate intersections with planes perpendicular to h
  if (fabs(hStart - hEnd) > eps) {
    double fmom = (kfmax - kfmin) / (hEnd - hStart);
    double fk = (kEnd - kStart) / (hEnd - hStart);
    double fl = (lEnd - lStart) / (hEnd - hStart);
    for (size_t i = 0; i < hNBins; i++) {
      double hi = m_hX[i];
      if (((hStart - hi) * (hEnd - hi) < 0)) {
        // if hi is between hStart and hEnd, then ki and li will be between
        // kStart, kEnd and lStart, lEnd and momi will be between kfmin and
        // kfmax
        double ki = fk * (hi - hStart) + kStart;
        double li = fl * (hi - hStart) + lStart;
        if ((ki >= m_kX[0]) && (ki <= m_kX[kNBins - 1]) && (li >= m_lX[0]) && (li <= m_lX[lNBins - 1])) {
          double momi = fmom * (hi - hStart) + kfmin;
          intersections.push_back({{hi, ki, li, momi}});
        }
      }
    }
  }
  // calculate intersections with planes perpendicular to k
  if (fabs(kStart - kEnd) > eps) {
    double fmom = (kfmax - kfmin) / (kEnd - kStart);
    double fh = (hEnd - hStart) / (kEnd - kStart);
    double fl = (lEnd - lStart) / (kEnd - kStart);
    for (size_t i = 0; i < kNBins; i++) {
      double ki = m_kX[i];
      if (((kStart - ki) * (kEnd - ki) < 0)) {
        // if ki is between kStart and kEnd, then hi and li will be between
        // hStart, hEnd and lStart, lEnd and momi will be between kfmin and
        // kfmax
        double hi = fh * (ki - kStart) + hStart;
        double li = fl * (ki - kStart) + lStart;
        if ((hi >= m_hX[0]) && (hi <= m_hX[hNBins - 1]) && (li >= m_lX[0]) && (li <= m_lX[lNBins - 1])) {
          double momi = fmom * (ki - kStart) + kfmin;
          intersections.push_back({{hi, ki, li, momi}});
        }
      }
    }
  }

  // calculate intersections with planes perpendicular to l
  if (fabs(lStart - lEnd) > eps) {
    double fmom = (kfmax - kfmin) / (lEnd - lStart);
    double fh = (hEnd - hStart) / (lEnd - lStart);
    double fk = (kEnd - kStart) / (lEnd - lStart);

    for (size_t i = 0; i < lNBins; i++) {
      double li = m_lX[i];
      if (((lStart - li) * (lEnd - li) < 0)) {
        double hi = fh * (li - lStart) + hStart;
        double ki = fk * (li - lStart) + kStart;
        if ((hi >= m_hX[0]) && (hi <= m_hX[hNBins - 1]) && (ki >= m_kX[0]) && (ki <= m_kX[kNBins - 1])) {
          double momi = fmom * (li - lStart) + kfmin;
          intersections.push_back({{hi, ki, li, momi}});
        }
      }
    }
  }
  // intersections with dE
  if (!m_dEIntegrated) {
    for (size_t i = 0; i < eNBins; i++) {
      double kfi = m_eX[i];
      if ((kfi - kfmin) * (kfi - kfmax) <= 0) {
        double h = qin.X() * kimin - qout.X() * kfi;
        double k = qin.Y() * kimin - qout.Y() * kfi;
        double l = qin.Z() * kimin - qout.Z() * kfi;
        if ((h >= m_hX[0]) && (h <= m_hX[hNBins - 1]) && (k >= m_kX[0]) && (k <= m_kX[kNBins - 1]) && (l >= m_lX[0]) &&
            (l <= m_lX[lNBins - 1])) {
          intersections.push_back({{h, k, l, kfi}});
        }
      }
    }
  }

  // endpoints
  if ((hStart >= m_hX[0]) && (hStart <= m_hX[hNBins - 1]) && (kStart >= m_kX[0]) && (kStart <= m_kX[kNBins - 1]) &&
      (lStart >= m_lX[0]) && (lStart <= m_lX[lNBins - 1])) {
    intersections.push_back({{hStart, kStart, lStart, kfmin}});
  }
  if ((hEnd >= m_hX[0]) && (hEnd <= m_hX[hNBins - 1]) && (kEnd >= m_kX[0]) && (kEnd <= m_kX[kNBins - 1]) &&
      (lEnd >= m_lX[0]) && (lEnd <= m_lX[lNBins - 1])) {
    intersections.push_back({{hEnd, kEnd, lEnd, kfmax}});
  }

  // sort intersections by final momentum
  std::stable_sort(intersections.begin(), intersections.end(), compareMomentum);
}

/**
 * Linearly interpolate between the points in integrFlux at xValues and save the
 * results in yValues.
 * @param xValues :: X-values at which to interpolate
 * @param integrFlux :: A workspace with the spectra to interpolate
 * @param sp :: A workspace index for a spectrum in integrFlux to interpolate.
 * @param yValues :: A vector to save the results.
 */
void MDNorm::calcIntegralsForIntersections(const std::vector<double> &xValues, const API::MatrixWorkspace &integrFlux,
                                           size_t sp, std::vector<double> &yValues) {
  assert(xValues.size() == yValues.size());

  // the x-data from the workspace
  const auto &xData = integrFlux.x(sp);
  const double xStart = xData.front();
  const double xEnd = xData.back();

  // the values in integrFlux are expected to be integrals of a non-negative
  // function
  // ie they must make a non-decreasing function
  const auto &yData = integrFlux.y(sp);
  size_t spSize = yData.size();

  const double yMin = 0.0;
  const double yMax = yData.back();

  size_t nData = xValues.size();
  // all integrals below xStart must be 0
  if (xValues[nData - 1] < xStart) {
    std::fill(yValues.begin(), yValues.end(), yMin);
    return;
  }

  // all integrals above xEnd must be equal tp yMax
  if (xValues[0] > xEnd) {
    std::fill(yValues.begin(), yValues.end(), yMax);
    return;
  }

  size_t i = 0;
  // integrals below xStart must be 0
  while (i < nData - 1 && xValues[i] < xStart) {
    yValues[i] = yMin;
    i++;
  }
  size_t j = 0;
  for (; i < nData; i++) {
    // integrals above xEnd must be equal tp yMax
    if (j >= spSize - 1) {
      yValues[i] = yMax;
    } else {
      double xi = xValues[i];
      while (j < spSize - 1 && xi > xData[j])
        j++;
      // if x falls onto an interpolation point return the corresponding y
      if (xi == xData[j]) {
        yValues[i] = yData[j];
      } else if (j == spSize - 1) {
        // if we get above xEnd it's yMax
        yValues[i] = yMax;
      } else if (j > 0) {
        // interpolate between the consecutive points
        double x0 = xData[j - 1];
        double x1 = xData[j];
        double y0 = yData[j - 1];
        double y1 = yData[j];
        yValues[i] = y0 + (y1 - y0) * (xi - x0) / (x1 - x0);
      } else // j == 0
      {
        yValues[i] = yMin;
      }
    }
  }
}

} // namespace MDAlgorithms
} // namespace Mantid<|MERGE_RESOLUTION|>--- conflicted
+++ resolved
@@ -513,13 +513,9 @@
   }
   m_samplePos = sample->getPos();
   m_beamDir = normalize(m_samplePos - source->getPos());
-<<<<<<< HEAD
   if ((m_inputWS->getNumDims() > 3) &&
       (m_inputWS->getDimension(3)->getName() == "DeltaE")) {
     // DeltaE in input MDE: it cannot be diffraction!
-=======
-  if ((m_inputWS->getNumDims() > 3) && (m_inputWS->getDimension(3)->getName() == "DeltaE")) {
->>>>>>> 22ea46e6
     m_diffraction = false;
     if (exptInfoZero.run().hasProperty("Ei")) {
       Kernel::Property *eiprop = exptInfoZero.run().getProperty("Ei");
@@ -1293,13 +1289,9 @@
         value = basisVector.str();
       }
 
-<<<<<<< HEAD
       g_log.debug() << "Binning parameter " << key << " value: " << value
                     << "\n";
       std::cout << "BinMD parameter to set: " << key << " = " << value << "\n";
-=======
-      g_log.debug() << "Binning parameter " << key << " value: " << value << "\n";
->>>>>>> 22ea46e6
       binMD->setPropertyValue(key, value);
       qindex++;
     }
@@ -1318,22 +1310,8 @@
   auto outputMDHWS = std::dynamic_pointer_cast<MDHistoWorkspace>(outputWS);
   // set MDUnits for Q dimensions
   if (m_isRLU) {
-<<<<<<< HEAD
     std::cout << "[DEBUG VZ Sample] Q dimension size = " << qDimensionIndices.size() << "\n";
     setQUnit(qDimensionIndices, outputMDHWS);
-=======
-    Mantid::Geometry::MDFrameArgument argument(Mantid::Geometry::HKL::HKLName, Mantid::Kernel::Units::Symbol::RLU);
-    auto mdFrameFactory = Mantid::Geometry::makeMDFrameFactoryChain();
-    Mantid::Geometry::MDFrame_uptr hklFrame = mdFrameFactory->create(argument);
-    for (size_t i : qDimensionIndices) {
-      auto mdHistoDimension = std::const_pointer_cast<Mantid::Geometry::MDHistoDimension>(
-          std::dynamic_pointer_cast<const Mantid::Geometry::MDHistoDimension>(outputMDHWS->getDimension(i)));
-      mdHistoDimension->setMDFrame(*hklFrame);
-    }
-    // add W_matrix
-    auto ei = outputMDHWS->getExperimentInfo(0);
-    ei->mutableRun().addProperty("W_MATRIX", m_W.getVector(), true);
->>>>>>> 22ea46e6
   }
 
   outputMDHWS->setDisplayNormalization(Mantid::API::NoNormalization);
@@ -1611,13 +1589,8 @@
   // Mappings: solid angle and flux workspaces' detector to ws_index map
   const auto ndets = static_cast<int64_t>(spectrumInfo.size());
   bool haveSA = false;
-<<<<<<< HEAD
   API::MatrixWorkspace_const_sptr solidAngleWS =
       getProperty("SolidAngleWorkspace");
-=======
-  API::MatrixWorkspace_const_sptr solidAngleWS = getProperty("SolidAngleWorkspace");
-  API::MatrixWorkspace_const_sptr integrFlux = getProperty("FluxWorkspace");
->>>>>>> 22ea46e6
   if (solidAngleWS != nullptr) {
     haveSA = true;
   }
@@ -1648,14 +1621,9 @@
   double progStep = 0.7 / static_cast<double>(m_numExptInfos * m_numSymmOps);
   auto progIndex = static_cast<double>(soIndex + expInfoIndex * m_numSymmOps);
   auto prog =
-<<<<<<< HEAD
       std::make_unique<API::Progress>(this, 0.3 + progStep * progIndex,
                                       0.3 + progStep * (1. + progIndex), ndets);
-
   // muliple threading
-=======
-      std::make_unique<API::Progress>(this, 0.3 + progStep * progIndex, 0.3 + progStep * (1. + progIndex), ndets);
->>>>>>> 22ea46e6
   bool safe = true;
   if (m_diffraction) {
     safe = Kernel::threadSafe(*integrFlux);
@@ -1666,13 +1634,9 @@
 for (int64_t i = 0; i < ndets; i++) {
   PARALLEL_START_INTERUPT_REGION
 
-<<<<<<< HEAD
   // Skip: non-existing detector, monitor and masked detector
   if (!spectrumInfo.hasDetectors(i) || spectrumInfo.isMonitor(i) ||
       spectrumInfo.isMasked(i)) {
-=======
-  if (!spectrumInfo.hasDetectors(i) || spectrumInfo.isMonitor(i) || spectrumInfo.isMasked(i)) {
->>>>>>> 22ea46e6
     continue;
   }
 
@@ -1694,16 +1658,11 @@
     }
   }
 
-<<<<<<< HEAD
   // Intersections for sample and background if present
   this->calculateIntersections(intersections, theta, phi, Qtransform,
                                lowValues[i], highValues[i]);
 
   // No need to do normalization calculation if there is no intersection
-=======
-  // Intersections
-  this->calculateIntersections(intersections, theta, phi, Qtransform, lowValues[i], highValues[i]);
->>>>>>> 22ea46e6
   if (intersections.empty())
     continue;
 
@@ -1712,16 +1671,12 @@
   // [Task 89]
   double bkgdSolid = protonChargeBkgd;
   if (haveSA) {
-<<<<<<< HEAD
     double solid_angle_factor =
         solidAngleWS->y(solidAngDetToIdx.find(detID)->second)[0];
     //  solidAngleWS->y(solidAngDetToIdx.find(detID)->second)[0]
     solid = solid_angle_factor * protonCharge;
     // [Task 89]
     bkgdSolid = solid_angle_factor * protonChargeBkgd;
-=======
-    solid = solidAngleWS->y(solidAngDetToIdx.find(detID)->second)[0] * protonCharge;
->>>>>>> 22ea46e6
   }
 
   if (m_diffraction) {
@@ -1736,7 +1691,6 @@
   pos.resize(vmdDims + otherValues.size());
   std::copy(otherValues.begin(), otherValues.end(), pos.begin() + vmdDims);
 
-<<<<<<< HEAD
   // auto intersectionsBegin = intersections.begin();
   // ...................................................................................
   //  std::cout << "[INFO]  Detector " << i
@@ -1746,45 +1700,6 @@
       intersections, solid, yValues, vmdDims, pos, posNew, signalArray,
       bkgdSolid,
       bkgdSignalArray); // [Task 89] ADD solidBkgd, bkgdYValues, bkgdSignalArray
-=======
-  auto intersectionsBegin = intersections.begin();
-  for (auto it = intersectionsBegin + 1; it != intersections.end(); ++it) {
-    const auto &curIntSec = *it;
-    const auto &prevIntSec = *(it - 1);
-    // the full vector isn't used so compute only what is necessary
-    double delta, eps;
-    if (m_diffraction) {
-      delta = curIntSec[3] - prevIntSec[3];
-      eps = 1e-7;
-    } else {
-      delta = (curIntSec[3] * curIntSec[3] - prevIntSec[3] * prevIntSec[3]) / energyToK;
-      eps = 1e-10;
-    }
-    if (delta < eps)
-      continue; // Assume zero contribution if difference is small
-    // Average between two intersections for final position
-    std::transform(curIntSec.data(), curIntSec.data() + vmdDims, prevIntSec.data(), pos.begin(),
-                   [](const double rhs, const double lhs) { return static_cast<coord_t>(0.5 * (rhs + lhs)); });
-    signal_t signal;
-    if (m_diffraction) {
-      // index of the current intersection
-      auto k = static_cast<size_t>(std::distance(intersectionsBegin, it));
-      // signal = integral between two consecutive intersections
-      signal = (yValues[k] - yValues[k - 1]) * solid;
-    } else {
-      // transform kf to energy transfer
-      pos[3] = static_cast<coord_t>(m_Ei - pos[3] * pos[3] / energyToK);
-      // signal = energy distance between two consecutive intersections *solid
-      // angle *PC
-      signal = solid * delta;
-    }
-    m_transformation.multiplyPoint(pos, posNew);
-    size_t linIndex = m_normWS->getLinearIndexAtCoord(posNew.data());
-    if (linIndex == size_t(-1))
-      continue;
-    Mantid::Kernel::AtomicOp(signalArray[linIndex], signal, std::plus<signal_t>());
-  }
->>>>>>> 22ea46e6
 
   prog->report();
 
@@ -1792,7 +1707,6 @@
 }
 PARALLEL_CHECK_INTERUPT_REGION
 if (m_accumulate) {
-<<<<<<< HEAD
   std::transform(
       signalArray.cbegin(), signalArray.cend(), m_normWS->getSignalArray(),
       m_normWS->mutableSignalArray(),
@@ -1811,14 +1725,9 @@
   std::copy(signalArray.cbegin(), signalArray.cend(),
             m_normWS->mutableSignalArray());
   // [Task 89]
-  //  std::copy(bkgdSignalArray.cbegin(), bkgdSignalArray.cend(),
-  //            m_bkgdNormWS->mutableSignalArray());
-=======
-  std::transform(signalArray.cbegin(), signalArray.cend(), m_normWS->getSignalArray(), m_normWS->mutableSignalArray(),
-                 [](const std::atomic<signal_t> &a, const signal_t &b) { return a + b; });
-} else {
-  std::copy(signalArray.cbegin(), signalArray.cend(), m_normWS->mutableSignalArray());
->>>>>>> 22ea46e6
+  if (m_backgroundWS)
+      std::copy(bkgdSignalArray.cbegin(), bkgdSignalArray.cend(),
+                m_bkgdNormWS->mutableSignalArray());
 }
 m_accumulate = true;
 }
