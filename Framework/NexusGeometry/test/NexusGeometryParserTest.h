--- conflicted
+++ resolved
@@ -53,11 +53,7 @@
   static NexusGeometryParserTest *createSuite() { return new NexusGeometryParserTest(); }
   static void destroySuite(NexusGeometryParserTest *suite) { delete suite; }
 
-<<<<<<< HEAD
   static std::unique_ptr<const Mantid::Geometry::Instrument> makeTestInstrument() {
-=======
-  std::unique_ptr<const Mantid::Geometry::Instrument> makeTestInstrument() {
->>>>>>> b79f9986
     const auto fullpath = instrument_path("unit_testing/SMALLFAKE_example_geometry.hdf5");
 
     return NexusGeometryParser::createInstrument(fullpath, std::make_unique<MockLogger>());
@@ -185,10 +181,6 @@
     TS_ASSERT_DELTA(shapeBB.zMax() - shapeBB.zMin(), 2.0, 1e-9);
   }
   void test_pixel_shape_as_mesh() {
-<<<<<<< HEAD
-=======
-
->>>>>>> b79f9986
     auto instrument = NexusGeometryParser::createInstrument(instrument_path("unit_testing/DETGEOM_example_1.nxs"),
                                                             std::make_unique<testing::NiceMock<MockLogger>>());
     auto beamline = extractBeamline(*instrument);
