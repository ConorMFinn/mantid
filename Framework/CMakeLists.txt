# This is mainly here so you don't get a complaint when running cmake
cmake_minimum_required (VERSION 3.5)

# Add the path to our custom 'find' modules
set ( CMAKE_MODULE_PATH "${CMAKE_CURRENT_SOURCE_DIR}/../buildconfig/CMake")

# Define the project name. Allows building framework as a separate project.
project ( MantidFramework )

# Set paths to Third_Party for Windows
if ( NOT THIRD_PARTY_DIR )
  if ( MSVC )
    include ( MSVC)
  elseif ( APPLE )
    include ( DarwinSetup )
  endif ()
endif ()

# If building as a stand-alone project, call our common setup script
if ( NOT COMMONSETUP_DONE )
  include ( CommonSetup )
endif ()

option(BUILD_MATLAB_DEPENDENCIES "Build Mantid-Matlab interface in the case of Matlab was found" OFF)
###########################################################################
# Look for dependencies - bail out if any necessary ones not found
###########################################################################

check_include_files ( stdint.h stdint )
if ( stdint )
  add_definitions ( -DHAVE_STDINT_H )
endif ()
check_include_files ( cstdint.hpp boost_stdint)
if ( boost_stdint )
  add_definitions ( -DBOOST_CSTDINT_HPP )
endif ()

###########################################################################
# Globally-linked libraries variable
###########################################################################

# Might just as well link everything to Boost & Poco (found in CommonSetup)
# Boost_LIBRARIES variable is redefined by MPISetup so capture the value here
# and just add MPI stuff if required
set ( MANTIDLIBS  ${Boost_LIBRARIES} ${POCO_LIBRARIES} )

###########################################################################
# MPI-enable build setup
###########################################################################

# Only available on Linux (specifically RedHat), and for a framework-only build
if ( ${CMAKE_SYSTEM_NAME} MATCHES "Linux" )
  set ( MPI_BUILD OFF CACHE BOOL "Enable MPI options" )
  if ( MPI_BUILD )
    include ( MPISetup )
    set ( MANTIDLIBS  ${MANTIDLIBS} ${Boost_LIBRARIES} ${MPI_CXX_LIBRARIES} )
  endif ( MPI_BUILD )
endif ()

###########################################################################
# Now add the packages one-by-one, building up the dependencies as we go
###########################################################################

add_custom_target ( FrameworkTests ) # target for all framework tests
add_dependencies ( check FrameworkTests )

include_directories (Kernel/inc)
add_subdirectory (Kernel)

include_directories (HistogramData/inc)
add_subdirectory (HistogramData)

<<<<<<< HEAD
include_directories (Indexing/inc)
add_subdirectory (Indexing)
=======
include_directories (Beamline/inc)
add_subdirectory (Beamline)
>>>>>>> 9e6796ce

# HistogramData has header-only dependency on Kernel, so Kernel comes after.
set ( MANTIDLIBS ${MANTIDLIBS} HistogramData )
# Indexing has header-only dependency on Kernel, so Kernel comes after.
set ( MANTIDLIBS ${MANTIDLIBS} Indexing )
set ( MANTIDLIBS ${MANTIDLIBS} Kernel )
set ( MANTIDLIBS ${MANTIDLIBS} Beamline )

include_directories (Geometry/inc)
# muParser needed by Geometry and subsequent packages
include_directories ( ${MUPARSER_INCLUDE_DIR} )
set ( MANTIDLIBS ${MANTIDLIBS} ${MUPARSER_LIBRARIES} )
add_subdirectory (Geometry)
set ( MANTIDLIBS ${MANTIDLIBS} Geometry )

include_directories (API/inc)
add_subdirectory (API)
set ( MANTIDLIBS ${MANTIDLIBS} API )

add_subdirectory (PythonInterface)
#
if (BUILD_MATLAB_DEPENDENCIES)
    find_package ( Matlab )
    if( MATLAB_FOUND )
        add_subdirectory (MatlabAPI)
    endif ()
endif()

include_directories (DataObjects/inc)
add_subdirectory (DataObjects)
set ( MANTIDLIBS ${MANTIDLIBS} DataObjects )

add_subdirectory (Nexus)
add_subdirectory (DataHandling)
add_subdirectory (Algorithms)
add_subdirectory (WorkflowAlgorithms)
add_subdirectory (CurveFitting)
add_subdirectory (Crystal)
add_subdirectory (ICat)
add_subdirectory (LiveData)
add_subdirectory (RemoteAlgorithms)
add_subdirectory (RemoteJobManagers)
add_subdirectory (SINQ)

# If an MPI-enabled build, add in the MPI-specific algorithms package
if ( MPI_BUILD )
  add_subdirectory ( MPIAlgorithms )
endif ()

# If a OpenCL-enabled build, add in the OpenCL-specific algorithms package
set ( OPENCL_BUILD OFF CACHE BOOL "Enable building the GPUAlgorithms package using OpenCL. Requires OpenCL." )
if ( OPENCL_BUILD )
  add_subdirectory ( GPUAlgorithms )
endif ()

# Unit test helper packages
if ( CXXTEST_FOUND )
  add_subdirectory ( ../Testing/Tools ${${CMAKE_PROJECT_NAME}_BINARY_DIR}/Testing/Tools )
endif ()

add_subdirectory (MDAlgorithms)
add_subdirectory (Doxygen)
add_subdirectory (ScriptRepository)

###########################################################################
# Add a custom target to build all of the Framework
###########################################################################

<<<<<<< HEAD
set ( FRAMEWORK_LIBS Kernel HistogramData Indexing Geometry API DataObjects
=======
set ( FRAMEWORK_LIBS Kernel HistogramData Beamline Geometry API DataObjects
>>>>>>> 9e6796ce
                     PythonKernelModule PythonGeometryModule PythonAPIModule
                     PythonDataObjectsModule
                     DataHandling Nexus Algorithms CurveFitting ICat
                     Crystal MDAlgorithms WorkflowAlgorithms
                     LiveData RemoteAlgorithms RemoteJobManagers
                     SINQ
)

add_custom_target( Framework DEPENDS ${FRAMEWORK_LIBS} )

###########################################################################
# Installation settings
# These need to be here so that a Framework only install will pick them up
#
# N.B. INBUNDLE variable is empty except on Mac (set in DarwinSetup.cmake)
###########################################################################

# Create instrument directory
install ( DIRECTORY ../instrument/ DESTINATION ${INBUNDLE}instrument
          PATTERN "*UNIT_TESTING*" EXCLUDE
          PATTERN ".gitignore" EXCLUDE
)

# Ships .py files but only ship compiled pyd files for supported platforms.
if ( WIN32 ) # General windows environment
  if ( CMAKE_SIZEOF_VOID_P EQUAL 8 ) # Recommended way of detecting 64- vs 32-bit build
    # Excludes .so files & _win32 binaries
    install ( DIRECTORY ../scripts/ DESTINATION ${INBUNDLE}scripts PATTERN "*.pyc" EXCLUDE
              PATTERN ".svn" EXCLUDE PATTERN "*.so" EXCLUDE PATTERN "*_win32.pyd" EXCLUDE PATTERN "CMakeLists.txt" EXCLUDE )
  else ()
    # Excludes so files & _win64 binaries
    install ( DIRECTORY ../scripts/ DESTINATION ${INBUNDLE}scripts PATTERN "*.pyc" EXCLUDE
              PATTERN ".svn" EXCLUDE PATTERN "*.so" EXCLUDE PATTERN "*_win64.pyd" EXCLUDE PATTERN "CMakeLists.txt" EXCLUDE )
  endif ()
    # Also ship mingw libraries for Inelastic fortran code. We need to do a better job here and build things
    file ( GLOB MINGW_DLLS "${THIRD_PARTY_DIR}/bin/mingw/*.dll" )
    install ( FILES ${MINGW_DLLS} DESTINATION ${INBUNDLE}scripts/Inelastic )
  else ()
  # These don't work correctly and the linux ones are in no way general. They really need to be part of the build
  install ( DIRECTORY ../scripts/ DESTINATION ${INBUNDLE}scripts PATTERN "*.pyc" EXCLUDE
            PATTERN ".svn" EXCLUDE PATTERN "*_win*.pyd" EXCLUDE PATTERN "*_lnx64.so" EXCLUDE PATTERN "CMakeLists.txt" EXCLUDE )
endif ()

# THIS MUST BE THE LAST SUB_DIRECTORY ADDED. See Properties/CMakeLists.txt.
# This is included by the top-level CMakeLists if it is a full build but do it here for a Framework only
if( NOT FULL_PACKAGE_BUILD )
  add_subdirectory( PostInstall )
endif()<|MERGE_RESOLUTION|>--- conflicted
+++ resolved
@@ -70,13 +70,11 @@
 include_directories (HistogramData/inc)
 add_subdirectory (HistogramData)
 
-<<<<<<< HEAD
 include_directories (Indexing/inc)
 add_subdirectory (Indexing)
-=======
+
 include_directories (Beamline/inc)
 add_subdirectory (Beamline)
->>>>>>> 9e6796ce
 
 # HistogramData has header-only dependency on Kernel, so Kernel comes after.
 set ( MANTIDLIBS ${MANTIDLIBS} HistogramData )
@@ -145,11 +143,7 @@
 # Add a custom target to build all of the Framework
 ###########################################################################
 
-<<<<<<< HEAD
-set ( FRAMEWORK_LIBS Kernel HistogramData Indexing Geometry API DataObjects
-=======
-set ( FRAMEWORK_LIBS Kernel HistogramData Beamline Geometry API DataObjects
->>>>>>> 9e6796ce
+set ( FRAMEWORK_LIBS Kernel HistogramData Indexing Beamline Geometry API DataObjects
                      PythonKernelModule PythonGeometryModule PythonAPIModule
                      PythonDataObjectsModule
                      DataHandling Nexus Algorithms CurveFitting ICat
