--- conflicted
+++ resolved
@@ -78,7 +78,13 @@
         self.declareProperty(FileProperty(name=self.PROP_PATH_TO_GSASII, defaultValue="", action=FileAction.Directory),
                              doc="Path to the directory containing GSASII executable on the user's machine")
 
-<<<<<<< HEAD
+        self.declareProperty(name=self.PROP_XMIN, defaultValue=0.0, direction=Direction.Input,
+                             doc="Minimum x value to use for refinement, in the same units as the input workspace. " +
+                                 "Leave blank to refine in the range 0.0 to {}".format(self.PROP_XMAX))
+        self.declareProperty(name=self.PROP_XMAX, defaultValue=0.0, direction=Direction.Input,
+                             doc="Maximum x value to use for refinement, in the same units as the input workspace. " +
+                                 "Leave blank to refine in the range {} to the end of the range".format(self.PROP_XMIN))
+        
         self.declareProperty(WorkspaceProperty(name=self.PROP_OUT_FITTED_PEAKS_WS, defaultValue="",
                                                direction=Direction.Output), doc="Workspace with fitted peaks")
         self.declareProperty(ITableWorkspaceProperty(name=self.PROP_OUT_RESIDUALS, direction=Direction.Output,
@@ -86,19 +92,7 @@
                              doc="Table containing residual values for the fit. "
                                  "Currently this contains goodness-of-fit (Chi squared, GoF) and weight-profile "
                                  "R-factor discrepancy index (Rwp)")
-=======
-        self.declareProperty(name=self.PROP_XMIN, defaultValue=0.0, direction=Direction.Input,
-                             doc="Minimum x value to use for refinement, in the same units as the input workspace. " +
-                                 "Leave blank to refine in the range 0.0 to {}".format(self.PROP_XMAX))
-        self.declareProperty(name=self.PROP_XMAX, defaultValue=0.0, direction=Direction.Input,
-                             doc="Maximum x value to use for refinement, in the same units as the input workspace. " +
-                                 "Leave blank to refine in the range {} to the end of the range".format(self.PROP_XMIN))
-
-        self.declareProperty(name=self.PROP_OUT_GOF, defaultValue=0.0, direction=Direction.Output,
-                             doc="Goodness of fit value (Chi squared)")
-        self.declareProperty(name=self.PROP_OUT_RWP, defaultValue=0.0, direction=Direction.Output,
-                             doc="Weight profile R-factor (Rwp) discrepancy index for the goodness of fit")
->>>>>>> 4412facd
+
         self.declareProperty(ITableWorkspaceProperty(name=self.PROP_OUT_LATTICE_PARAMS, direction=Direction.Output,
                                                      defaultValue=self.PROP_OUT_LATTICE_PARAMS),
                              doc="Table to output the lattice parameters (refined)")
