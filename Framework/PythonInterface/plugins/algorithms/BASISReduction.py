--- conflicted
+++ resolved
@@ -20,36 +20,11 @@
 from os.path import join as pjoin
 
 TEMPERATURE_SENSOR = 'SensorA'
-<<<<<<< HEAD
-DEFAULT_RANGE = [6.24, 6.30]
-=======
->>>>>>> a4bc46ff
 DEFAULT_MASK_GROUP_DIR = '/SNS/BSS/shared/autoreduce/new_masks_08_12_2015'
 DEFAULT_CONFIG_DIR = config['instrumentDefinition.directory']
 
 # BASIS allows two possible reflections, with associated default properties
 # pylint: disable=line-too-long
-<<<<<<< HEAD
-REFLECTIONS_DICT = {'silicon111': {'name': 'silicon111',
-                                   'energy_bins': [-150, 0.4, 500],  # micro-eV
-                                   'q_bins': [0.3, 0.2, 1.9],  # inverse Angst
-                                   'banks': 'bank1,bank3,bank4',
-                                   'mask_file': 'BASIS_Mask_default_111.xml',
-                                   'parameter_file': 'BASIS_silicon_111_Parameters.xml',
-                                   'default_energy': 2.0826,  # meV
-                                   'vanadium_bins': [-0.0034, 0.068, 0.0034]
-                                   },
-                    'silicon311': {'name': 'silicon311',
-                                   'energy_bins': [-740, 1.6, 740],
-                                   'q_bins': [0.5, 0.2, 3.7],
-                                   'banks': 'bank2',
-                                   'mask_file': 'BASIS_Mask_default_311.xml',
-                                   'parameter_file': 'BASIS_silicon_311_Parameters.xml',
-                                   'default_energy': 7.6368,  # meV
-                                   'vanadium_bins': [-0.015, 0.030, 0.015]
-                                   }
-                    }
-=======
 REFLECTIONS_DICT = {
     'silicon111': {'name': 'silicon111',
                    'energy_bins': [-150, 0.4, 500],  # micro-eV
@@ -80,7 +55,6 @@
                    'vanadium_bins': [-0.015, 0.030, 0.015],
                    'vanadium_wav_range': [3.263, 3.295]}
 }
->>>>>>> a4bc46ff
 
 # pylint: disable=too-many-instance-attributes
 
@@ -296,11 +270,7 @@
             norm_set = self._get_runs(norm_runs, doIndiv=False)[0]
             normWs = self._sum_and_calibrate(norm_set, extra_extension='_norm')
 
-<<<<<<< HEAD
-            normRange = self.getProperty('NormWavelengthRange').value
-=======
             normRange = self._reflection['vanadium_wav_range']
->>>>>>> a4bc46ff
             bin_width = normRange[1] - normRange[0]
             # This rebin integrates counts onto a histogram of a single bin
             if self._normalizationType == 'by detector ID':
@@ -488,12 +458,6 @@
         sapi.LoadParameterFile(Workspace=sam_ws, Filename=p_f)
         sapi.ModeratorTzeroLinear(InputWorkspace=sam_ws,
                                   OutputWorkspace=sam_ws)
-<<<<<<< HEAD
-        sapi.LoadParameterFile(Workspace=sam_ws,
-                               Filename=pjoin(DEFAULT_CONFIG_DIR,
-                                              self._reflection['parameter_file']))
-=======
->>>>>>> a4bc46ff
         sapi.ConvertUnits(InputWorkspace=sam_ws,
                           OutputWorkspace=sam_ws,
                           Target='Wavelength',
