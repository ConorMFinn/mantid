# Mantid Repository : https://github.com/mantidproject/mantid
#
# Copyright &copy; 2018 ISIS Rutherford Appleton Laboratory UKRI,
#     NScD Oak Ridge National Laboratory, European Spallation Source
#     & Institut Laue - Langevin
# SPDX - License - Identifier: GPL - 3.0 +
# pylint: disable=too-few-public-methods

""" Finds the beam centre."""

from __future__ import (absolute_import, division, print_function)
from mantid.api import (DataProcessorAlgorithm, MatrixWorkspaceProperty, AlgorithmFactory, PropertyMode, Progress,
                        IEventWorkspace)
from mantid.kernel import (Direction, PropertyManagerProperty, StringListValidator)
<<<<<<< HEAD
from sans.algorithm_detail.convert_to_q import convert_workspace
=======
from sans.algorithm_detail.scale_sans_workspace import scale_workspace
>>>>>>> 333c3751
from sans.algorithm_detail.crop_helper import get_component_name
from sans.algorithm_detail.mask_sans_workspace import mask_workspace
from sans.algorithm_detail.move_sans_instrument_component import move_component, MoveTypes
from sans.common.constants import EMPTY_NAME
from sans.common.general_functions import create_child_algorithm, append_to_sans_file_tag
from sans.state.state_base import create_deserialized_sans_state_from_property_manager
from sans.common.enums import (DetectorType, DataType, MaskingQuadrant, RangeStepType, RebinType)
from sans.algorithm_detail.xml_shapes import quadrant_xml


class SANSBeamCentreFinderCore(DataProcessorAlgorithm):
    def category(self):
        return 'SANS\\BeamCentre'

    def summary(self):
        return 'Finds the beam centre.'

    def PyInit(self):
        # ----------
        # INPUT
        # ----------
        self.declareProperty(PropertyManagerProperty('SANSState'),
                             doc='A property manager which fulfills the SANSState contract.')

        # WORKSPACES
        # Scatter Workspaces
        self.declareProperty(MatrixWorkspaceProperty('ScatterWorkspace', '',
                                                     optional=PropertyMode.Mandatory, direction=Direction.Input),
                             doc='The scatter workspace. This workspace does not contain monitors.')
        self.declareProperty(MatrixWorkspaceProperty('ScatterMonitorWorkspace', '',
                                                     optional=PropertyMode.Mandatory, direction=Direction.Input),
                             doc='The scatter monitor workspace. This workspace only condtains monitors.')

        # Transmission Workspace
        self.declareProperty(MatrixWorkspaceProperty('TransmissionWorkspace', '',
                                                     optional=PropertyMode.Optional, direction=Direction.Input),
                             doc='The transmission workspace.')

        # Direct Workspace
        self.declareProperty(MatrixWorkspaceProperty('DirectWorkspace', '',
                                                     optional=PropertyMode.Optional, direction=Direction.Input),
                             doc='The direct workspace.')

        self.setPropertyGroup("ScatterWorkspace", 'Data')
        self.setPropertyGroup("ScatterMonitorWorkspace", 'Data')
        self.setPropertyGroup("TransmissionWorkspace", 'Data')
        self.setPropertyGroup("DirectWorkspace", 'Data')

        allowed_detectors = StringListValidator([DetectorType.to_string(DetectorType.LAB),
                                                 DetectorType.to_string(DetectorType.HAB)])
        self.declareProperty("Component", DetectorType.to_string(DetectorType.LAB),
                             validator=allowed_detectors, direction=Direction.Input,
                             doc="The component of the instrument which is to be reduced.")

        # The data type
        allowed_data = StringListValidator([DataType.to_string(DataType.Sample),
                                            DataType.to_string(DataType.Can)])
        self.declareProperty("DataType", DataType.to_string(DataType.Sample),
                             validator=allowed_data, direction=Direction.Input,
                             doc="The component of the instrument which is to be reduced.")

        self.declareProperty("CompatibilityMode", False, direction=Direction.Input)

        self.declareProperty("Centre1", 0.0, direction=Direction.Input)
        self.declareProperty("Centre2", 0.0, direction=Direction.Input)

        self.declareProperty("RMax", 0.26, direction=Direction.Input)
        self.declareProperty("RMin", 0.06, direction=Direction.Input)

        # ----------
        # OUTPUT
        # ----------
        self.declareProperty(MatrixWorkspaceProperty("OutputWorkspaceLeft", 'Left', optional=PropertyMode.Optional,
                                                     direction=Direction.Output),
                             doc='The left output workspace.')

        self.declareProperty(MatrixWorkspaceProperty("OutputWorkspaceTop", 'Top', optional=PropertyMode.Optional,
                                                     direction=Direction.Output),
                             doc='The top output workspace.')

        self.declareProperty(MatrixWorkspaceProperty("OutputWorkspaceRight", 'Right', optional=PropertyMode.Optional,
                                                     direction=Direction.Output),
                             doc='The right output workspace.')

        self.declareProperty(MatrixWorkspaceProperty("OutputWorkspaceBottom", 'Bottom', optional=PropertyMode.Optional,
                                                     direction=Direction.Output),
                             doc='The bottom output workspace.')

    def PyExec(self):
        # --------
        # Clone the input workspaces
        # --------
        # Get the input
        state = self._get_state()
        # --------
        # Change cloned state
        # --------
        # Remove phi Masking
        state.mask.phi_min = 90.0
        state.mask.phi_max = -90.0
        state.mask.use_mask_phi_mirror = True

        # Set compatibility mode
        # state.compatibility.use_compatibility_mode = self.getProperty('CompatibilityMode').value

        # Set test centre
        state.move.detectors[DetectorType.to_string(DetectorType.LAB)].sample_centre_pos1 = \
            self.getProperty("Centre1").value
        state.move.detectors[DetectorType.to_string(DetectorType.LAB)].sample_centre_pos2 = \
            self.getProperty("Centre2").value

        state_serialized = state.property_manager

        component_as_string = self.getProperty("Component").value
        progress = self._get_progress()

        # --------------------------------------------------------------------------------------------------------------
        # 1. Crop workspace by detector name
        #    This will create a reduced copy of the original workspace with only those spectra which are relevant
        #    for this particular reduction.
        # --------------------------------------------------------------------------------------------------------------
        progress.report("Cropping ...")
        scatter_data = self._get_cropped_workspace(component_as_string)

        # --------------------------------------------------------------------------------------------
        # 2. Perform dark run subtraction
        #    This will subtract a dark background from the scatter workspace. Note that dark background subtraction
        #    will also affect the transmission calculation later on.
        # --------------------------------------------------------------------------------------------------------------

        # --------------------------------------------------------------------------------------------------------------
        # 3. Create event slice
        #    If we are dealing with an event workspace as input, this will cut out a time-based (user-defined) slice.
        #    In case of a histogram workspace, nothing happens.
        # --------------------------------------------------------------------------------------------------------------
        progress.report("Event slicing ...")
        data_type_as_string = self.getProperty("DataType").value
        monitor_scatter_date = self._get_monitor_workspace()
        scatter_data, monitor_scatter_date, slice_event_factor = self._slice(state_serialized, scatter_data,
                                                                             monitor_scatter_date, data_type_as_string)

        # !!!!!!!!!!!!!!!!!!!!!!!!!!!!!!!!!!!!!!!!!!!!!!!!!!!!!!!!!!!!!!!!!!!!!!!!!!!!!!!!!!!!!!!!!!!!!!!!!!!!!!!!!!!!!!
        # COMPATIBILITY BEGIN
        # IMPORTANT: This section of the code should only be temporary. It allows us to convert to histogram
        # early on and hence compare the new reduction results with the output of the new reduction chain.
        # Once the new reduction chain is established, we should remove the compatibility feature.
        # !!!!!!!!!!!!!!!!!!!!!!!!!!!!!!!!!!!!!!!!!!!!!!!!!!!!!!!!!!!!!!!!!!!!!!!!!!!!!!!!!!!!!!!!!!!!!!!!!!!!!!!!!!!!!!
        compatibility = state.compatibility
        is_event_workspace = isinstance(scatter_data, IEventWorkspace)
        if compatibility.use_compatibility_mode and is_event_workspace:
            # We convert the workspace here to a histogram workspace, since we cannot otherwise
            # compare the results between the old and the new reduction workspace in a meaningful manner.
            # The old one is histogram and the new one is event.
            # Rebin to monitor workspace
            if compatibility.time_rebin_string:
                rebin_name = "Rebin"
                rebin_option = {"InputWorkspace": scatter_data,
                                "Params": compatibility.time_rebin_string,
                                "OutputWorkspace": EMPTY_NAME,
                                "PreserveEvents": False}
                rebin_alg = create_child_algorithm(self, rebin_name, **rebin_option)
                rebin_alg.execute()
                scatter_data = rebin_alg.getProperty("OutputWorkspace").value
            else:
                rebin_name = "RebinToWorkspace"
                rebin_option = {"WorkspaceToRebin": scatter_data,
                                "WorkspaceToMatch": monitor_scatter_date,
                                "OutputWorkspace": EMPTY_NAME,
                                "PreserveEvents": False}
                rebin_alg = create_child_algorithm(self, rebin_name, **rebin_option)
                rebin_alg.execute()
                scatter_data = rebin_alg.getProperty("OutputWorkspace").value
        # !!!!!!!!!!!!!!!!!!!!!!!!!!!!!!!!!!!!!!!!!!!!!!!!!!!!!!!!!!!!!!!!!!!!!!!!!!!!!!!!!!!!!!!!!!!!!!!!!!!!!!!!!!!!!!
        # COMPATIBILITY END
        # !!!!!!!!!!!!!!!!!!!!!!!!!!!!!!!!!!!!!!!!!!!!!!!!!!!!!!!!!!!!!!!!!!!!!!!!!!!!!!!!!!!!!!!!!!!!!!!!!!!!!!!!!!!!!!
        # ------------------------------------------------------------
        # 4. Move the workspace into the correct position
        #    The detectors in the workspaces are set such that the beam centre is at (0,0). The position is
        #    a user-specified value which can be obtained with the help of the beam centre finder.
        # ------------------------------------------------------------
        scatter_data = self._move(state=state, workspace=scatter_data, component=component_as_string)
        monitor_scatter_date = self._move(state=state, workspace=monitor_scatter_date, component=component_as_string)

        # --------------------------------------------------------------------------------------------------------------
        # 5. Apply masking (pixel masking and time masking)
        # --------------------------------------------------------------------------------------------------------------
        progress.report("Masking ...")
        scatter_data = self._mask(state=state, workspace=scatter_data, component=component_as_string)

        # --------------------------------------------------------------------------------------------------------------
        # 6. Convert to Wavelength
        # --------------------------------------------------------------------------------------------------------------
        progress.report("Converting to wavelength ...")
        scatter_data = self._convert_to_wavelength(state=state, workspace=scatter_data)

        # --------------------------------------------------------------------------------------------------------------
        # 7. Multiply by volume and absolute scale
        # --------------------------------------------------------------------------------------------------------------
        progress.report("Multiplying by volume and absolute scale ...")
        scatter_data = self._scale(state=state, workspace=scatter_data)

        # --------------------------------------------------------------------------------------------------------------
        # 8. Create adjustment workspaces, those are
        #     1. pixel-based adjustments
        #     2. wavelength-based adjustments
        #     3. pixel-and-wavelength-based adjustments
        # Note that steps 4 to 7 could run in parallel if we don't use wide angle correction. If we do then the
        # creation of the adjustment workspaces requires the sample workspace itself and we have to run it sequentially.
        # We could consider to have a serial and a parallel strategy here, depending on the wide angle correction
        # settings. On the other hand it is not clear that this would be an advantage with the GIL.
        # --------------------------------------------------------------------------------------------------------------
        data_type_as_string = self.getProperty("DataType").value
        progress.report("Creating adjustment workspaces ...")
        wavelength_adjustment_workspace, pixel_adjustment_workspace, wavelength_and_pixel_adjustment_workspace = \
            self._adjustment(state_serialized, scatter_data, monitor_scatter_date, component_as_string,
                             data_type_as_string)

        # ------------------------------------------------------------
        # 9. Convert event workspaces to histogram workspaces
        # ------------------------------------------------------------
        progress.report("Converting to histogram mode ...")
        scatter_data = self._convert_to_histogram(scatter_data)

        # ------------------------------------------------------------
        # 10. Split workspace into 4 quadrant workspaces
        # ------------------------------------------------------------
        quadrants = [MaskingQuadrant.Left, MaskingQuadrant.Right, MaskingQuadrant.Top, MaskingQuadrant.Bottom]
        quadrant_scatter_reduced = {}
        centre = [0, 0, 0]
        r_min = self.getProperty("RMin").value
        r_max = self.getProperty("RMax").value
        for quadrant in quadrants:
            xml_string = quadrant_xml(centre, r_min, r_max, quadrant)
            quadrant_scatter_data = self._get_cloned_workspace(scatter_data)
            self._mask_quadrants(quadrant_scatter_data, xml_string)

            quadrant_scatter_data, sum_of_counts, sum_of_norms = \
                self._convert_to_q(state=state,
                                   workspace=quadrant_scatter_data,
                                   wavelength_adjustment_workspace=wavelength_adjustment_workspace,
                                   pixel_adjustment_workspace=pixel_adjustment_workspace,
                                   wavelength_and_pixel_adjustment_workspace=wavelength_and_pixel_adjustment_workspace)

            quadrant_scatter_reduced.update({quadrant: quadrant_scatter_data})

        # # ------------------------------------------------------------
        # # Populate the output
        # # ------------------------------------------------------------
        self.setProperty("OutputWorkspaceLeft", quadrant_scatter_reduced[MaskingQuadrant.Left])
        self.setProperty("OutputWorkspaceRight", quadrant_scatter_reduced[MaskingQuadrant.Right])
        self.setProperty("OutputWorkspaceTop", quadrant_scatter_reduced[MaskingQuadrant.Top])
        self.setProperty("OutputWorkspaceBottom", quadrant_scatter_reduced[MaskingQuadrant.Bottom])

    def _mask_quadrants(self, workspace, shape):
        mask_name = "MaskDetectorsInShape"
        mask_options = {"Workspace": workspace,
                        "ShapeXML": shape}
        mask_alg = create_child_algorithm(self, mask_name, **mask_options)
        mask_alg.execute()

    def _get_cropped_workspace(self, component):
        scatter_workspace = self.getProperty("ScatterWorkspace").value
        alg_name = "CropToComponent"

        component_to_crop = DetectorType.from_string(component)
        component_to_crop = get_component_name(scatter_workspace, component_to_crop)

        crop_options = {"InputWorkspace": scatter_workspace,
                        "OutputWorkspace": EMPTY_NAME,
                        "ComponentNames": component_to_crop}

        crop_alg = create_child_algorithm(self, alg_name, **crop_options)
        crop_alg.execute()

        output_workspace = crop_alg.getProperty("OutputWorkspace").value
        return output_workspace

    def _slice(self, state_serialized, workspace, monitor_workspace, data_type_as_string):
        slice_name = "SANSSliceEvent"
        slice_options = {"SANSState": state_serialized,
                         "InputWorkspace": workspace,
                         "InputWorkspaceMonitor": monitor_workspace,
                         "OutputWorkspace": EMPTY_NAME,
                         "OutputWorkspaceMonitor": "dummy2",
                         "DataType": data_type_as_string}
        slice_alg = create_child_algorithm(self, slice_name, **slice_options)
        slice_alg.execute()

        workspace = slice_alg.getProperty("OutputWorkspace").value
        monitor_workspace = slice_alg.getProperty("OutputWorkspaceMonitor").value
        slice_event_factor = slice_alg.getProperty("SliceEventFactor").value
        return workspace, monitor_workspace, slice_event_factor

    def _move(self, state, workspace, component, is_transmission=False):
        # First we set the workspace to zero, since it might have been moved around by the user in the ADS
        # Second we use the initial move to bring the workspace into the correct position
        move_component(move_info=state.move, component_name='', move_type=MoveTypes.RESET_POSITION,
                       workspace=workspace)
        move_component(component_name=component, move_info=state.move, move_type=MoveTypes.INITIAL_MOVE,
                       workspace=workspace, is_transmission_workspace=is_transmission)
        return workspace

    def _mask(self, state, workspace, component):
        output_ws = mask_workspace(component_as_string=component, workspace=workspace, state=state)
        return output_ws

    def _convert_to_wavelength(self, state, workspace):
        wavelength_state = state.wavelength

        wavelength_name = "SANSConvertToWavelengthAndRebin"
        wavelength_options = {"InputWorkspace": workspace,
                              "OutputWorkspace": EMPTY_NAME,
                              "WavelengthLow": wavelength_state.wavelength_low[0],
                              "WavelengthHigh": wavelength_state.wavelength_high[0],
                              "WavelengthStep": wavelength_state.wavelength_step,
                              "WavelengthStepType": RangeStepType.to_string(
                                  wavelength_state.wavelength_step_type),
                              "RebinMode": RebinType.to_string(wavelength_state.rebin_type)}

        wavelength_alg = create_child_algorithm(self, wavelength_name, **wavelength_options)
        wavelength_alg.execute()
        return wavelength_alg.getProperty("OutputWorkspace").value

    def _scale(self, state, workspace):
        instrument = state.data.instrument
        output_ws = scale_workspace(workspace=workspace, instrument=instrument, state_scale=state.scale)

        return output_ws

    def _adjustment(self, state_serialized, workspace, monitor_workspace, component_as_string, data_type):
        transmission_workspace = self._get_transmission_workspace()
        direct_workspace = self._get_direct_workspace()

        state = self._get_state()

        adjustment_name = "SANSCreateAdjustmentWorkspaces"
        adjustment_options = {"SANSState": state_serialized,
                              "Component": component_as_string,
                              "DataType": data_type,
                              "MonitorWorkspace": monitor_workspace,
                              "SampleData": workspace,
                              "OutputWorkspaceWavelengthAdjustment": EMPTY_NAME,
                              "OutputWorkspacePixelAdjustment": EMPTY_NAME,
                              "OutputWorkspaceWavelengthAndPixelAdjustment": EMPTY_NAME}
        if transmission_workspace:
            transmission_workspace = self._move(state=state, workspace=transmission_workspace,
                                                component=component_as_string, is_transmission=True)
            adjustment_options.update({"TransmissionWorkspace": transmission_workspace})

        if direct_workspace:
            direct_workspace = self._move(state=state, workspace=direct_workspace,
                                          component=component_as_string, is_transmission=True)
            adjustment_options.update({"DirectWorkspace": direct_workspace})

        adjustment_alg = create_child_algorithm(self, adjustment_name, **adjustment_options)
        adjustment_alg.execute()

        wavelength_adjustment = adjustment_alg.getProperty("OutputWorkspaceWavelengthAdjustment").value
        pixel_adjustment = adjustment_alg.getProperty("OutputWorkspacePixelAdjustment").value
        wavelength_and_pixel_adjustment = adjustment_alg.getProperty(
            "OutputWorkspaceWavelengthAndPixelAdjustment").value
        return wavelength_adjustment, pixel_adjustment, wavelength_and_pixel_adjustment

    def _convert_to_histogram(self, workspace):
        if isinstance(workspace, IEventWorkspace):
            convert_name = "RebinToWorkspace"
            convert_options = {"WorkspaceToRebin": workspace,
                               "WorkspaceToMatch": workspace,
                               "OutputWorkspace": "OutputWorkspace",
                               "PreserveEvents": False}
            convert_alg = create_child_algorithm(self, convert_name, **convert_options)
            convert_alg.execute()
            workspace = convert_alg.getProperty("OutputWorkspace").value
            append_to_sans_file_tag(workspace, "_histogram")

        return workspace

    def _convert_to_q(self, state, workspace, wavelength_adjustment_workspace, pixel_adjustment_workspace,
                      wavelength_and_pixel_adjustment_workspace):
        """
        A conversion to momentum transfer is performed in this step.

        The conversion can be either to the modulus of Q in which case the output is a 1D workspace, or it can
        be a 2D reduction where the y axis is Qy, ie it is a numeric axis.
        @param state: a SANSState object
        @param workspace: the workspace to convert to momentum transfer.
        @param wavelength_adjustment_workspace: the wavelength adjustment workspace.
        @param pixel_adjustment_workspace: the pixel adjustment workspace.
        @param wavelength_and_pixel_adjustment_workspace: the wavelength and pixel adjustment workspace.
        @return: a reduced workspace
        """
        output_dict = convert_workspace(workspace=workspace, state_convert_to_q=state.convert_to_q,
                                        wavelength_adj_workspace=wavelength_adjustment_workspace,
                                        pixel_adj_workspace=pixel_adjustment_workspace,
                                        wavelength_and_pixel_adj_workspace=wavelength_and_pixel_adjustment_workspace,
                                        output_summed_parts=True)

        output_workspace = output_dict["output"]
        sum_of_counts = output_dict["counts_summed"]
        sum_of_norms = output_dict["norm_summed"]

        return output_workspace, sum_of_counts, sum_of_norms

    def validateInputs(self):
        errors = dict()
        # Check that the input can be converted into the right state object
        try:
            state = self._get_state()
            state.validate()
        except ValueError as err:
            errors.update({"SANSSingleReduction": str(err)})
        return errors

    def _get_state(self):
        state_property_manager = self.getProperty("SANSState").value
        state = create_deserialized_sans_state_from_property_manager(state_property_manager)
        state.property_manager = state_property_manager
        return state

    def _get_transmission_workspace(self):
        transmission_workspace = self.getProperty("TransmissionWorkspace").value
        return self._get_cloned_workspace(transmission_workspace) if transmission_workspace else None

    def _get_direct_workspace(self):
        direct_workspace = self.getProperty("DirectWorkspace").value
        return self._get_cloned_workspace(direct_workspace) if direct_workspace else None

    def _get_monitor_workspace(self):
        monitor_workspace = self.getProperty("ScatterMonitorWorkspace").value
        return self._get_cloned_workspace(monitor_workspace)

    def _get_cloned_workspace(self, workspace):
        clone_name = "CloneWorkspace"
        clone_options = {"InputWorkspace": workspace,
                         "OutputWorkspace": EMPTY_NAME}
        clone_alg = create_child_algorithm(self, clone_name, **clone_options)
        clone_alg.execute()
        return clone_alg.getProperty("OutputWorkspace").value

    def _get_progress(self):
        return Progress(self, start=0.0, end=1.0, nreports=10)


# Register algorithm with Mantid
AlgorithmFactory.subscribe(SANSBeamCentreFinderCore)<|MERGE_RESOLUTION|>--- conflicted
+++ resolved
@@ -12,11 +12,8 @@
 from mantid.api import (DataProcessorAlgorithm, MatrixWorkspaceProperty, AlgorithmFactory, PropertyMode, Progress,
                         IEventWorkspace)
 from mantid.kernel import (Direction, PropertyManagerProperty, StringListValidator)
-<<<<<<< HEAD
 from sans.algorithm_detail.convert_to_q import convert_workspace
-=======
 from sans.algorithm_detail.scale_sans_workspace import scale_workspace
->>>>>>> 333c3751
 from sans.algorithm_detail.crop_helper import get_component_name
 from sans.algorithm_detail.mask_sans_workspace import mask_workspace
 from sans.algorithm_detail.move_sans_instrument_component import move_component, MoveTypes
