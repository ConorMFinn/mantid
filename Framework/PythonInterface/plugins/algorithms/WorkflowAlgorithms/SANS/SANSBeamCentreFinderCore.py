# Mantid Repository : https://github.com/mantidproject/mantid
#
# Copyright &copy; 2018 ISIS Rutherford Appleton Laboratory UKRI,
#     NScD Oak Ridge National Laboratory, European Spallation Source
#     & Institut Laue - Langevin
# SPDX - License - Identifier: GPL - 3.0 +
# pylint: disable=too-few-public-methods

""" Finds the beam centre."""

from __future__ import (absolute_import, division, print_function)
from mantid.api import (DataProcessorAlgorithm, MatrixWorkspaceProperty, AlgorithmFactory, PropertyMode, Progress,
                        IEventWorkspace)
from mantid.kernel import (Direction, PropertyManagerProperty, StringListValidator)
<<<<<<< HEAD
from sans.algorithm_detail.MoveSansInstrumentComponent import MoveSansInstrumentComponent, MoveTypes
from sans.algorithm_detail.CreateSANSAdjustmentWorkspaces import CreateSANSAdjustmentWorkspaces
=======
from sans.algorithm_detail.convert_to_q import convert_workspace
from sans.algorithm_detail.scale_sans_workspace import scale_workspace
from sans.algorithm_detail.crop_helper import get_component_name
from sans.algorithm_detail.mask_sans_workspace import mask_workspace
from sans.algorithm_detail.move_sans_instrument_component import move_component, MoveTypes
>>>>>>> fae20d5e
from sans.common.constants import EMPTY_NAME
from sans.common.general_functions import create_child_algorithm, append_to_sans_file_tag
from sans.state.state_base import create_deserialized_sans_state_from_property_manager
from sans.common.enums import (DetectorType, DataType, MaskingQuadrant, RangeStepType, RebinType)
from sans.algorithm_detail.xml_shapes import quadrant_xml


class SANSBeamCentreFinderCore(DataProcessorAlgorithm):
    def category(self):
        return 'SANS\\BeamCentre'

    def summary(self):
        return 'Finds the beam centre.'

    def PyInit(self):
        # ----------
        # INPUT
        # ----------
        self.declareProperty(PropertyManagerProperty('SANSState'),
                             doc='A property manager which fulfills the SANSState contract.')

        # WORKSPACES
        # Scatter Workspaces
        self.declareProperty(MatrixWorkspaceProperty('ScatterWorkspace', '',
                                                     optional=PropertyMode.Mandatory, direction=Direction.Input),
                             doc='The scatter workspace. This workspace does not contain monitors.')
        self.declareProperty(MatrixWorkspaceProperty('ScatterMonitorWorkspace', '',
                                                     optional=PropertyMode.Mandatory, direction=Direction.Input),
                             doc='The scatter monitor workspace. This workspace only condtains monitors.')

        # Transmission Workspace
        self.declareProperty(MatrixWorkspaceProperty('TransmissionWorkspace', '',
                                                     optional=PropertyMode.Optional, direction=Direction.Input),
                             doc='The transmission workspace.')

        # Direct Workspace
        self.declareProperty(MatrixWorkspaceProperty('DirectWorkspace', '',
                                                     optional=PropertyMode.Optional, direction=Direction.Input),
                             doc='The direct workspace.')

        self.setPropertyGroup("ScatterWorkspace", 'Data')
        self.setPropertyGroup("ScatterMonitorWorkspace", 'Data')
        self.setPropertyGroup("TransmissionWorkspace", 'Data')
        self.setPropertyGroup("DirectWorkspace", 'Data')

        allowed_detectors = StringListValidator([DetectorType.to_string(DetectorType.LAB),
                                                 DetectorType.to_string(DetectorType.HAB)])
        self.declareProperty("Component", DetectorType.to_string(DetectorType.LAB),
                             validator=allowed_detectors, direction=Direction.Input,
                             doc="The component of the instrument which is to be reduced.")

        # The data type
        allowed_data = StringListValidator([DataType.to_string(DataType.Sample),
                                            DataType.to_string(DataType.Can)])
        self.declareProperty("DataType", DataType.to_string(DataType.Sample),
                             validator=allowed_data, direction=Direction.Input,
                             doc="The component of the instrument which is to be reduced.")

        self.declareProperty("CompatibilityMode", False, direction=Direction.Input)

        self.declareProperty("Centre1", 0.0, direction=Direction.Input)
        self.declareProperty("Centre2", 0.0, direction=Direction.Input)

        self.declareProperty("RMax", 0.26, direction=Direction.Input)
        self.declareProperty("RMin", 0.06, direction=Direction.Input)

        # ----------
        # OUTPUT
        # ----------
        self.declareProperty(MatrixWorkspaceProperty("OutputWorkspaceLeft", 'Left', optional=PropertyMode.Optional,
                                                     direction=Direction.Output),
                             doc='The left output workspace.')

        self.declareProperty(MatrixWorkspaceProperty("OutputWorkspaceTop", 'Top', optional=PropertyMode.Optional,
                                                     direction=Direction.Output),
                             doc='The top output workspace.')

        self.declareProperty(MatrixWorkspaceProperty("OutputWorkspaceRight", 'Right', optional=PropertyMode.Optional,
                                                     direction=Direction.Output),
                             doc='The right output workspace.')

        self.declareProperty(MatrixWorkspaceProperty("OutputWorkspaceBottom", 'Bottom', optional=PropertyMode.Optional,
                                                     direction=Direction.Output),
                             doc='The bottom output workspace.')

    def PyExec(self):
        # --------
        # Clone the input workspaces
        # --------
        # Get the input
        state = self._get_state()
        # --------
        # Change cloned state
        # --------
        # Remove phi Masking
        state.mask.phi_min = 90.0
        state.mask.phi_max = -90.0
        state.mask.use_mask_phi_mirror = True

        # Set compatibility mode
        # state.compatibility.use_compatibility_mode = self.getProperty('CompatibilityMode').value

        # Set test centre
        state.move.detectors[DetectorType.to_string(DetectorType.LAB)].sample_centre_pos1 = \
            self.getProperty("Centre1").value
        state.move.detectors[DetectorType.to_string(DetectorType.LAB)].sample_centre_pos2 = \
            self.getProperty("Centre2").value

        state_serialized = state.property_manager

        component_as_string = self.getProperty("Component").value
        progress = self._get_progress()

        # --------------------------------------------------------------------------------------------------------------
        # 1. Crop workspace by detector name
        #    This will create a reduced copy of the original workspace with only those spectra which are relevant
        #    for this particular reduction.
        # --------------------------------------------------------------------------------------------------------------
        progress.report("Cropping ...")
        scatter_data = self._get_cropped_workspace(component_as_string)

        # --------------------------------------------------------------------------------------------
        # 2. Perform dark run subtraction
        #    This will subtract a dark background from the scatter workspace. Note that dark background subtraction
        #    will also affect the transmission calculation later on.
        # --------------------------------------------------------------------------------------------------------------

        # --------------------------------------------------------------------------------------------------------------
        # 3. Create event slice
        #    If we are dealing with an event workspace as input, this will cut out a time-based (user-defined) slice.
        #    In case of a histogram workspace, nothing happens.
        # --------------------------------------------------------------------------------------------------------------
        progress.report("Event slicing ...")
        data_type_as_string = self.getProperty("DataType").value
        monitor_scatter_date = self._get_monitor_workspace()
        scatter_data, monitor_scatter_date, slice_event_factor = self._slice(state_serialized, scatter_data,
                                                                             monitor_scatter_date, data_type_as_string)

        # !!!!!!!!!!!!!!!!!!!!!!!!!!!!!!!!!!!!!!!!!!!!!!!!!!!!!!!!!!!!!!!!!!!!!!!!!!!!!!!!!!!!!!!!!!!!!!!!!!!!!!!!!!!!!!
        # COMPATIBILITY BEGIN
        # IMPORTANT: This section of the code should only be temporary. It allows us to convert to histogram
        # early on and hence compare the new reduction results with the output of the new reduction chain.
        # Once the new reduction chain is established, we should remove the compatibility feature.
        # !!!!!!!!!!!!!!!!!!!!!!!!!!!!!!!!!!!!!!!!!!!!!!!!!!!!!!!!!!!!!!!!!!!!!!!!!!!!!!!!!!!!!!!!!!!!!!!!!!!!!!!!!!!!!!
        compatibility = state.compatibility
        is_event_workspace = isinstance(scatter_data, IEventWorkspace)
        if compatibility.use_compatibility_mode and is_event_workspace:
            # We convert the workspace here to a histogram workspace, since we cannot otherwise
            # compare the results between the old and the new reduction workspace in a meaningful manner.
            # The old one is histogram and the new one is event.
            # Rebin to monitor workspace
            if compatibility.time_rebin_string:
                rebin_name = "Rebin"
                rebin_option = {"InputWorkspace": scatter_data,
                                "Params": compatibility.time_rebin_string,
                                "OutputWorkspace": EMPTY_NAME,
                                "PreserveEvents": False}
                rebin_alg = create_child_algorithm(self, rebin_name, **rebin_option)
                rebin_alg.execute()
                scatter_data = rebin_alg.getProperty("OutputWorkspace").value
            else:
                rebin_name = "RebinToWorkspace"
                rebin_option = {"WorkspaceToRebin": scatter_data,
                                "WorkspaceToMatch": monitor_scatter_date,
                                "OutputWorkspace": EMPTY_NAME,
                                "PreserveEvents": False}
                rebin_alg = create_child_algorithm(self, rebin_name, **rebin_option)
                rebin_alg.execute()
                scatter_data = rebin_alg.getProperty("OutputWorkspace").value
        # !!!!!!!!!!!!!!!!!!!!!!!!!!!!!!!!!!!!!!!!!!!!!!!!!!!!!!!!!!!!!!!!!!!!!!!!!!!!!!!!!!!!!!!!!!!!!!!!!!!!!!!!!!!!!!
        # COMPATIBILITY END
        # !!!!!!!!!!!!!!!!!!!!!!!!!!!!!!!!!!!!!!!!!!!!!!!!!!!!!!!!!!!!!!!!!!!!!!!!!!!!!!!!!!!!!!!!!!!!!!!!!!!!!!!!!!!!!!
        # ------------------------------------------------------------
        # 4. Move the workspace into the correct position
        #    The detectors in the workspaces are set such that the beam centre is at (0,0). The position is
        #    a user-specified value which can be obtained with the help of the beam centre finder.
        # ------------------------------------------------------------
        scatter_data = self._move(state=state, workspace=scatter_data, component=component_as_string)
        monitor_scatter_date = self._move(state=state, workspace=monitor_scatter_date, component=component_as_string)

        # --------------------------------------------------------------------------------------------------------------
        # 5. Apply masking (pixel masking and time masking)
        # --------------------------------------------------------------------------------------------------------------
        progress.report("Masking ...")
        scatter_data = self._mask(state=state, workspace=scatter_data, component=component_as_string)

        # --------------------------------------------------------------------------------------------------------------
        # 6. Convert to Wavelength
        # --------------------------------------------------------------------------------------------------------------
        progress.report("Converting to wavelength ...")
        scatter_data = self._convert_to_wavelength(state=state, workspace=scatter_data)

        # --------------------------------------------------------------------------------------------------------------
        # 7. Multiply by volume and absolute scale
        # --------------------------------------------------------------------------------------------------------------
        progress.report("Multiplying by volume and absolute scale ...")
        scatter_data = self._scale(state=state, workspace=scatter_data)

        # --------------------------------------------------------------------------------------------------------------
        # 8. Create adjustment workspaces, those are
        #     1. pixel-based adjustments
        #     2. wavelength-based adjustments
        #     3. pixel-and-wavelength-based adjustments
        # Note that steps 4 to 7 could run in parallel if we don't use wide angle correction. If we do then the
        # creation of the adjustment workspaces requires the sample workspace itself and we have to run it sequentially.
        # We could consider to have a serial and a parallel strategy here, depending on the wide angle correction
        # settings. On the other hand it is not clear that this would be an advantage with the GIL.
        # --------------------------------------------------------------------------------------------------------------
        data_type_as_string = self.getProperty("DataType").value
        progress.report("Creating adjustment workspaces ...")
        wavelength_adjustment_workspace, pixel_adjustment_workspace, wavelength_and_pixel_adjustment_workspace = \
            self._adjustment(state, scatter_data, monitor_scatter_date, component_as_string,
                             data_type_as_string)

        # ------------------------------------------------------------
        # 9. Convert event workspaces to histogram workspaces
        # ------------------------------------------------------------
        progress.report("Converting to histogram mode ...")
        scatter_data = self._convert_to_histogram(scatter_data)

        # ------------------------------------------------------------
        # 10. Split workspace into 4 quadrant workspaces
        # ------------------------------------------------------------
        quadrants = [MaskingQuadrant.Left, MaskingQuadrant.Right, MaskingQuadrant.Top, MaskingQuadrant.Bottom]
        quadrant_scatter_reduced = {}
        centre = [0, 0, 0]
        r_min = self.getProperty("RMin").value
        r_max = self.getProperty("RMax").value
        for quadrant in quadrants:
            xml_string = quadrant_xml(centre, r_min, r_max, quadrant)
            quadrant_scatter_data = self._get_cloned_workspace(scatter_data)
            self._mask_quadrants(quadrant_scatter_data, xml_string)

            quadrant_scatter_data, sum_of_counts, sum_of_norms = \
                self._convert_to_q(state=state,
                                   workspace=quadrant_scatter_data,
                                   wavelength_adjustment_workspace=wavelength_adjustment_workspace,
                                   pixel_adjustment_workspace=pixel_adjustment_workspace,
                                   wavelength_and_pixel_adjustment_workspace=wavelength_and_pixel_adjustment_workspace)

            quadrant_scatter_reduced.update({quadrant: quadrant_scatter_data})

        # # ------------------------------------------------------------
        # # Populate the output
        # # ------------------------------------------------------------
        self.setProperty("OutputWorkspaceLeft", quadrant_scatter_reduced[MaskingQuadrant.Left])
        self.setProperty("OutputWorkspaceRight", quadrant_scatter_reduced[MaskingQuadrant.Right])
        self.setProperty("OutputWorkspaceTop", quadrant_scatter_reduced[MaskingQuadrant.Top])
        self.setProperty("OutputWorkspaceBottom", quadrant_scatter_reduced[MaskingQuadrant.Bottom])

    def _mask_quadrants(self, workspace, shape):
        mask_name = "MaskDetectorsInShape"
        mask_options = {"Workspace": workspace,
                        "ShapeXML": shape}
        mask_alg = create_child_algorithm(self, mask_name, **mask_options)
        mask_alg.execute()

    def _get_cropped_workspace(self, component):
        scatter_workspace = self.getProperty("ScatterWorkspace").value
        alg_name = "CropToComponent"

        component_to_crop = DetectorType.from_string(component)
        component_to_crop = get_component_name(scatter_workspace, component_to_crop)

        crop_options = {"InputWorkspace": scatter_workspace,
                        "OutputWorkspace": EMPTY_NAME,
                        "ComponentNames": component_to_crop}

        crop_alg = create_child_algorithm(self, alg_name, **crop_options)
        crop_alg.execute()

        output_workspace = crop_alg.getProperty("OutputWorkspace").value
        return output_workspace

    def _slice(self, state_serialized, workspace, monitor_workspace, data_type_as_string):
        slice_name = "SANSSliceEvent"
        slice_options = {"SANSState": state_serialized,
                         "InputWorkspace": workspace,
                         "InputWorkspaceMonitor": monitor_workspace,
                         "OutputWorkspace": EMPTY_NAME,
                         "OutputWorkspaceMonitor": "dummy2",
                         "DataType": data_type_as_string}
        slice_alg = create_child_algorithm(self, slice_name, **slice_options)
        slice_alg.execute()

        workspace = slice_alg.getProperty("OutputWorkspace").value
        monitor_workspace = slice_alg.getProperty("OutputWorkspaceMonitor").value
        slice_event_factor = slice_alg.getProperty("SliceEventFactor").value
        return workspace, monitor_workspace, slice_event_factor

    def _move(self, state, workspace, component, is_transmission=False):
        # First we set the workspace to zero, since it might have been moved around by the user in the ADS
        # Second we use the initial move to bring the workspace into the correct position
<<<<<<< HEAD
        reset_alg = MoveSansInstrumentComponent(move_type=MoveTypes.RESET_POSITION)
        reset_alg.move_component(move_info=state.move, component_name='',
                                 workspace=workspace)

        move_alg = MoveSansInstrumentComponent(move_type=MoveTypes.INITIAL_MOVE)
        move_alg.move_component(component_name=component, move_info=state.move,
                                workspace=workspace, is_transmission_workspace=is_transmission)
        return workspace

    def _mask(self, state_serialized, workspace, component):
        mask_name = "SANSMaskWorkspace"
        mask_options = {"SANSState": state_serialized,
                        "Workspace": workspace,
                        "Component": component}
        mask_alg = create_child_algorithm(self, mask_name, **mask_options)
        mask_alg.execute()
        return mask_alg.getProperty("Workspace").value
=======
        move_component(move_info=state.move, component_name='', move_type=MoveTypes.RESET_POSITION,
                       workspace=workspace)
        move_component(component_name=component, move_info=state.move, move_type=MoveTypes.INITIAL_MOVE,
                       workspace=workspace, is_transmission_workspace=is_transmission)
        return workspace

    def _mask(self, state, workspace, component):
        output_ws = mask_workspace(component_as_string=component, workspace=workspace, state=state)
        return output_ws

    def _convert_to_wavelength(self, state, workspace):
        wavelength_state = state.wavelength

        wavelength_name = "SANSConvertToWavelengthAndRebin"
        wavelength_options = {"InputWorkspace": workspace,
                              "OutputWorkspace": EMPTY_NAME,
                              "WavelengthLow": wavelength_state.wavelength_low[0],
                              "WavelengthHigh": wavelength_state.wavelength_high[0],
                              "WavelengthStep": wavelength_state.wavelength_step,
                              "WavelengthStepType": RangeStepType.to_string(
                                  wavelength_state.wavelength_step_type),
                              "RebinMode": RebinType.to_string(wavelength_state.rebin_type)}
>>>>>>> fae20d5e

        wavelength_alg = create_child_algorithm(self, wavelength_name, **wavelength_options)
        wavelength_alg.execute()
        return wavelength_alg.getProperty("OutputWorkspace").value

    def _scale(self, state, workspace):
        instrument = state.data.instrument
        output_ws = scale_workspace(workspace=workspace, instrument=instrument, state_scale=state.scale)

        return output_ws

    def _adjustment(self, state, workspace, monitor_workspace, component_as_string, data_type):
        transmission_workspace = self._get_transmission_workspace()
        direct_workspace = self._get_direct_workspace()

<<<<<<< HEAD
        if transmission_workspace:
            transmission_workspace = self._move(state=state, workspace=transmission_workspace,
                                                component=component_as_string, is_transmission=True)
=======
        state = self._get_state()

        adjustment_name = "SANSCreateAdjustmentWorkspaces"
        adjustment_options = {"SANSState": state_serialized,
                              "Component": component_as_string,
                              "DataType": data_type,
                              "MonitorWorkspace": monitor_workspace,
                              "SampleData": workspace,
                              "OutputWorkspaceWavelengthAdjustment": EMPTY_NAME,
                              "OutputWorkspacePixelAdjustment": EMPTY_NAME,
                              "OutputWorkspaceWavelengthAndPixelAdjustment": EMPTY_NAME}
        if transmission_workspace:
            transmission_workspace = self._move(state=state, workspace=transmission_workspace,
                                                component=component_as_string, is_transmission=True)
            adjustment_options.update({"TransmissionWorkspace": transmission_workspace})
>>>>>>> fae20d5e

        if direct_workspace:
            direct_workspace = self._move(state=state, workspace=direct_workspace,
                                          component=component_as_string, is_transmission=True)
<<<<<<< HEAD

        alg = CreateSANSAdjustmentWorkspaces(state_adjustment=state.adjustment,
                                             data_type=data_type, component=component_as_string)
        returned_dict = alg.create_sans_adjustment_workspaces(direct_ws=direct_workspace, monitor_ws=monitor_workspace,
                                                              sample_data=workspace,
                                                              transmission_ws=transmission_workspace)
        wavelength_adjustment = returned_dict["wavelength_adj"]
        pixel_adjustment = returned_dict["pixel_adj"]
        wavelength_and_pixel_adjustment = returned_dict["wavelength_pixel_adj"]

=======
            adjustment_options.update({"DirectWorkspace": direct_workspace})

        adjustment_alg = create_child_algorithm(self, adjustment_name, **adjustment_options)
        adjustment_alg.execute()

        wavelength_adjustment = adjustment_alg.getProperty("OutputWorkspaceWavelengthAdjustment").value
        pixel_adjustment = adjustment_alg.getProperty("OutputWorkspacePixelAdjustment").value
        wavelength_and_pixel_adjustment = adjustment_alg.getProperty(
            "OutputWorkspaceWavelengthAndPixelAdjustment").value
>>>>>>> fae20d5e
        return wavelength_adjustment, pixel_adjustment, wavelength_and_pixel_adjustment

    def _convert_to_histogram(self, workspace):
        if isinstance(workspace, IEventWorkspace):
            convert_name = "RebinToWorkspace"
            convert_options = {"WorkspaceToRebin": workspace,
                               "WorkspaceToMatch": workspace,
                               "OutputWorkspace": "OutputWorkspace",
                               "PreserveEvents": False}
            convert_alg = create_child_algorithm(self, convert_name, **convert_options)
            convert_alg.execute()
            workspace = convert_alg.getProperty("OutputWorkspace").value
            append_to_sans_file_tag(workspace, "_histogram")

        return workspace

    def _convert_to_q(self, state, workspace, wavelength_adjustment_workspace, pixel_adjustment_workspace,
                      wavelength_and_pixel_adjustment_workspace):
        """
        A conversion to momentum transfer is performed in this step.

        The conversion can be either to the modulus of Q in which case the output is a 1D workspace, or it can
        be a 2D reduction where the y axis is Qy, ie it is a numeric axis.
        @param state: a SANSState object
        @param workspace: the workspace to convert to momentum transfer.
        @param wavelength_adjustment_workspace: the wavelength adjustment workspace.
        @param pixel_adjustment_workspace: the pixel adjustment workspace.
        @param wavelength_and_pixel_adjustment_workspace: the wavelength and pixel adjustment workspace.
        @return: a reduced workspace
        """
        output_dict = convert_workspace(workspace=workspace, state_convert_to_q=state.convert_to_q,
                                        wavelength_adj_workspace=wavelength_adjustment_workspace,
                                        pixel_adj_workspace=pixel_adjustment_workspace,
                                        wavelength_and_pixel_adj_workspace=wavelength_and_pixel_adjustment_workspace,
                                        output_summed_parts=True)

        output_workspace = output_dict["output"]
        sum_of_counts = output_dict["counts_summed"]
        sum_of_norms = output_dict["norm_summed"]

        return output_workspace, sum_of_counts, sum_of_norms

    def validateInputs(self):
        errors = dict()
        # Check that the input can be converted into the right state object
        try:
            state = self._get_state()
            state.validate()
        except ValueError as err:
            errors.update({"SANSSingleReduction": str(err)})
        return errors

    def _get_state(self):
        state_property_manager = self.getProperty("SANSState").value
        state = create_deserialized_sans_state_from_property_manager(state_property_manager)
        state.property_manager = state_property_manager
        return state

    def _get_transmission_workspace(self):
        transmission_workspace = self.getProperty("TransmissionWorkspace").value
        return self._get_cloned_workspace(transmission_workspace) if transmission_workspace else None

    def _get_direct_workspace(self):
        direct_workspace = self.getProperty("DirectWorkspace").value
        return self._get_cloned_workspace(direct_workspace) if direct_workspace else None

    def _get_monitor_workspace(self):
        monitor_workspace = self.getProperty("ScatterMonitorWorkspace").value
        return self._get_cloned_workspace(monitor_workspace)

    def _get_cloned_workspace(self, workspace):
        clone_name = "CloneWorkspace"
        clone_options = {"InputWorkspace": workspace,
                         "OutputWorkspace": EMPTY_NAME}
        clone_alg = create_child_algorithm(self, clone_name, **clone_options)
        clone_alg.execute()
        return clone_alg.getProperty("OutputWorkspace").value

    def _get_progress(self):
        return Progress(self, start=0.0, end=1.0, nreports=10)


# Register algorithm with Mantid
AlgorithmFactory.subscribe(SANSBeamCentreFinderCore)<|MERGE_RESOLUTION|>--- conflicted
+++ resolved
@@ -12,16 +12,13 @@
 from mantid.api import (DataProcessorAlgorithm, MatrixWorkspaceProperty, AlgorithmFactory, PropertyMode, Progress,
                         IEventWorkspace)
 from mantid.kernel import (Direction, PropertyManagerProperty, StringListValidator)
-<<<<<<< HEAD
-from sans.algorithm_detail.MoveSansInstrumentComponent import MoveSansInstrumentComponent, MoveTypes
+
 from sans.algorithm_detail.CreateSANSAdjustmentWorkspaces import CreateSANSAdjustmentWorkspaces
-=======
 from sans.algorithm_detail.convert_to_q import convert_workspace
 from sans.algorithm_detail.scale_sans_workspace import scale_workspace
 from sans.algorithm_detail.crop_helper import get_component_name
 from sans.algorithm_detail.mask_sans_workspace import mask_workspace
 from sans.algorithm_detail.move_sans_instrument_component import move_component, MoveTypes
->>>>>>> fae20d5e
 from sans.common.constants import EMPTY_NAME
 from sans.common.general_functions import create_child_algorithm, append_to_sans_file_tag
 from sans.state.state_base import create_deserialized_sans_state_from_property_manager
@@ -315,25 +312,6 @@
     def _move(self, state, workspace, component, is_transmission=False):
         # First we set the workspace to zero, since it might have been moved around by the user in the ADS
         # Second we use the initial move to bring the workspace into the correct position
-<<<<<<< HEAD
-        reset_alg = MoveSansInstrumentComponent(move_type=MoveTypes.RESET_POSITION)
-        reset_alg.move_component(move_info=state.move, component_name='',
-                                 workspace=workspace)
-
-        move_alg = MoveSansInstrumentComponent(move_type=MoveTypes.INITIAL_MOVE)
-        move_alg.move_component(component_name=component, move_info=state.move,
-                                workspace=workspace, is_transmission_workspace=is_transmission)
-        return workspace
-
-    def _mask(self, state_serialized, workspace, component):
-        mask_name = "SANSMaskWorkspace"
-        mask_options = {"SANSState": state_serialized,
-                        "Workspace": workspace,
-                        "Component": component}
-        mask_alg = create_child_algorithm(self, mask_name, **mask_options)
-        mask_alg.execute()
-        return mask_alg.getProperty("Workspace").value
-=======
         move_component(move_info=state.move, component_name='', move_type=MoveTypes.RESET_POSITION,
                        workspace=workspace)
         move_component(component_name=component, move_info=state.move, move_type=MoveTypes.INITIAL_MOVE,
@@ -356,7 +334,6 @@
                               "WavelengthStepType": RangeStepType.to_string(
                                   wavelength_state.wavelength_step_type),
                               "RebinMode": RebinType.to_string(wavelength_state.rebin_type)}
->>>>>>> fae20d5e
 
         wavelength_alg = create_child_algorithm(self, wavelength_name, **wavelength_options)
         wavelength_alg.execute()
@@ -372,32 +349,13 @@
         transmission_workspace = self._get_transmission_workspace()
         direct_workspace = self._get_direct_workspace()
 
-<<<<<<< HEAD
         if transmission_workspace:
             transmission_workspace = self._move(state=state, workspace=transmission_workspace,
                                                 component=component_as_string, is_transmission=True)
-=======
-        state = self._get_state()
-
-        adjustment_name = "SANSCreateAdjustmentWorkspaces"
-        adjustment_options = {"SANSState": state_serialized,
-                              "Component": component_as_string,
-                              "DataType": data_type,
-                              "MonitorWorkspace": monitor_workspace,
-                              "SampleData": workspace,
-                              "OutputWorkspaceWavelengthAdjustment": EMPTY_NAME,
-                              "OutputWorkspacePixelAdjustment": EMPTY_NAME,
-                              "OutputWorkspaceWavelengthAndPixelAdjustment": EMPTY_NAME}
-        if transmission_workspace:
-            transmission_workspace = self._move(state=state, workspace=transmission_workspace,
-                                                component=component_as_string, is_transmission=True)
-            adjustment_options.update({"TransmissionWorkspace": transmission_workspace})
->>>>>>> fae20d5e
 
         if direct_workspace:
             direct_workspace = self._move(state=state, workspace=direct_workspace,
                                           component=component_as_string, is_transmission=True)
-<<<<<<< HEAD
 
         alg = CreateSANSAdjustmentWorkspaces(state_adjustment=state.adjustment,
                                              data_type=data_type, component=component_as_string)
@@ -408,17 +366,6 @@
         pixel_adjustment = returned_dict["pixel_adj"]
         wavelength_and_pixel_adjustment = returned_dict["wavelength_pixel_adj"]
 
-=======
-            adjustment_options.update({"DirectWorkspace": direct_workspace})
-
-        adjustment_alg = create_child_algorithm(self, adjustment_name, **adjustment_options)
-        adjustment_alg.execute()
-
-        wavelength_adjustment = adjustment_alg.getProperty("OutputWorkspaceWavelengthAdjustment").value
-        pixel_adjustment = adjustment_alg.getProperty("OutputWorkspacePixelAdjustment").value
-        wavelength_and_pixel_adjustment = adjustment_alg.getProperty(
-            "OutputWorkspaceWavelengthAndPixelAdjustment").value
->>>>>>> fae20d5e
         return wavelength_adjustment, pixel_adjustment, wavelength_and_pixel_adjustment
 
     def _convert_to_histogram(self, workspace):
