# Tests for ISIS SANS

set(TEST_PY_FILES
<<<<<<< HEAD
    SANSConvertToWavelengthTest.py
=======
    SANSConvertToQTest.py
    SANSConvertToWavelengthAndRebinTest.py
>>>>>>> 333c3751
    SANSCreateAdjustmentWorkspacesTest.py
    SANSCreateWavelengthAndPixelAdjustmentTest.py
    SANSSliceEventTest.py)

check_tests_valid(${CMAKE_CURRENT_SOURCE_DIR} ${TEST_PY_FILES})

# Prefix for test name=PythonAlgorithms_SANS
pyunittest_add_test(${CMAKE_CURRENT_SOURCE_DIR} PythonAlgorithms
                    ${TEST_PY_FILES})<|MERGE_RESOLUTION|>--- conflicted
+++ resolved
@@ -1,12 +1,6 @@
 # Tests for ISIS SANS
 
 set(TEST_PY_FILES
-<<<<<<< HEAD
-    SANSConvertToWavelengthTest.py
-=======
-    SANSConvertToQTest.py
-    SANSConvertToWavelengthAndRebinTest.py
->>>>>>> 333c3751
     SANSCreateAdjustmentWorkspacesTest.py
     SANSCreateWavelengthAndPixelAdjustmentTest.py
     SANSSliceEventTest.py)
