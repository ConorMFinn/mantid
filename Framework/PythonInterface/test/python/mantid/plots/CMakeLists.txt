<<<<<<< HEAD
# mantid.dataobjects tests
=======


add_subdirectory(modest_image)

##
## mantid.dataobjects tests
##
set ( TEST_PY_FILES
  helperfunctionsTest.py
  plotfunctionsTest.py
  plotfunctions3DTest.py
  plots__init__Test.py
)
>>>>>>> 1746a7fc

set(TEST_PY_FILES
    helperfunctionsTest.py
    plotfunctionsTest.py
    plotfunctions3DTest.py
    plots__init__Test.py)

check_tests_valid(${CMAKE_CURRENT_SOURCE_DIR} ${TEST_PY_FILES})

# Prefix for test=PythonInterfacePlots
pyunittest_add_test(${CMAKE_CURRENT_SOURCE_DIR} python.plots ${TEST_PY_FILES})<|MERGE_RESOLUTION|>--- conflicted
+++ resolved
@@ -1,26 +1,12 @@
-<<<<<<< HEAD
-# mantid.dataobjects tests
-=======
-
-
 add_subdirectory(modest_image)
 
-##
-## mantid.dataobjects tests
-##
-set ( TEST_PY_FILES
+# mantid.dataobjects tests
+
+set(TEST_PY_FILES
   helperfunctionsTest.py
   plotfunctionsTest.py
   plotfunctions3DTest.py
-  plots__init__Test.py
-)
->>>>>>> 1746a7fc
-
-set(TEST_PY_FILES
-    helperfunctionsTest.py
-    plotfunctionsTest.py
-    plotfunctions3DTest.py
-    plots__init__Test.py)
+  plots__init__Test.py)
 
 check_tests_valid(${CMAKE_CURRENT_SOURCE_DIR} ${TEST_PY_FILES})
 
