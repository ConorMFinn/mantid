--- conflicted
+++ resolved
@@ -973,23 +973,11 @@
         mandatory_props = alg_object.mandatoryProperties()
     else:
         mandatory_props = []
-<<<<<<< HEAD
-
+
+    postponed = []
     for (key, value) in iteritems(kwargs):
-        do_set_property(key, value)
         if key in mandatory_props:
             mandatory_props.remove(key)
-
-    # zip stops at the length of the shorter list
-    for (key, value) in zip(mandatory_props, args):
-        do_set_property(key, value)
-=======
-    postponed = []
-    for (key, value) in iteritems(kwargs):
-        try:
-            mandatory_props.remove(key)
-        except ValueError:
-            pass
         if "IndexSet" in key:
             # The `IndexSet` sub-property of the "workspace property with index"
             # must be set after the workspace since it is validated based on in.
@@ -998,10 +986,10 @@
         do_set_property(key, value)
     for (key, value) in postponed:
         do_set_property(key, value)
-    if len(args) > 0:
-        for (key, value) in zip(mandatory_props[:len(args)], args):
-            do_set_property(key, value)
->>>>>>> c06672dc
+
+    # zip stops at the length of the shorter list
+    for (key, value) in zip(mandatory_props, args):
+        do_set_property(key, value)
 
 
 def _create_algorithm_function(name, version, algm_object):
