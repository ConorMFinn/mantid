--- conflicted
+++ resolved
@@ -11,22 +11,14 @@
 #include "MantidAPI/TableRow.h"
 #include "MantidAPI/WorkspaceFactory.h"
 #include "MantidCurveFitting/Algorithms/Fit.h"
-<<<<<<< HEAD
 #include "MantidDataObjects/TableWorkspace.h"
 #include "MantidDataObjects/Workspace2D.h"
-=======
-#include "MantidDataObjects/Workspace2D.h"
 #include <Poco/File.h>
->>>>>>> cc84f29a
 
 using namespace Mantid;
 using namespace Mantid::API;
 using namespace Mantid::CurveFitting;
 using namespace Mantid::CurveFitting::Algorithms;
-<<<<<<< HEAD
-using namespace Mantid::API;
-=======
->>>>>>> cc84f29a
 using namespace Mantid::DataObjects;
 
 namespace {
@@ -586,457 +578,469 @@
     TS_ASSERT_DELTA(out->getParameter("D"), 0, 0.1);
   }
 
-<<<<<<< HEAD
+  void test_function_ProductFunction() {
+
+	  // Mock data
+	  int ndata = 30;
+	  API::MatrixWorkspace_sptr ws = API::WorkspaceFactory::Instance().create(
+		  "Workspace2D", 1, ndata, ndata);
+	  Mantid::MantidVec &x = ws->dataX(0);
+	  Mantid::MantidVec &y = ws->dataY(0);
+	  Mantid::MantidVec &e = ws->dataE(0);
+	  x = { 0, 0.1, 0.2, 0.3, 0.4, 0.5, 0.6, 0.7, 0.8, 0.9,
+		  1, 1.1, 1.2, 1.3, 1.4, 1.5, 1.6, 1.7, 1.8, 1.9,
+		  2, 2.1, 2.2, 2.3, 2.4, 2.5, 2.6, 2.7, 2.8, 2.9 };
+	  y = { 0.001362, 0.00434468, 0.0127937, 0.0347769, 0.0872653, 0.202138,
+		  0.432228, 0.853165,   1.55457,   2.61483,   4.06006,   5.8194,
+		  7.69982,  9.40459,    10.6036,   11.0364,   10.6036,   9.40459,
+		  7.69982,  5.8194,     4.06006,   2.61483,   1.55457,   0.853165,
+		  0.432228, 0.202138,   0.0872653, 0.0347769, 0.0127937, 0.00434468 };
+	  e.assign(ndata, 0.1);
+
+	  Mantid::CurveFitting::Algorithms::Fit fit;
+	  fit.initialize();
+
+	  fit.setPropertyValue(
+		  "Function", "composite=ProductFunction,NumDeriv=false;name="
+		  "Gaussian,Height=3,PeakCentre=1,Sigma=0.5,ties=(Height="
+		  "3.0,PeakCentre=1.0,Sigma=0.5);name=Gaussian,Height=15,"
+		  "PeakCentre=2.5,Sigma=0.5,ties=(Sigma=0.5)");
+	  fit.setProperty("InputWorkspace", ws);
+	  fit.setPropertyValue("WorkspaceIndex", "0");
+
+	  // execute fit
+	  TS_ASSERT_THROWS_NOTHING(TS_ASSERT(fit.execute()))
+		  TS_ASSERT(fit.isExecuted());
+
+	  // test the output from fit is what you expect
+
+	  double dummy = fit.getProperty("OutputChi2overDoF");
+	  TS_ASSERT_DELTA(dummy, 0.0, 0.01);
+
+	  Mantid::API::IFunction_sptr outF = fit.getProperty("Function");
+
+	  TS_ASSERT_DELTA(outF->getParameter("f0.PeakCentre"), 1.0, 0.001);
+	  TS_ASSERT_DELTA(outF->getParameter("f0.Height"), 3.0, 0.001);
+	  TS_ASSERT_DELTA(outF->getParameter("f0.Sigma"), 0.5, 0.001);
+	  TS_ASSERT_DELTA(outF->getParameter("f1.PeakCentre"), 2.0, 0.001);
+	  TS_ASSERT_DELTA(outF->getParameter("f1.Height"), 10.0, 0.01);
+	  TS_ASSERT_DELTA(outF->getParameter("f1.Sigma"), 0.5, 0.001);
+  }
+
+  void setUp() override {
+	  std::string resFileName = "ResolutionTestResolution.res";
+	  std::ofstream fil(resFileName.c_str());
+
+	  double N = 117;
+	  double DX = 10;
+	  double X0 = -DX / 2;
+	  double dX = DX / (N - 1);
+	  double resS = acos(0.);
+	  double resH = 3;
+	  double yErr = 0;
+	  double y0 = 0;
+
+	  for (int i = 0; i < N; i++) {
+		  double x = X0 + i * dX;
+		  double y = resH * exp(-x * x * resS);
+		  double err = fabs(y - y0) / 10;
+		  yErr = std::max(err, yErr);
+		  fil << x << ' ' << y << " 0\n";
+		  y0 = y;
+	  }
+  }
+
+  void tearDown() override {
+	  std::string resFileName = "ResolutionTestResolution.res";
+	  Poco::File phandle(resFileName);
+	  if (phandle.exists()) {
+		  phandle.remove();
+	  }
+  }
+
+  void test_resolution_fit() {
+
+	  const int nX = 100;
+	  const int nY = nX - 1;
+
+	  MatrixWorkspace_sptr ws = boost::dynamic_pointer_cast<MatrixWorkspace>(
+		  WorkspaceFactory::Instance().create("Workspace2D", 1, nX, nY));
+
+	  const double dx = 10 / 99;
+
+	  Mantid::MantidVec &X = ws->dataX(0);
+	  Mantid::MantidVec &Y = ws->dataY(0);
+	  Mantid::MantidVec &E = ws->dataE(0);
+
+	  X = { 0.000000, 0.101010, 0.202020, 0.303030, 0.404040, 0.505051, 0.606061,
+		  0.707071, 0.808081, 0.909091, 1.010101, 1.111111, 1.212121, 1.313131,
+		  1.414141, 1.515152, 1.616162, 1.717172, 1.818182, 1.919192, 2.020202,
+		  2.121212, 2.222222, 2.323232, 2.424242, 2.525253, 2.626263, 2.727273,
+		  2.828283, 2.929293, 3.030303, 3.131313, 3.232323, 3.333333, 3.434343,
+		  3.535354, 3.636364, 3.737374, 3.838384, 3.939394, 4.040404, 4.141414,
+		  4.242424, 4.343434, 4.444444, 4.545455, 4.646465, 4.747475, 4.848485,
+		  4.949495, 5.050505, 5.151515, 5.252525, 5.353535, 5.454545, 5.555556,
+		  5.656566, 5.757576, 5.858586, 5.959596, 6.060606, 6.161616, 6.262626,
+		  6.363636, 6.464646, 6.565657, 6.666667, 6.767677, 6.868687, 6.969697,
+		  7.070707, 7.171717, 7.272727, 7.373737, 7.474747, 7.575758, 7.676768,
+		  7.777778, 7.878788, 7.979798, 8.080808, 8.181818, 8.282828, 8.383838,
+		  8.484848, 8.585859, 8.686869, 8.787879, 8.888889, 8.989899, 9.090909,
+		  9.191919, 9.292929, 9.393939, 9.494949, 9.595960, 9.696970, 9.797980,
+		  9.898990 };
+	  Y = { 0.000000, 0.000000, 0.000000, 0.000000, 0.000001, 0.000001, 0.000002,
+		  0.000004, 0.000006, 0.000012, 0.000021, 0.000036, 0.000063, 0.000108,
+		  0.000183, 0.000305, 0.000503, 0.000818, 0.001314, 0.002084, 0.003262,
+		  0.005041, 0.007692, 0.011586, 0.017229, 0.025295, 0.036664, 0.052465,
+		  0.074121, 0.103380, 0.142353, 0.193520, 0.259728, 0.344147, 0.450195,
+		  0.581418, 0.741323, 0.933166, 1.159690, 1.422842, 1.723466, 2.061013,
+		  2.433271, 2.836167, 3.263660, 3.707743, 4.158590, 4.604836, 5.034009,
+		  5.433072, 5.789067, 6.089806, 6.324555, 6.484675, 6.564144, 6.559937,
+		  6.472215, 6.304315, 6.062539, 5.755762, 5.394893, 4.992230, 4.560768,
+		  4.113514, 3.662855, 3.220017, 2.794656, 2.394584, 2.025646, 1.691721,
+		  1.394844, 1.135414, 0.912461, 0.723946, 0.567061, 0.438516, 0.334790,
+		  0.252343, 0.187776, 0.137950, 0.100055, 0.071644, 0.050648, 0.035348,
+		  0.024356, 0.016568, 0.011127, 0.007378, 0.004829, 0.003121, 0.001991,
+		  0.001254, 0.000780, 0.000479, 0.000290, 0.000174, 0.000103, 0.000060,
+		  0.000034 };
+	  E.assign(nY, 1.0);
+
+	  X.back() = X[98] + dx;
+	  AnalysisDataService::Instance().add("ResolutionTest_WS", ws);
+
+	  Algorithms::Fit fit;
+	  fit.initialize();
+
+	  fit.setPropertyValue(
+		  "Function", "composite=Convolution,"
+		  "FixResolution=true,NumDeriv=true;name=Resolution,FileName="
+		  "\"ResolutionTestResolution.res\","
+		  "WorkspaceIndex=0;name=ResolutionTest_Gauss,c=5,h=2,s=1");
+	  fit.setPropertyValue("InputWorkspace", "ResolutionTest_WS");
+	  fit.setPropertyValue("WorkspaceIndex", "0");
+	  fit.execute();
+  }
+
+  void getStretchExpMockData(Mantid::MantidVec &y, Mantid::MantidVec &e) {
+	  // values extracted from y(x)=2*exp(-(x/4)^0.5)
+	  y = { 2,          1.2130613,  0.98613738, 0.84124005, 0.73575888,
+		  0.65384379, 0.58766531, 0.53273643, 0.48623347, 0.44626032,
+		  0.41148132, 0.38092026, 0.35384241, 0.32968143, 0.30799199,
+		  0.28841799, 0.27067057, 0.25451242, 0.2397465,  0.22620756 };
+
+	  std::transform(
+		  y.begin(), y.end(), e.begin(),
+		  std::bind(std::multiplies<double>(), std::placeholders::_1, 0.1));
+  }
+
+  void test_function_StretchExp_Against_MockData() {
+	  Algorithms::Fit alg2;
+	  TS_ASSERT_THROWS_NOTHING(alg2.initialize());
+	  TS_ASSERT(alg2.isInitialized());
+
+	  // create mock data to test against
+	  std::string wsName = "StretchExpMockData";
+	  int histogramNumber = 1;
+	  int timechannels = 20;
+	  Workspace_sptr ws = WorkspaceFactory::Instance().create(
+		  "Workspace2D", histogramNumber, timechannels, timechannels);
+	  Workspace2D_sptr ws2D = boost::dynamic_pointer_cast<Workspace2D>(ws);
+	  // in this case, x-values are just the running index
+	  auto &x = ws2D->dataX(0);
+	  for (int i = 0; i < 20; i++)
+		  x[i] = 1.0 * i + 0.00001;
+
+	  Mantid::MantidVec &y = ws2D->dataY(0); // y-values (counts)
+	  Mantid::MantidVec &e = ws2D->dataE(0); // error values of counts
+	  getStretchExpMockData(y, e);
+
+	  // put this workspace in the data service
+	  TS_ASSERT_THROWS_NOTHING(
+		  AnalysisDataService::Instance().addOrReplace(wsName, ws2D));
+
+	  alg2.setPropertyValue(
+		  "Function",
+		  "name=StretchExp, Height=1.5, Lifetime=5.0, Stretching=0.4");
+
+	  // Set which spectrum to fit against and initial starting values
+	  alg2.setPropertyValue("InputWorkspace", wsName);
+	  alg2.setPropertyValue("WorkspaceIndex", "0");
+	  alg2.setPropertyValue("StartX", "0");
+	  alg2.setPropertyValue("EndX", "19");
+
+	  // execute fit
+	  TS_ASSERT_THROWS_NOTHING(TS_ASSERT(alg2.execute()))
+
+		  TS_ASSERT(alg2.isExecuted());
+
+	  // test the output from fit is what you expect
+	  double dummy = alg2.getProperty("OutputChi2overDoF");
+	  TS_ASSERT_DELTA(dummy, 0.001, 0.001);
+
+	  IFunction_sptr out = alg2.getProperty("Function");
+	  // golden standard y(x)=2*exp(-(x/4)^0.5)
+	  // allow for a 1% error in Height and Lifetime, and 10% error in the
+	  // Stretching exponent
+	  TS_ASSERT_DELTA(out->getParameter("Height"), 2.0, 0.02);
+	  TS_ASSERT_DELTA(out->getParameter("Lifetime"), 4.0, 0.04);
+	  TS_ASSERT_DELTA(out->getParameter("Stretching"), 0.5, 0.05);
+
+	  // check its categories
+	  const std::vector<std::string> categories = out->categories();
+	  TS_ASSERT(categories.size() == 1);
+	  TS_ASSERT(categories[0] == "General");
+
+	  AnalysisDataService::Instance().remove(wsName);
+  }
+
   void test_function_convolution_fit_resolution() {
 
-    boost::shared_ptr<WorkspaceTester> data =
-        boost::make_shared<WorkspaceTester>();
-    data->init(1, 100, 100);
-
-    auto &x = data->dataX(0);
-    auto &y = data->dataY(0);
-    auto &e = data->dataE(0);
-
-    y = {0, -1.77636e-16, -1.77636e-16, 0, -1.77636e-16, -8.88178e-17,
-         -1.33227e-16, 0, 0, 8.88178e-17, 3.33067e-17, 1.11022e-17, 1.27676e-16,
-         6.66134e-17, 8.32667e-17, 3.88578e-17, 9.4369e-17, 1.44329e-16,
-         2.66454e-16, 5.10703e-15, 9.80105e-14, 1.63027e-12, 2.31485e-11,
-         2.80779e-10, 2.91067e-09, 2.58027e-08, 1.9575e-07, 1.27204e-06,
-         7.08849e-06, 3.39231e-05, 0.000139678, 0.000496012, 0.00152387,
-         0.0040672, 0.00948273, 0.0194574, 0.0354878, 0.0583005, 0.0877657,
-         0.123662, 0.167048, 0.221547, 0.293962, 0.393859, 0.531629, 0.714256,
-         0.938713, 1.18531, 1.41603, 1.58257, 1.64355, 1.58257, 1.41603,
-         1.18531, 0.938713, 0.714256, 0.531629, 0.393859, 0.293962, 0.221547,
-         0.167048, 0.123662, 0.0877657, 0.0583005, 0.0354878, 0.0194574,
-         0.00948273, 0.0040672, 0.00152387, 0.000496012, 0.000139678,
-         3.39231e-05, 7.08849e-06, 1.27204e-06, 1.9575e-07, 2.58027e-08,
-         2.91067e-09, 2.80779e-10, 2.31486e-11, 1.63033e-12, 9.80771e-14,
-         5.09592e-15, 2.77556e-16, 3.88578e-17, 2.22045e-17, -1.66533e-17,
-         -1.11022e-17, 0, -7.21645e-17, -8.88178e-17, -1.11022e-16,
-         -1.33227e-16, -4.44089e-17, -1.77636e-16, -1.33227e-16, -8.88178e-17,
-         -3.55271e-16, -8.88178e-17, -1.77636e-16, -1.77636e-16};
-
-    x = {-10,  -9.8, -9.6, -9.4, -9.2, -9,   -8.8, -8.6, -8.4, -8.2, -8,   -7.8,
-         -7.6, -7.4, -7.2, -7,   -6.8, -6.6, -6.4, -6.2, -6,   -5.8, -5.6, -5.4,
-         -5.2, -5,   -4.8, -4.6, -4.4, -4.2, -4,   -3.8, -3.6, -3.4, -3.2, -3,
-         -2.8, -2.6, -2.4, -2.2, -2,   -1.8, -1.6, -1.4, -1.2, -1,   -0.8, -0.6,
-         -0.4, -0.2, 0,    0.2,  0.4,  0.6,  0.8,  1,    1.2,  1.4,  1.6,  1.8,
-         2,    2.2,  2.4,  2.6,  2.8,  3,    3.2,  3.4,  3.6,  3.8,  4,    4.2,
-         4.4,  4.6,  4.8,  5,    5.2,  5.4,  5.6,  5.8,  6,    6.2,  6.4,  6.6,
-         6.8,  7,    7.2,  7.4,  7.6,  7.8,  8,    8.2,  8.4,  8.6,  8.8,  9,
-         9.2,  9.4,  9.6,  9.8};
-
-    e.assign(y.size(), 1);
-
-    Algorithms::Fit fit;
-    fit.initialize();
-    // fit.setPropertyValue("Function", conv->asString());
-
-    fit.setPropertyValue("Function",
-                         "composite=Convolution,FixResolution=true,NumDeriv="
-                         "true;name=ConvolutionTest_Gauss,c=0,h=0.5,s=0.5;"
-                         "name=ConvolutionTest_Lorentz,c=0,h=1,w=1");
-    fit.setProperty("InputWorkspace", data);
-    fit.setProperty("WorkspaceIndex", 0);
-    fit.execute();
-
-    IFunction_sptr out = fit.getProperty("Function");
-    // by default convolution keeps parameters of the resolution (function
-    // #0)
-    // fixed
-    TS_ASSERT_EQUALS(out->getParameter("f0.h"), 0.5);
-    TS_ASSERT_EQUALS(out->getParameter("f0.s"), 0.5);
-    // fit is not very good
-    TS_ASSERT_LESS_THAN(0.1, fabs(out->getParameter("f1.w") - 1));
-
-    Algorithms::Fit fit1;
-    fit1.initialize();
-    fit1.setProperty("Function",
-                     "composite=Convolution,FixResolution=false,NumDeriv="
-                     "true;name=ConvolutionTest_Gauss,c=0,h=0.5,s=0.5;"
-                     "name=ConvolutionTest_Lorentz,c=0,h=1,w=1");
-    fit1.setProperty("InputWorkspace", data);
-    fit1.setProperty("WorkspaceIndex", 0);
-    fit1.execute();
-
-    out = fit1.getProperty("Function");
-    // resolution parameters change and close to the initial values
-
-    TS_ASSERT_DELTA(out->getParameter("f0.s"), 2.0, 0.0001);
-    TS_ASSERT_DELTA(out->getParameter("f1.w"), 0.5, 0.0001);
+	  boost::shared_ptr<WorkspaceTester> data =
+		  boost::make_shared<WorkspaceTester>();
+	  data->init(1, 100, 100);
+
+	  auto &x = data->dataX(0);
+	  auto &y = data->dataY(0);
+	  auto &e = data->dataE(0);
+
+	  y = { 0, -1.77636e-16, -1.77636e-16, 0, -1.77636e-16, -8.88178e-17,
+		  -1.33227e-16, 0, 0, 8.88178e-17, 3.33067e-17, 1.11022e-17, 1.27676e-16,
+		  6.66134e-17, 8.32667e-17, 3.88578e-17, 9.4369e-17, 1.44329e-16,
+		  2.66454e-16, 5.10703e-15, 9.80105e-14, 1.63027e-12, 2.31485e-11,
+		  2.80779e-10, 2.91067e-09, 2.58027e-08, 1.9575e-07, 1.27204e-06,
+		  7.08849e-06, 3.39231e-05, 0.000139678, 0.000496012, 0.00152387,
+		  0.0040672, 0.00948273, 0.0194574, 0.0354878, 0.0583005, 0.0877657,
+		  0.123662, 0.167048, 0.221547, 0.293962, 0.393859, 0.531629, 0.714256,
+		  0.938713, 1.18531, 1.41603, 1.58257, 1.64355, 1.58257, 1.41603,
+		  1.18531, 0.938713, 0.714256, 0.531629, 0.393859, 0.293962, 0.221547,
+		  0.167048, 0.123662, 0.0877657, 0.0583005, 0.0354878, 0.0194574,
+		  0.00948273, 0.0040672, 0.00152387, 0.000496012, 0.000139678,
+		  3.39231e-05, 7.08849e-06, 1.27204e-06, 1.9575e-07, 2.58027e-08,
+		  2.91067e-09, 2.80779e-10, 2.31486e-11, 1.63033e-12, 9.80771e-14,
+		  5.09592e-15, 2.77556e-16, 3.88578e-17, 2.22045e-17, -1.66533e-17,
+		  -1.11022e-17, 0, -7.21645e-17, -8.88178e-17, -1.11022e-16,
+		  -1.33227e-16, -4.44089e-17, -1.77636e-16, -1.33227e-16, -8.88178e-17,
+		  -3.55271e-16, -8.88178e-17, -1.77636e-16, -1.77636e-16 };
+
+	  x = { -10,  -9.8, -9.6, -9.4, -9.2, -9,   -8.8, -8.6, -8.4, -8.2, -8,   -7.8,
+		  -7.6, -7.4, -7.2, -7,   -6.8, -6.6, -6.4, -6.2, -6,   -5.8, -5.6, -5.4,
+		  -5.2, -5,   -4.8, -4.6, -4.4, -4.2, -4,   -3.8, -3.6, -3.4, -3.2, -3,
+		  -2.8, -2.6, -2.4, -2.2, -2,   -1.8, -1.6, -1.4, -1.2, -1,   -0.8, -0.6,
+		  -0.4, -0.2, 0,    0.2,  0.4,  0.6,  0.8,  1,    1.2,  1.4,  1.6,  1.8,
+		  2,    2.2,  2.4,  2.6,  2.8,  3,    3.2,  3.4,  3.6,  3.8,  4,    4.2,
+		  4.4,  4.6,  4.8,  5,    5.2,  5.4,  5.6,  5.8,  6,    6.2,  6.4,  6.6,
+		  6.8,  7,    7.2,  7.4,  7.6,  7.8,  8,    8.2,  8.4,  8.6,  8.8,  9,
+		  9.2,  9.4,  9.6,  9.8 };
+
+	  e.assign(y.size(), 1);
+
+	  Algorithms::Fit fit;
+	  fit.initialize();
+	  // fit.setPropertyValue("Function", conv->asString());
+
+	  fit.setPropertyValue("Function",
+		  "composite=Convolution,FixResolution=true,NumDeriv="
+		  "true;name=ConvolutionTest_Gauss,c=0,h=0.5,s=0.5;"
+		  "name=ConvolutionTest_Lorentz,c=0,h=1,w=1");
+	  fit.setProperty("InputWorkspace", data);
+	  fit.setProperty("WorkspaceIndex", 0);
+	  fit.execute();
+
+	  IFunction_sptr out = fit.getProperty("Function");
+	  // by default convolution keeps parameters of the resolution (function
+	  // #0)
+	  // fixed
+	  TS_ASSERT_EQUALS(out->getParameter("f0.h"), 0.5);
+	  TS_ASSERT_EQUALS(out->getParameter("f0.s"), 0.5);
+	  // fit is not very good
+	  TS_ASSERT_LESS_THAN(0.1, fabs(out->getParameter("f1.w") - 1));
+
+	  Algorithms::Fit fit1;
+	  fit1.initialize();
+	  fit1.setProperty("Function",
+		  "composite=Convolution,FixResolution=false,NumDeriv="
+		  "true;name=ConvolutionTest_Gauss,c=0,h=0.5,s=0.5;"
+		  "name=ConvolutionTest_Lorentz,c=0,h=1,w=1");
+	  fit1.setProperty("InputWorkspace", data);
+	  fit1.setProperty("WorkspaceIndex", 0);
+	  fit1.execute();
+
+	  out = fit1.getProperty("Function");
+	  // resolution parameters change and close to the initial values
+
+	  TS_ASSERT_DELTA(out->getParameter("f0.s"), 2.0, 0.0001);
+	  TS_ASSERT_DELTA(out->getParameter("f1.w"), 0.5, 0.0001);
   }
 
   void test_function_crystal_field_peaks_fit() {
 
-    auto data = TableWorkspace_sptr(new TableWorkspace);
-    data->addColumn("double", "Energy");
-    data->addColumn("double", "Intensity");
-
-    TableRow row = data->appendRow();
-    row << 0.0 << 2.74937;
-    row = data->appendRow();
-    row << 29.3261 << 0.7204;
-    row = data->appendRow();
-    row << 44.3412 << 0.429809;
-
-    Fit fit;
-    fit.initialize();
-    fit.setProperty("Function",
-                    "name=CrystalFieldPeaks,Ion=Ce,Symmetry=Ci,Temperature="
-                    "44,ToleranceEnergy=1e-10,ToleranceIntensity=0.001,"
-                    "BmolX=0,BmolY=0,BmolZ=0,BextX=0,BextY=0,BextZ=0,B20=0."
-                    "37,B21=0,B22=3.9,B40=-0.03,B41=0,B42=-0.11,B43=0,B44=-"
-                    "0.12,B60=0,B61=0,B62=0,B63=0,B64=0,B65=0,B66=0,IB21=0,"
-                    "IB22=0,IB41=0,IB42=0,IB43=0,IB44=0,IB61=0,IB62=0,IB63="
-                    "0,IB64=0,IB65=0,IB66=0,IntensityScaling=1");
-
-    fit.setProperty("Ties", "BmolX=0,BmolY=0,BmolZ=0,BextX=0,BextY=0,BextZ="
-                            "0,B21=0,B41=0,B43=0,B60=0,B61=0,B62=0,B63=0,"
-                            "B64=0,B65=0,B66=0,IB21=0,IB22=0,IB41=0,IB42=0,"
-                            "IB43=0,IB44=0,IB61=0,IB62=0,IB63=0,IB64=0,"
-                            "IB65=0,IB66=0,IntensityScaling=1");
-
-    fit.setProperty("InputWorkspace", data);
-    fit.setProperty("DataColumn", "Energy");
-    fit.setProperty("DataColumn_1", "Intensity");
-    fit.setProperty("Output", "out");
-    fit.execute();
-
-    Mantid::API::IFunction_sptr outF = fit.getProperty("Function");
-
-    TS_ASSERT_DELTA(outF->getParameter("B20"), 0.366336, 0.0001);
-    TS_ASSERT_DELTA(outF->getParameter("B22"), 3.98132, 0.0001);
-    TS_ASSERT_DELTA(outF->getParameter("B40"), -0.0304001, 0.0001);
-    TS_ASSERT_DELTA(outF->getParameter("B42"), -0.119605, 0.0001);
-    TS_ASSERT_DELTA(outF->getParameter("B44"), -0.130124, 0.0001);
-
-    ITableWorkspace_sptr output =
-        AnalysisDataService::Instance().retrieveWS<ITableWorkspace>(
-            "out_Workspace");
-    TS_ASSERT(output);
-    if (output) {
-      TS_ASSERT_EQUALS(output->rowCount(), 3);
-      TS_ASSERT_EQUALS(output->columnCount(), 4);
-      auto column = output->getColumn("Energy");
-      TS_ASSERT_DELTA(column->toDouble(0), 0.0, 0.0001);
-      TS_ASSERT_DELTA(column->toDouble(1), 29.3261, 0.0001);
-      TS_ASSERT_DELTA(column->toDouble(2), 44.3412, 0.0001);
-      column = output->getColumn("Intensity");
-      TS_ASSERT_DELTA(column->toDouble(0), 2.74937, 0.0001);
-      TS_ASSERT_DELTA(column->toDouble(1), 0.7204, 0.0001);
-      TS_ASSERT_DELTA(column->toDouble(2), 0.429809, 0.0001);
-      column = output->getColumn("Energy_calc");
-      TS_ASSERT_DELTA(column->toDouble(0), 0.0, 0.0001);
-      TS_ASSERT_DELTA(column->toDouble(1), 29.3261, 0.0001);
-      TS_ASSERT_DELTA(column->toDouble(2), 44.3412, 0.0001);
-      column = output->getColumn("Intensity_calc");
-      TS_ASSERT_DELTA(column->toDouble(0), 2.74937, 0.0001);
-      TS_ASSERT_DELTA(column->toDouble(1), 0.7204, 0.0001);
-      TS_ASSERT_DELTA(column->toDouble(2), 0.429809, 0.0001);
-    }
+	  auto data = TableWorkspace_sptr(new TableWorkspace);
+	  data->addColumn("double", "Energy");
+	  data->addColumn("double", "Intensity");
+
+	  TableRow row = data->appendRow();
+	  row << 0.0 << 2.74937;
+	  row = data->appendRow();
+	  row << 29.3261 << 0.7204;
+	  row = data->appendRow();
+	  row << 44.3412 << 0.429809;
+
+	  Fit fit;
+	  fit.initialize();
+	  fit.setProperty("Function",
+		  "name=CrystalFieldPeaks,Ion=Ce,Symmetry=Ci,Temperature="
+		  "44,ToleranceEnergy=1e-10,ToleranceIntensity=0.001,"
+		  "BmolX=0,BmolY=0,BmolZ=0,BextX=0,BextY=0,BextZ=0,B20=0."
+		  "37,B21=0,B22=3.9,B40=-0.03,B41=0,B42=-0.11,B43=0,B44=-"
+		  "0.12,B60=0,B61=0,B62=0,B63=0,B64=0,B65=0,B66=0,IB21=0,"
+		  "IB22=0,IB41=0,IB42=0,IB43=0,IB44=0,IB61=0,IB62=0,IB63="
+		  "0,IB64=0,IB65=0,IB66=0,IntensityScaling=1");
+
+	  fit.setProperty("Ties", "BmolX=0,BmolY=0,BmolZ=0,BextX=0,BextY=0,BextZ="
+		  "0,B21=0,B41=0,B43=0,B60=0,B61=0,B62=0,B63=0,"
+		  "B64=0,B65=0,B66=0,IB21=0,IB22=0,IB41=0,IB42=0,"
+		  "IB43=0,IB44=0,IB61=0,IB62=0,IB63=0,IB64=0,"
+		  "IB65=0,IB66=0,IntensityScaling=1");
+
+	  fit.setProperty("InputWorkspace", data);
+	  fit.setProperty("DataColumn", "Energy");
+	  fit.setProperty("DataColumn_1", "Intensity");
+	  fit.setProperty("Output", "out");
+	  fit.execute();
+
+	  Mantid::API::IFunction_sptr outF = fit.getProperty("Function");
+
+	  TS_ASSERT_DELTA(outF->getParameter("B20"), 0.366336, 0.0001);
+	  TS_ASSERT_DELTA(outF->getParameter("B22"), 3.98132, 0.0001);
+	  TS_ASSERT_DELTA(outF->getParameter("B40"), -0.0304001, 0.0001);
+	  TS_ASSERT_DELTA(outF->getParameter("B42"), -0.119605, 0.0001);
+	  TS_ASSERT_DELTA(outF->getParameter("B44"), -0.130124, 0.0001);
+
+	  ITableWorkspace_sptr output =
+		  AnalysisDataService::Instance().retrieveWS<ITableWorkspace>(
+			  "out_Workspace");
+	  TS_ASSERT(output);
+	  if (output) {
+		  TS_ASSERT_EQUALS(output->rowCount(), 3);
+		  TS_ASSERT_EQUALS(output->columnCount(), 4);
+		  auto column = output->getColumn("Energy");
+		  TS_ASSERT_DELTA(column->toDouble(0), 0.0, 0.0001);
+		  TS_ASSERT_DELTA(column->toDouble(1), 29.3261, 0.0001);
+		  TS_ASSERT_DELTA(column->toDouble(2), 44.3412, 0.0001);
+		  column = output->getColumn("Intensity");
+		  TS_ASSERT_DELTA(column->toDouble(0), 2.74937, 0.0001);
+		  TS_ASSERT_DELTA(column->toDouble(1), 0.7204, 0.0001);
+		  TS_ASSERT_DELTA(column->toDouble(2), 0.429809, 0.0001);
+		  column = output->getColumn("Energy_calc");
+		  TS_ASSERT_DELTA(column->toDouble(0), 0.0, 0.0001);
+		  TS_ASSERT_DELTA(column->toDouble(1), 29.3261, 0.0001);
+		  TS_ASSERT_DELTA(column->toDouble(2), 44.3412, 0.0001);
+		  column = output->getColumn("Intensity_calc");
+		  TS_ASSERT_DELTA(column->toDouble(0), 2.74937, 0.0001);
+		  TS_ASSERT_DELTA(column->toDouble(1), 0.7204, 0.0001);
+		  TS_ASSERT_DELTA(column->toDouble(2), 0.429809, 0.0001);
+	  }
   }
 
   void getExpDecayMockData(Mantid::MantidVec &y, Mantid::MantidVec &e) {
 
-    y[0] = 5;
-    y[1] = 3.582656552869;
-    y[2] = 2.567085595163;
-    y[3] = 1.839397205857;
-    y[4] = 1.317985690579;
-    y[5] = 0.9443780141878;
-    y[6] = 0.6766764161831;
-    y[7] = 0.484859839322;
-    y[8] = 0.347417256114;
-    y[9] = 0.2489353418393;
-    y[10] = 0.1783699667363;
-    y[11] = 0.1278076660325;
-    y[12] = 0.09157819444367;
-    y[13] = 0.0656186436847;
-    y[14] = 0.04701781275748;
-    y[15] = 0.03368973499543;
-    y[16] = 0.02413974996916;
-    y[17] = 0.01729688668232;
-    y[18] = 0.01239376088333;
-
-    e.assign(19, 1.0);
+	  y[0] = 5;
+	  y[1] = 3.582656552869;
+	  y[2] = 2.567085595163;
+	  y[3] = 1.839397205857;
+	  y[4] = 1.317985690579;
+	  y[5] = 0.9443780141878;
+	  y[6] = 0.6766764161831;
+	  y[7] = 0.484859839322;
+	  y[8] = 0.347417256114;
+	  y[9] = 0.2489353418393;
+	  y[10] = 0.1783699667363;
+	  y[11] = 0.1278076660325;
+	  y[12] = 0.09157819444367;
+	  y[13] = 0.0656186436847;
+	  y[14] = 0.04701781275748;
+	  y[15] = 0.03368973499543;
+	  y[16] = 0.02413974996916;
+	  y[17] = 0.01729688668232;
+	  y[18] = 0.01239376088333;
+
+	  e.assign(19, 1.0);
   }
 
   void test_function_exp_decay_fit() {
-=======
-  void test_function_ProductFunction() {
-
-    // Mock data
-    int ndata = 30;
-    API::MatrixWorkspace_sptr ws = API::WorkspaceFactory::Instance().create(
-        "Workspace2D", 1, ndata, ndata);
-    Mantid::MantidVec &x = ws->dataX(0);
-    Mantid::MantidVec &y = ws->dataY(0);
-    Mantid::MantidVec &e = ws->dataE(0);
-    x = {0, 0.1, 0.2, 0.3, 0.4, 0.5, 0.6, 0.7, 0.8, 0.9,
-         1, 1.1, 1.2, 1.3, 1.4, 1.5, 1.6, 1.7, 1.8, 1.9,
-         2, 2.1, 2.2, 2.3, 2.4, 2.5, 2.6, 2.7, 2.8, 2.9};
-    y = {0.001362, 0.00434468, 0.0127937, 0.0347769, 0.0872653, 0.202138,
-         0.432228, 0.853165,   1.55457,   2.61483,   4.06006,   5.8194,
-         7.69982,  9.40459,    10.6036,   11.0364,   10.6036,   9.40459,
-         7.69982,  5.8194,     4.06006,   2.61483,   1.55457,   0.853165,
-         0.432228, 0.202138,   0.0872653, 0.0347769, 0.0127937, 0.00434468};
-    e.assign(ndata, 0.1);
-
-    Mantid::CurveFitting::Algorithms::Fit fit;
-    fit.initialize();
-
-    fit.setPropertyValue(
-        "Function", "composite=ProductFunction,NumDeriv=false;name="
-                    "Gaussian,Height=3,PeakCentre=1,Sigma=0.5,ties=(Height="
-                    "3.0,PeakCentre=1.0,Sigma=0.5);name=Gaussian,Height=15,"
-                    "PeakCentre=2.5,Sigma=0.5,ties=(Sigma=0.5)");
-    fit.setProperty("InputWorkspace", ws);
-    fit.setPropertyValue("WorkspaceIndex", "0");
-
-    // execute fit
-    TS_ASSERT_THROWS_NOTHING(TS_ASSERT(fit.execute()))
-    TS_ASSERT(fit.isExecuted());
-
-    // test the output from fit is what you expect
-
-    double dummy = fit.getProperty("OutputChi2overDoF");
-    TS_ASSERT_DELTA(dummy, 0.0, 0.01);
-
-    Mantid::API::IFunction_sptr outF = fit.getProperty("Function");
-
-    TS_ASSERT_DELTA(outF->getParameter("f0.PeakCentre"), 1.0, 0.001);
-    TS_ASSERT_DELTA(outF->getParameter("f0.Height"), 3.0, 0.001);
-    TS_ASSERT_DELTA(outF->getParameter("f0.Sigma"), 0.5, 0.001);
-    TS_ASSERT_DELTA(outF->getParameter("f1.PeakCentre"), 2.0, 0.001);
-    TS_ASSERT_DELTA(outF->getParameter("f1.Height"), 10.0, 0.01);
-    TS_ASSERT_DELTA(outF->getParameter("f1.Sigma"), 0.5, 0.001);
-  }
-
-  void setUp() override {
-    std::string resFileName = "ResolutionTestResolution.res";
-    std::ofstream fil(resFileName.c_str());
-
-    double N = 117;
-    double DX = 10;
-    double X0 = -DX / 2;
-    double dX = DX / (N - 1);
-    double resS = acos(0.);
-    double resH = 3;
-    double yErr = 0;
-    double y0 = 0;
-
-    for (int i = 0; i < N; i++) {
-      double x = X0 + i * dX;
-      double y = resH * exp(-x * x * resS);
-      double err = fabs(y - y0) / 10;
-      yErr = std::max(err, yErr);
-      fil << x << ' ' << y << " 0\n";
-      y0 = y;
-    }
-  }
-
-  void tearDown() override {
-    std::string resFileName = "ResolutionTestResolution.res";
-    Poco::File phandle(resFileName);
-    if (phandle.exists()) {
-      phandle.remove();
-    }
-  }
-
-  void test_resolution_fit() {
-
-    const int nX = 100;
-    const int nY = nX - 1;
-
-    MatrixWorkspace_sptr ws = boost::dynamic_pointer_cast<MatrixWorkspace>(
-        WorkspaceFactory::Instance().create("Workspace2D", 1, nX, nY));
-
-    const double dx = 10 / 99;
-
-    Mantid::MantidVec &X = ws->dataX(0);
-    Mantid::MantidVec &Y = ws->dataY(0);
-    Mantid::MantidVec &E = ws->dataE(0);
-
-    X = {0.000000, 0.101010, 0.202020, 0.303030, 0.404040, 0.505051, 0.606061,
-         0.707071, 0.808081, 0.909091, 1.010101, 1.111111, 1.212121, 1.313131,
-         1.414141, 1.515152, 1.616162, 1.717172, 1.818182, 1.919192, 2.020202,
-         2.121212, 2.222222, 2.323232, 2.424242, 2.525253, 2.626263, 2.727273,
-         2.828283, 2.929293, 3.030303, 3.131313, 3.232323, 3.333333, 3.434343,
-         3.535354, 3.636364, 3.737374, 3.838384, 3.939394, 4.040404, 4.141414,
-         4.242424, 4.343434, 4.444444, 4.545455, 4.646465, 4.747475, 4.848485,
-         4.949495, 5.050505, 5.151515, 5.252525, 5.353535, 5.454545, 5.555556,
-         5.656566, 5.757576, 5.858586, 5.959596, 6.060606, 6.161616, 6.262626,
-         6.363636, 6.464646, 6.565657, 6.666667, 6.767677, 6.868687, 6.969697,
-         7.070707, 7.171717, 7.272727, 7.373737, 7.474747, 7.575758, 7.676768,
-         7.777778, 7.878788, 7.979798, 8.080808, 8.181818, 8.282828, 8.383838,
-         8.484848, 8.585859, 8.686869, 8.787879, 8.888889, 8.989899, 9.090909,
-         9.191919, 9.292929, 9.393939, 9.494949, 9.595960, 9.696970, 9.797980,
-         9.898990};
-    Y = {0.000000, 0.000000, 0.000000, 0.000000, 0.000001, 0.000001, 0.000002,
-         0.000004, 0.000006, 0.000012, 0.000021, 0.000036, 0.000063, 0.000108,
-         0.000183, 0.000305, 0.000503, 0.000818, 0.001314, 0.002084, 0.003262,
-         0.005041, 0.007692, 0.011586, 0.017229, 0.025295, 0.036664, 0.052465,
-         0.074121, 0.103380, 0.142353, 0.193520, 0.259728, 0.344147, 0.450195,
-         0.581418, 0.741323, 0.933166, 1.159690, 1.422842, 1.723466, 2.061013,
-         2.433271, 2.836167, 3.263660, 3.707743, 4.158590, 4.604836, 5.034009,
-         5.433072, 5.789067, 6.089806, 6.324555, 6.484675, 6.564144, 6.559937,
-         6.472215, 6.304315, 6.062539, 5.755762, 5.394893, 4.992230, 4.560768,
-         4.113514, 3.662855, 3.220017, 2.794656, 2.394584, 2.025646, 1.691721,
-         1.394844, 1.135414, 0.912461, 0.723946, 0.567061, 0.438516, 0.334790,
-         0.252343, 0.187776, 0.137950, 0.100055, 0.071644, 0.050648, 0.035348,
-         0.024356, 0.016568, 0.011127, 0.007378, 0.004829, 0.003121, 0.001991,
-         0.001254, 0.000780, 0.000479, 0.000290, 0.000174, 0.000103, 0.000060,
-         0.000034};
-    E.assign(nY, 1.0);
-
-    X.back() = X[98] + dx;
-    AnalysisDataService::Instance().add("ResolutionTest_WS", ws);
-
-    Algorithms::Fit fit;
-    fit.initialize();
-
-    fit.setPropertyValue(
-        "Function", "composite=Convolution,"
-                    "FixResolution=true,NumDeriv=true;name=Resolution,FileName="
-                    "\"ResolutionTestResolution.res\","
-                    "WorkspaceIndex=0;name=ResolutionTest_Gauss,c=5,h=2,s=1");
-    fit.setPropertyValue("InputWorkspace", "ResolutionTest_WS");
-    fit.setPropertyValue("WorkspaceIndex", "0");
-    fit.execute();
-  }
-
-  void getStretchExpMockData(Mantid::MantidVec &y, Mantid::MantidVec &e) {
-    // values extracted from y(x)=2*exp(-(x/4)^0.5)
-    y = {2,          1.2130613,  0.98613738, 0.84124005, 0.73575888,
-         0.65384379, 0.58766531, 0.53273643, 0.48623347, 0.44626032,
-         0.41148132, 0.38092026, 0.35384241, 0.32968143, 0.30799199,
-         0.28841799, 0.27067057, 0.25451242, 0.2397465,  0.22620756};
-
-    std::transform(
-        y.begin(), y.end(), e.begin(),
-        std::bind(std::multiplies<double>(), std::placeholders::_1, 0.1));
-  }
-
-  void test_function_StretchExp_Against_MockData() {
->>>>>>> cc84f29a
-    Algorithms::Fit alg2;
-    TS_ASSERT_THROWS_NOTHING(alg2.initialize());
-    TS_ASSERT(alg2.isInitialized());
-
-    // create mock data to test against
-<<<<<<< HEAD
-    std::string wsName = "ExpDecayMockData";
-=======
-    std::string wsName = "StretchExpMockData";
->>>>>>> cc84f29a
-    int histogramNumber = 1;
-    int timechannels = 20;
-    Workspace_sptr ws = WorkspaceFactory::Instance().create(
-        "Workspace2D", histogramNumber, timechannels, timechannels);
-    Workspace2D_sptr ws2D = boost::dynamic_pointer_cast<Workspace2D>(ws);
-<<<<<<< HEAD
-    for (int i = 0; i < 20; i++)
-      ws2D->dataX(0)[i] = i;
-    Mantid::MantidVec &y = ws2D->dataY(0); // y-values (counts)
-    Mantid::MantidVec &e = ws2D->dataE(0); // error values of counts
-    getExpDecayMockData(y, e);
-=======
-    // in this case, x-values are just the running index
-    auto &x = ws2D->dataX(0);
-    for (int i = 0; i < 20; i++)
-      x[i] = 1.0 * i + 0.00001;
-
-    Mantid::MantidVec &y = ws2D->dataY(0); // y-values (counts)
-    Mantid::MantidVec &e = ws2D->dataE(0); // error values of counts
-    getStretchExpMockData(y, e);
->>>>>>> cc84f29a
-
-    // put this workspace in the data service
-    TS_ASSERT_THROWS_NOTHING(
-        AnalysisDataService::Instance().addOrReplace(wsName, ws2D));
-
-<<<<<<< HEAD
-    // alg2.setFunction(fn);
-    alg2.setPropertyValue("Function", "name=ExpDecay,Height=1,Lifetime=1");
-=======
-    alg2.setPropertyValue(
-        "Function",
-        "name=StretchExp, Height=1.5, Lifetime=5.0, Stretching=0.4");
->>>>>>> cc84f29a
-
-    // Set which spectrum to fit against and initial starting values
-    alg2.setPropertyValue("InputWorkspace", wsName);
-    alg2.setPropertyValue("WorkspaceIndex", "0");
-    alg2.setPropertyValue("StartX", "0");
-<<<<<<< HEAD
-    alg2.setPropertyValue("EndX", "20");
-=======
-    alg2.setPropertyValue("EndX", "19");
->>>>>>> cc84f29a
-
-    // execute fit
-    TS_ASSERT_THROWS_NOTHING(TS_ASSERT(alg2.execute()))
-
-    TS_ASSERT(alg2.isExecuted());
-
-    // test the output from fit is what you expect
-    double dummy = alg2.getProperty("OutputChi2overDoF");
-<<<<<<< HEAD
-    TS_ASSERT_DELTA(dummy, 0.0001, 0.0001);
-
-    IFunction_sptr out = alg2.getProperty("Function");
-    TS_ASSERT_DELTA(out->getParameter("Height"), 5, 0.0001);
-    TS_ASSERT_DELTA(out->getParameter("Lifetime"), 3, 0.001);
+	  Algorithms::Fit alg2;
+	  TS_ASSERT_THROWS_NOTHING(alg2.initialize());
+	  TS_ASSERT(alg2.isInitialized());
+
+	  // create mock data to test against
+	  std::string wsName = "ExpDecayMockData";
+	  int histogramNumber = 1;
+	  int timechannels = 20;
+	  Workspace_sptr ws = WorkspaceFactory::Instance().create(
+		  "Workspace2D", histogramNumber, timechannels, timechannels);
+	  Workspace2D_sptr ws2D = boost::dynamic_pointer_cast<Workspace2D>(ws);
+	  for (int i = 0; i < 20; i++)
+		  ws2D->dataX(0)[i] = i;
+	  Mantid::MantidVec &y = ws2D->dataY(0); // y-values (counts)
+	  Mantid::MantidVec &e = ws2D->dataE(0); // error values of counts
+	  getExpDecayMockData(y, e);
+
+	  // put this workspace in the data service
+	  TS_ASSERT_THROWS_NOTHING(
+		  AnalysisDataService::Instance().addOrReplace(wsName, ws2D));
+
+	  // alg2.setFunction(fn);
+	  alg2.setPropertyValue("Function", "name=ExpDecay,Height=1,Lifetime=1");
+
+	  // Set which spectrum to fit against and initial starting values
+	  alg2.setPropertyValue("InputWorkspace", wsName);
+	  alg2.setPropertyValue("WorkspaceIndex", "0");
+	  alg2.setPropertyValue("StartX", "0");
+	  alg2.setPropertyValue("EndX", "20");
+
+	  // execute fit
+	  TS_ASSERT_THROWS_NOTHING(TS_ASSERT(alg2.execute()))
+
+		  TS_ASSERT(alg2.isExecuted());
+
+	  // test the output from fit is what you expect
+	  double dummy = alg2.getProperty("OutputChi2overDoF");
+	  TS_ASSERT_DELTA(dummy, 0.0001, 0.0001);
+
+	  IFunction_sptr out = alg2.getProperty("Function");
+	  TS_ASSERT_DELTA(out->getParameter("Height"), 5, 0.0001);
+	  TS_ASSERT_DELTA(out->getParameter("Lifetime"), 3, 0.001);
   }
 
   void test_function_lattice_fit() {
-    // Fit Silicon lattice with three peaks.
-    ITableWorkspace_sptr table = WorkspaceFactory::Instance().createTable();
-    table->addColumn("V3D", "HKL");
-    table->addColumn("double", "d");
-
-    TableRow newRow = table->appendRow();
-    newRow << V3D(1, 1, 1) << 3.135702;
-    newRow = table->appendRow();
-    newRow << V3D(2, 2, 0) << 1.920217;
-    newRow = table->appendRow();
-    newRow << V3D(3, 1, 1) << 1.637567;
-
-    Fit fit;
-    fit.initialize();
-    fit.setProperty("Function", "name=LatticeFunction,LatticeSystem=Cubic,"
-                                "ProfileFunction=Gaussian,a=5,ZeroShift=0");
-    fit.setProperty("Ties", "ZeroShift=0.0");
-    fit.setProperty("InputWorkspace", table);
-    fit.setProperty("CostFunction", "Unweighted least squares");
-    fit.setProperty("CreateOutput", true);
-    fit.execute();
-
-    TS_ASSERT(fit.isExecuted());
-
-    // test the output from fit is what you expect
-    IFunction_sptr out = fit.getProperty("Function");
-
-    TS_ASSERT_DELTA(out->getParameter("a"), 5.4311946, 1e-6);
-    TS_ASSERT_LESS_THAN(out->getError(0), 1e-6);
-=======
-    TS_ASSERT_DELTA(dummy, 0.001, 0.001);
-
-    IFunction_sptr out = alg2.getProperty("Function");
-    // golden standard y(x)=2*exp(-(x/4)^0.5)
-    // allow for a 1% error in Height and Lifetime, and 10% error in the
-    // Stretching exponent
-    TS_ASSERT_DELTA(out->getParameter("Height"), 2.0, 0.02);
-    TS_ASSERT_DELTA(out->getParameter("Lifetime"), 4.0, 0.04);
-    TS_ASSERT_DELTA(out->getParameter("Stretching"), 0.5, 0.05);
-
-    // check its categories
-    const std::vector<std::string> categories = out->categories();
-    TS_ASSERT(categories.size() == 1);
-    TS_ASSERT(categories[0] == "General");
-
-    AnalysisDataService::Instance().remove(wsName);
->>>>>>> cc84f29a
+	  // Fit Silicon lattice with three peaks.
+	  ITableWorkspace_sptr table = WorkspaceFactory::Instance().createTable();
+	  table->addColumn("V3D", "HKL");
+	  table->addColumn("double", "d");
+
+	  TableRow newRow = table->appendRow();
+	  newRow << V3D(1, 1, 1) << 3.135702;
+	  newRow = table->appendRow();
+	  newRow << V3D(2, 2, 0) << 1.920217;
+	  newRow = table->appendRow();
+	  newRow << V3D(3, 1, 1) << 1.637567;
+
+	  Fit fit;
+	  fit.initialize();
+	  fit.setProperty("Function", "name=LatticeFunction,LatticeSystem=Cubic,"
+		  "ProfileFunction=Gaussian,a=5,ZeroShift=0");
+	  fit.setProperty("Ties", "ZeroShift=0.0");
+	  fit.setProperty("InputWorkspace", table);
+	  fit.setProperty("CostFunction", "Unweighted least squares");
+	  fit.setProperty("CreateOutput", true);
+	  fit.execute();
+
+	  TS_ASSERT(fit.isExecuted());
+
+	  // test the output from fit is what you expect
+	  IFunction_sptr out = fit.getProperty("Function");
+
+	  TS_ASSERT_DELTA(out->getParameter("a"), 5.4311946, 1e-6);
+	  TS_ASSERT_LESS_THAN(out->getError(0), 1e-6);
   }
 };
 
