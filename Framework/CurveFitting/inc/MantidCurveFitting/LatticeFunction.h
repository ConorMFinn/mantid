#ifndef MANTID_CURVEFITTING_LATTICEFUNCTION_H_
#define MANTID_CURVEFITTING_LATTICEFUNCTION_H_

#include "MantidKernel/System.h"
#include "MantidAPI/ILatticeFunction.h"

#include "MantidCurveFitting/Functions/PawleyFunction.h"

namespace Mantid {
namespace CurveFitting {

/** LatticeFunction

  LatticeFunction implements API::ILatticeFunction. Internally it uses
  a PawleyParameterFunction to expose appropriate lattice parameters for each
  crystal system.

  For each HKL in the supplied LatticeDomain, the function method calculates
  the d-value using the UnitCell that is generated from the function parameters.

    @author Michael Wedel, Paul Scherrer Institut - SINQ
    @date 15/04/2015

  Copyright © 2015 PSI-NXMM

  This file is part of Mantid.

  Mantid is free software; you can redistribute it and/or modify
  it under the terms of the GNU General Public License as published by
  the Free Software Foundation; either version 3 of the License, or
  (at your option) any later version.

  Mantid is distributed in the hope that it will be useful,
  but WITHOUT ANY WARRANTY; without even the implied warranty of
  MERCHANTABILITY or FITNESS FOR A PARTICULAR PURPOSE.  See the
  GNU General Public License for more details.

  You should have received a copy of the GNU General Public License
  along with this program.  If not, see <http://www.gnu.org/licenses/>.

  File change history is stored at: <https://github.com/mantidproject/mantid>
  Code Documentation is available at: <http://doxygen.mantidproject.org>
*/
class DLLExport LatticeFunction : public API::ILatticeFunction {
public:
  LatticeFunction();
<<<<<<< HEAD
  virtual ~LatticeFunction() = default;
=======
  ~LatticeFunction() override {}
>>>>>>> fa8a40d8

  std::string name() const override { return "LatticeFunction"; }

  void functionLattice(const API::LatticeDomain &latticeDomain,
                       API::FunctionValues &values) const override;

  void setLatticeSystem(const std::string &crystalSystem) override;
  void setUnitCell(const std::string &unitCellString) override;
  void setUnitCell(const Geometry::UnitCell &unitCell) override;
  Geometry::UnitCell getUnitCell() const override;

protected:
  void init() override;
  void beforeDecoratedFunctionSet(const API::IFunction_sptr &fn) override;

private:
  Functions::PawleyParameterFunction_sptr m_cellParameters;
};

typedef boost::shared_ptr<LatticeFunction> LatticeFunction_sptr;

} // namespace CurveFitting
} // namespace Mantid

#endif /* MANTID_CURVEFITTING_LATTICEFUNCTION_H_ */<|MERGE_RESOLUTION|>--- conflicted
+++ resolved
@@ -44,11 +44,6 @@
 class DLLExport LatticeFunction : public API::ILatticeFunction {
 public:
   LatticeFunction();
-<<<<<<< HEAD
-  virtual ~LatticeFunction() = default;
-=======
-  ~LatticeFunction() override {}
->>>>>>> fa8a40d8
 
   std::string name() const override { return "LatticeFunction"; }
 
