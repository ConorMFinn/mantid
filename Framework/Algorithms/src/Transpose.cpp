--- conflicted
+++ resolved
@@ -52,13 +52,8 @@
       Kernel::make_cow<HistogramData::HistogramX>(std::move(newXValues));
 
   Progress progress(this, 0.0, 1.0, newNhist * newYsize);
-<<<<<<< HEAD
+  progress.report("Swapping data values");
   PARALLEL_FOR_IF(Kernel::threadSafe(*inputWorkspace, *outputWorkspace))
-=======
-  progress.report("Swapping data values");
-
-  PARALLEL_FOR2(inputWorkspace, outputWorkspace)
->>>>>>> 37190b3e
   for (int64_t i = 0; i < static_cast<int64_t>(newNhist); ++i) {
     PARALLEL_START_INTERUPT_REGION
 
