--- conflicted
+++ resolved
@@ -88,12 +88,8 @@
 
   const auto &spectrumInfo = m_inputWS->spectrumInfo();
 
-<<<<<<< HEAD
+  // Loop over the histograms (detector spectra)
   PARALLEL_FOR_IF(Kernel::threadSafe(*m_inputWS, *m_outputWS))
-=======
-  // Loop over the histograms (detector spectra)
-  PARALLEL_FOR2(m_inputWS, m_outputWS)
->>>>>>> 37190b3e
   for (int64_t i = 0; i < numberOfSpectra_i; ++i) {
     PARALLEL_START_INTERUPT_REGION
     m_outputWS->setHistogram(i, m_outputWS->histogram(i));
