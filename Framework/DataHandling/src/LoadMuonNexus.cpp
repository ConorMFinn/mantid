--- conflicted
+++ resolved
@@ -59,11 +59,7 @@
                   mustBePositive, "Index of last spectrum to read\n"
                                   "(default the last spectrum)");
 
-<<<<<<< HEAD
-  declareProperty(make_unique<ArrayProperty<specid_t>>("SpectrumList"),
-=======
-  declareProperty(new ArrayProperty<specnum_t>("SpectrumList"),
->>>>>>> 2d597642
+  declareProperty(make_unique<ArrayProperty<specnum_t>>("SpectrumList"),
                   "Array, or comma separated list, of indexes of spectra to\n"
                   "load");
   declareProperty("AutoGroup", false,
