// Mantid Repository : https://github.com/mantidproject/mantid
//
// Copyright &copy; 2018 ISIS Rutherford Appleton Laboratory UKRI,
//   NScD Oak Ridge National Laboratory, European Spallation Source,
//   Institut Laue - Langevin & CSNS, Institute of High Energy Physics, CAS
// SPDX - License - Identifier: GPL - 3.0 +
#pragma once

#include <cxxtest/TestSuite.h>

#include "MantidAPI/AlgorithmManager.h"
#include "MantidAPI/AnalysisDataService.h"
#include "MantidAPI/Axis.h"
#include "MantidAPI/FrameworkManager.h"
#include "MantidAPI/MatrixWorkspace.h"
#include "MantidAPI/Run.h"
#include "MantidAPI/SpectrumInfo.h"
#include "MantidDataHandling/LoadILLReflectometry.h"
#include "MantidDataObjects/TableWorkspace.h"
#include "MantidGeometry/Instrument.h"
#include "MantidGeometry/Instrument/RectangularDetector.h"
#include "MantidKernel/Unit.h"
#include "MantidTypes/Core/DateAndTimeHelpers.h"

using namespace Mantid::API;
using Mantid::DataHandling::LoadILLReflectometry;
using Mantid::Kernel::V3D;

class LoadILLReflectometryTest : public CxxTest::TestSuite {
private:
  const std::string m_d17DirectBeamFile{"ILL/D17/317369.nxs"};
  const std::string m_d17File{"ILL/D17/317370.nxs"};
  const std::string m_d17File_2018{"ILL/D17/000001.nxs"};
  const std::string m_d17Cycle203File{"ILL/D17/564343.nxs"};
  const std::string m_d17FileCycle213{"ILL/D17/678047.nxs"};
  const std::string m_figaroDirectBeamFile{"ILL/Figaro/709922.nxs"};
  const std::string m_figaroDirectBeamFileCycle213{"ILL/Figaro/750662.nxs"};
  const std::string m_figaroReflectedBeamFile{"ILL/Figaro/709886.nxs"};
  const std::string m_figaroFileCycle231{"ILL/Figaro/750662.nxs"};
  // Name of the default output workspace
  const std::string m_outWSName{"LoadILLReflectometryTest_OutputWS"};

  static void commonProperties(const MatrixWorkspace_sptr &output, const std::string &instrName) {
    TS_ASSERT(output->isHistogramData())
    const auto &spectrumInfo = output->spectrumInfo();
    const auto spectrumInfoSize = spectrumInfo.size();
    TS_ASSERT(spectrumInfo.isMonitor(spectrumInfoSize - 1))
    TS_ASSERT(spectrumInfo.isMonitor(spectrumInfoSize - 2))
    TS_ASSERT_EQUALS(output->getNumberHistograms(), 256 + 2)
    TS_ASSERT_EQUALS(output->blocksize(), 1000)
    TS_ASSERT_EQUALS(output->getInstrument()->getName(), instrName)
    // check the sum of all detector counts against Nexus file entry detsum
    TS_ASSERT_EQUALS(output->run().getPropertyValueAsType<double>("PSD.detsum"), detCounts(output))
    // spectrum number starts with 0
    TS_ASSERT_EQUALS(output->getSpectrum(0).getSpectrumNo(), 0)
    // detector IDs start with 0
    TS_ASSERT_EQUALS(output->getSpectrum(0).getDetectorIDs(), std::set<Mantid::detid_t>{0})
    // sample log entry must exist
    TS_ASSERT(output->run().hasProperty("reduction.line_position"))

    TS_ASSERT(output->run().hasProperty("start_time"));
    TS_ASSERT(
        Mantid::Types::Core::DateAndTimeHelpers::stringIsISO8601(output->run().getProperty("start_time")->value()));
  }

  static double detCounts(const MatrixWorkspace_sptr &output) {
    // sum of detector counts
    double counts{0.0};
    for (size_t i = 0; i < output->getNumberHistograms(); ++i) {
      if (output->spectrumInfo().isMonitor(i)) {
        continue;
      }
      auto &values = output->y(i);
      counts = std::accumulate(values.begin(), values.end(), counts);
    }
    return counts;
  }

  static auto emptyProperties() { return std::vector<std::pair<std::string, std::string>>(); }

  static void getWorkspaceFor(MatrixWorkspace_sptr &output, const std::string &fileName, const std::string &outFile,
                              const std::vector<std::pair<std::string, std::string>> &properties) {
    bool success = loadSpecific(fileName, outFile, properties);
    if (success) {
      output = AnalysisDataService::Instance().retrieveWS<MatrixWorkspace>(outFile);
      TS_ASSERT(output);
    }
  }

  static bool loadSpecific(const std::string &fileName, const std::string &outFile,
                           const std::vector<std::pair<std::string, std::string>> &properties) {
    LoadILLReflectometry loader;
    loader.setRethrows(true);
    TS_ASSERT_THROWS_NOTHING(loader.initialize())
    TS_ASSERT(loader.isInitialized())
    TS_ASSERT_THROWS_NOTHING(loader.setPropertyValue("Filename", fileName))
    TS_ASSERT_THROWS_NOTHING(loader.setPropertyValue("OutputWorkspace", outFile))
    for (const auto &p : properties) {
      loader.setPropertyValue(p.first, p.second);
    }
    TS_ASSERT_THROWS_NOTHING(loader.execute())
    TS_ASSERT(loader.isExecuted())
    return loader.isExecuted();
  }

public:
  // This pair of boilerplate methods prevent the suite being created statically
  // This means the constructor isn't called when running other tests
  static LoadILLReflectometryTest *createSuite() { return new LoadILLReflectometryTest(); }
  static void destroySuite(LoadILLReflectometryTest *suite) { delete suite; }

  void tearDown() override { AnalysisDataService::Instance().clear(); }

  void testName() {
    LoadILLReflectometry loader;
    TS_ASSERT_THROWS_NOTHING(loader.initialize())
    TS_ASSERT(loader.isInitialized())
    TS_ASSERT_EQUALS(loader.name(), "LoadILLReflectometry")
  }

  void testVersion() {
    LoadILLReflectometry loader;
    TS_ASSERT_THROWS_NOTHING(loader.initialize())
    TS_ASSERT_EQUALS(loader.version(), 1)
  }

  void testExecD17() { loadSpecific(m_d17File, m_outWSName, emptyProperties()); }

  void testExecFigaro() { loadSpecific(m_figaroDirectBeamFile, m_outWSName, emptyProperties()); }

  void testTOFD17() {
    MatrixWorkspace_sptr output;
    auto prop = emptyProperties();
    prop.emplace_back("XUnit", "TimeOfFlight");
    getWorkspaceFor(output, m_d17File, m_outWSName, prop);
    TS_ASSERT_EQUALS(output->getAxis(0)->unit()->unitID(), "TOF")
    const auto &run = output->run();
    const auto channelWidth = run.getPropertyValueAsType<double>("PSD.time_of_flight_0");
    const auto channelCount = static_cast<size_t>(run.getPropertyValueAsType<double>("PSD.time_of_flight_1"));
    const auto tofDelay = run.getPropertyValueAsType<double>("PSD.time_of_flight_2");
    const auto chopper1Speed = run.getPropertyValueAsType<double>("VirtualChopper.chopper1_speed_average");
    const auto chopper1Phase = run.getPropertyValueAsType<double>("VirtualChopper.chopper1_phase_average");
    const auto chopper2Phase = run.getPropertyValueAsType<double>("VirtualChopper.chopper2_phase_average");
    const auto pOffset = run.getPropertyValueAsType<double>("VirtualChopper.poff");
    const auto openOffset = run.getPropertyValueAsType<double>("VirtualChopper.open_offset");
    const auto chopperWindow = run.getPropertyValueAsType<double>("ChopperWindow");
    const auto tof0 =
        tofDelay - 60.e6 * (pOffset - 45. + chopper2Phase - chopper1Phase + openOffset) / (2. * 360. * chopper1Speed);
    TS_ASSERT_EQUALS(output->blocksize(), channelCount)
    for (size_t i = 0; i < output->getNumberHistograms(); ++i) {
      const auto &xs = output->x(i);
      for (size_t j = 0; j < xs.size(); ++j) {
        const auto tof = tof0 + static_cast<double>(j) * channelWidth;
        TS_ASSERT_DELTA(xs[j], tof, 1.e-12)
      }
    }
    TS_ASSERT_EQUALS(run.getProperty("PSD.time_of_flight_0")->units(), "")
    TS_ASSERT_EQUALS(run.getProperty("PSD.time_of_flight_1")->units(), "")
    TS_ASSERT_EQUALS(run.getProperty("PSD.time_of_flight_2")->units(), "")
    TS_ASSERT_EQUALS(run.getProperty("VirtualChopper.chopper1_speed_average")->units(), "")
    TS_ASSERT_EQUALS(run.getProperty("VirtualChopper.chopper1_phase_average")->units(), "")
    TS_ASSERT_EQUALS(run.getProperty("VirtualChopper.chopper2_phase_average")->units(), "")
    TS_ASSERT_EQUALS(run.getProperty("VirtualChopper.poff")->units(), "")
    TS_ASSERT_EQUALS(run.getProperty("VirtualChopper.open_offset")->units(), "")
    TS_ASSERT_EQUALS(chopperWindow, 45.)
  }

  void testD17Cycle203ChopperWindow() {
    MatrixWorkspace_sptr output;
    auto prop = emptyProperties();
    prop.emplace_back("XUnit", "TimeOfFlight");
    getWorkspaceFor(output, m_d17Cycle203File, m_outWSName, prop);
    TS_ASSERT_EQUALS(output->run().getPropertyValueAsType<double>("ChopperWindow"), 20.)
    TS_ASSERT_DELTA(output->run().getPropertyValueAsType<double>("Distance.ChopperGap"), 0.075, 1e-3)
  }

  void testTOFFigaro() {
    MatrixWorkspace_sptr output;
    auto prop = emptyProperties();
    prop.emplace_back("XUnit", "TimeOfFlight");
    getWorkspaceFor(output, m_figaroDirectBeamFile, m_outWSName, prop);
    TS_ASSERT_EQUALS(output->getAxis(0)->unit()->unitID(), "TOF")
    const auto &run = output->run();
    const auto channelWidth = run.getPropertyValueAsType<double>("PSD.time_of_flight_0");
    const auto channelCount = static_cast<size_t>(run.getPropertyValueAsType<double>("PSD.time_of_flight_1"));
    const auto tofDelay = run.getPropertyValueAsType<double>("PSD.time_of_flight_2") +
                          run.getPropertyValueAsType<double>("MainParameters.edelay_delay");
    // Using choppers 1 and 4.
    const auto chopper1Speed = run.getPropertyValueAsType<double>("chopper1.rotation_speed");
    const double chopper1Phase{0.}; // The value in NeXus is trash.
    const auto chopper2Phase = run.getPropertyValueAsType<double>("chopper2.phase");
    const auto pOffset = run.getPropertyValueAsType<double>("CollAngle.poff");
    const auto openOffset = run.getPropertyValueAsType<double>("CollAngle.open_offset");
    const auto tof0 =
        tofDelay - 60e6 * (pOffset - 45. + chopper2Phase - chopper1Phase + openOffset) / (2. * 360. * chopper1Speed);
    TS_ASSERT_EQUALS(output->blocksize(), channelCount)
    for (size_t i = 0; i < output->getNumberHistograms(); ++i) {
      const auto &xs = output->x(i);
      for (size_t j = 0; j < xs.size(); ++j) {
        const auto tof = tof0 + static_cast<double>(j) * channelWidth;
        TS_ASSERT_DELTA(xs[j], tof, 1.e-12)
      }
    }
    TS_ASSERT_EQUALS(run.getProperty("PSD.time_of_flight_0")->units(), "")
    TS_ASSERT_EQUALS(run.getProperty("PSD.time_of_flight_1")->units(), "")
    TS_ASSERT_EQUALS(run.getProperty("PSD.time_of_flight_2")->units(), "")
    TS_ASSERT_EQUALS(run.getProperty("MainParameters.edelay_delay")->units(), "usec")
    TS_ASSERT_EQUALS(run.getProperty("chopper1.rotation_speed")->units(), "rpm")
    TS_ASSERT_EQUALS(run.getProperty("chopper2.phase")->units(), "deg")
    TS_ASSERT_EQUALS(run.getProperty("CollAngle.poff")->units(), "deg")
    TS_ASSERT_EQUALS(run.getProperty("CollAngle.open_offset")->units(), "deg")
  }

  void testSampleAndSourcePositionsD17() {
    MatrixWorkspace_sptr output;
    auto prop = emptyProperties();
    prop.emplace_back("Xunit", "TimeOfFlight");
    getWorkspaceFor(output, m_d17File, m_outWSName, prop);
    const auto &run = output->run();
    const auto chopperCentre = run.getPropertyValueAsType<double>("VirtualChopper.dist_chop_samp");
    const auto chopperSeparation = run.getPropertyValueAsType<double>("Distance.ChopperGap");
    const auto sourceSample = chopperCentre - 0.5 * chopperSeparation;
    const auto &spectrumInfo = output->spectrumInfo();
    const auto l1 = spectrumInfo.l1();
    TS_ASSERT_DELTA(sourceSample, l1, 1e-12)
    const auto samplePos = spectrumInfo.samplePosition();
    const auto sourcePos = spectrumInfo.sourcePosition();
    for (size_t i = 0; i < 3; ++i) {
      TS_ASSERT_EQUALS(samplePos[i], 0.)
    }
    TS_ASSERT_EQUALS(sourcePos.X(), 0.)
    TS_ASSERT_EQUALS(sourcePos.Y(), 0.)
    TS_ASSERT_EQUALS(sourcePos.Z(), -sourceSample)
    TS_ASSERT_EQUALS(run.getProperty("VirtualChopper.dist_chop_samp")->units(), "meter")
    TS_ASSERT_EQUALS(run.getProperty("Distance.ChopperGap")->units(), "meter")
    TS_ASSERT_DELTA(chopperSeparation, 0.082, 1e-3)
  }

  void testSampleAndSourcePositionsFigaro() {
    MatrixWorkspace_sptr output;
    auto prop = emptyProperties();
    prop.emplace_back("Xunit", "TimeOfFlight");
    getWorkspaceFor(output, m_figaroDirectBeamFile, m_outWSName, prop);
    const auto &run = output->run();
    const auto chopperCentre = run.getPropertyValueAsType<double>("ChopperSetting.chopperpair_sample_distance") * 1.e-3;
    const auto incomingDeflectionAngle = run.getPropertyValueAsType<double>("CollAngle.actual_coll_angle");
    const auto sampleZOffset = run.getPropertyValueAsType<double>("Theta.sample_horizontal_offset") * 1.e-3;
    const auto sourceSample = chopperCentre + sampleZOffset / std::cos(incomingDeflectionAngle / 180. * M_PI);
    const auto &spectrumInfo = output->spectrumInfo();
    const auto l1 = spectrumInfo.l1();
    TS_ASSERT_DELTA(sourceSample, l1, 1.e-12)
    const auto samplePos = spectrumInfo.samplePosition();
    const auto sourcePos = spectrumInfo.sourcePosition();
    TS_ASSERT_EQUALS(samplePos.X(), 0.)
    TS_ASSERT_EQUALS(samplePos.Y(), 0.)
    TS_ASSERT_EQUALS(samplePos.Z(), 0.)
    TS_ASSERT_EQUALS(sourcePos.X(), 0.)
    TS_ASSERT_EQUALS(sourcePos.Y(), 0.)
    TS_ASSERT_EQUALS(sourcePos.Z(), -sourceSample)
    TS_ASSERT_EQUALS(run.getProperty("CollAngle.actual_coll_angle")->units(), "deg")
    TS_ASSERT_EQUALS(run.getProperty("Theta.sample_horizontal_offset")->units(), "mm")
    TS_ASSERT_EQUALS(run.getProperty("ChopperSetting.chopperpair_sample_distance")->units(), "mm")
  }

  void testAngleReflectedBeamD17() {
    MatrixWorkspace_sptr output;
    auto prop = emptyProperties();
    prop.emplace_back("Measurement", "ReflectedBeam");
    prop.emplace_back("BraggAngle", "1.5");
    getWorkspaceFor(output, m_d17File, m_outWSName, prop);
    const auto &spectrumInfo = output->spectrumInfo();
    const auto &run = output->run();
    const double centre = run.getPropertyValueAsType<double>("reduction.line_position");
    TS_ASSERT_DELTA(centre, 201.674, 0.001);
    const double centreAngle = (spectrumInfo.twoTheta(201) + spectrumInfo.twoTheta(202)) / 2;
    TS_ASSERT_DELTA(centreAngle * 180 / M_PI, 3., 0.1);
  }

  void testAngleDirectBeamD17() {
    MatrixWorkspace_sptr output;
    auto prop = emptyProperties();
    prop.emplace_back("Measurement", "DirectBeam");
    getWorkspaceFor(output, m_d17File, m_outWSName, prop);
    const auto &spectrumInfo = output->spectrumInfo();
    const auto &run = output->run();
    const double centre = run.getPropertyValueAsType<double>("reduction.line_position");
    TS_ASSERT_DELTA(centre, 201.674, 0.001);
    const double centreAngle = (spectrumInfo.twoTheta(201) + spectrumInfo.twoTheta(202)) / 2;
    TS_ASSERT_DELTA(centreAngle * 180 / M_PI, 0., 0.1);
  }

  void testAngleReflectedBeamFigaro() {
    MatrixWorkspace_sptr output;
    auto prop = emptyProperties();
    prop.emplace_back("Measurement", "ReflectedBeam");
    prop.emplace_back("BraggAngle", "1.5");
    getWorkspaceFor(output, m_figaroReflectedBeamFile, m_outWSName, prop);
    const auto &spectrumInfo = output->spectrumInfo();
    const auto &run = output->run();
    const double centre = run.getPropertyValueAsType<double>("reduction.line_position");
    TS_ASSERT_DELTA(centre, 62.834, 0.001);
    const double centreAngle = (spectrumInfo.twoTheta(62) + spectrumInfo.twoTheta(63)) / 2;
    TS_ASSERT_DELTA(centreAngle * 180 / M_PI, 3., 0.1);
  }

  void testAngleDirectBeamFigaro() {
    MatrixWorkspace_sptr output;
    auto prop = emptyProperties();
    prop.emplace_back("Measurement", "DirectBeam");
    getWorkspaceFor(output, m_figaroDirectBeamFile, m_outWSName, prop);
    const auto &spectrumInfo = output->spectrumInfo();
    const auto &run = output->run();
    const double centre = run.getPropertyValueAsType<double>("reduction.line_position");
    TS_ASSERT_DELTA(centre, 62.589, 0.001);
    const double centreAngle =
        spectrumInfo.twoTheta(62) + 0.589 * (spectrumInfo.twoTheta(63) - spectrumInfo.twoTheta(62));
    TS_ASSERT_DELTA(centreAngle * 180 / M_PI, 0., 0.1);
  }

  void testPropertiesD17() {
    MatrixWorkspace_sptr output;
    getWorkspaceFor(output, m_d17File, m_outWSName, emptyProperties());
    commonProperties(output, "D17");
    AnalysisDataService::Instance().clear();
  }

  void testPropertiesFigaro() {
    MatrixWorkspace_sptr output;
    getWorkspaceFor(output, m_figaroDirectBeamFile, m_outWSName, emptyProperties());
    commonProperties(output, "FIGARO");
  }

  // Following tests are introduced after Nexus file changes.
  // Except of edelay, all new variables can be computed from still existing
  // variables.

  void testMovedNexusEntries() {
    LoadILLReflectometry loader;
    loader.setRethrows(true);
    TS_ASSERT_THROWS_NOTHING(loader.initialize())
    TS_ASSERT(loader.isInitialized())
    TS_ASSERT_THROWS_NOTHING(loader.setPropertyValue("Filename", this->m_figaroDirectBeamFile))
    TS_ASSERT_THROWS_NOTHING(loader.setPropertyValue("OutputWorkspace", this->m_outWSName))
    TS_ASSERT_THROWS_NOTHING(loader.execute())
    TS_ASSERT(loader.isExecuted())
    const auto output = AnalysisDataService::Instance().retrieveWS<MatrixWorkspace>(this->m_outWSName);
    const auto &run = output->run();
    TS_ASSERT(output)
    TS_ASSERT_EQUALS(run.getProperty("MainParameters.edelay_delay")->units(),
                     "usec") // a time in the distance field!
    TS_ASSERT_EQUALS(run.getProperty("Distance.S2_S3")->units(), "mm")
  }

  void testMovedNexusEntriesCycle213() {
    LoadILLReflectometry loader;
    loader.setRethrows(true);
    TS_ASSERT_THROWS_NOTHING(loader.initialize())
    TS_ASSERT(loader.isInitialized())
    TS_ASSERT_THROWS_NOTHING(loader.setPropertyValue("Filename", this->m_figaroDirectBeamFileCycle213))
    TS_ASSERT_THROWS_NOTHING(loader.setPropertyValue("OutputWorkspace", this->m_outWSName))
    TS_ASSERT_THROWS_NOTHING(loader.execute())
    TS_ASSERT(loader.isExecuted())
    const auto output = AnalysisDataService::Instance().retrieveWS<MatrixWorkspace>(this->m_outWSName);
    const auto &run = output->run();
    TS_ASSERT(output)
    TS_ASSERT_EQUALS(run.getProperty("MainParameters.edelay_delay")->units(),
                     "usec") // a time in the distance field!
    TS_ASSERT_EQUALS(run.getProperty("Distance.S2_S3")->units(), "mm")
  }

  void testSourceAndSampleLocationsFigaro() {
    // In the following, all distance units are millimeter (proposed by NeXus)!
    using namespace NeXus;
    LoadILLReflectometry loader;
    loader.setRethrows(true);
    TS_ASSERT_THROWS_NOTHING(loader.initialize())
    TS_ASSERT(loader.isInitialized())
    TS_ASSERT_THROWS_NOTHING(loader.setPropertyValue("Filename", this->m_figaroDirectBeamFile))
    TS_ASSERT_THROWS_NOTHING(loader.setPropertyValue("OutputWorkspace", this->m_outWSName))
    TS_ASSERT_THROWS_NOTHING(loader.execute())
    TS_ASSERT(loader.isExecuted())
    const auto output = AnalysisDataService::Instance().retrieveWS<MatrixWorkspace>(this->m_outWSName);
    TS_ASSERT(output)
    const auto &run = output->run();
    TS_ASSERT_EQUALS(run.getProperty("Distance.sample_DH1")->units(), "mm")
    TS_ASSERT_EQUALS(run.getProperty("Distance.sample_DH2")->units(), "mm")
    TS_ASSERT_EQUALS(run.getProperty("Distance.Sample_CenterOfDetector_distance")->units(), "mm")
  }

  void testSourceAndSampleLocationsFigaroCycle213() {
    // In the following, all distance units are millimeter (proposed by NeXus)!
    using namespace NeXus;
    LoadILLReflectometry loader;
    loader.setRethrows(true);
    TS_ASSERT_THROWS_NOTHING(loader.initialize())
    TS_ASSERT(loader.isInitialized())
    TS_ASSERT_THROWS_NOTHING(loader.setPropertyValue("Filename", this->m_figaroDirectBeamFileCycle213))
    TS_ASSERT_THROWS_NOTHING(loader.setPropertyValue("OutputWorkspace", this->m_outWSName))
    TS_ASSERT_THROWS_NOTHING(loader.execute())
    TS_ASSERT(loader.isExecuted())
    const auto output = AnalysisDataService::Instance().retrieveWS<MatrixWorkspace>(this->m_outWSName);
    TS_ASSERT(output)
    const auto &run = output->run();
    TS_ASSERT_EQUALS(run.getProperty("Distance.sample_DH1")->units(), "mm")
    TS_ASSERT_EQUALS(run.getProperty("Distance.sample_DH2")->units(), "mm")
    TS_ASSERT_EQUALS(run.getProperty("Distance.Sample_CenterOfDetector_distance")->units(), "mm")
  }

  void testSourceAndSampleLocationsD17() {
    // In the following, all distance units are in m (proposed by NeXus)!
    LoadILLReflectometry loader;
    loader.setRethrows(true);
    TS_ASSERT_THROWS_NOTHING(loader.initialize())
    TS_ASSERT(loader.isInitialized())
    TS_ASSERT_THROWS_NOTHING(loader.setPropertyValue("Filename", this->m_d17File_2018))
    TS_ASSERT_THROWS_NOTHING(loader.setPropertyValue("OutputWorkspace", this->m_outWSName))
    TS_ASSERT_THROWS_NOTHING(loader.execute())
    TS_ASSERT(loader.isExecuted())
    const auto output = AnalysisDataService::Instance().retrieveWS<MatrixWorkspace>(this->m_outWSName);
    const auto &run = output->run();
    TS_ASSERT(output)
    TS_ASSERT_EQUALS(run.getProperty("Distance.D1")->units(), "")
    TS_ASSERT_EQUALS(run.getProperty("Distance.D0")->units(), "")
  }

  void testCurrentDoubleDefinitionsAndUnusedVariablesFigaro() {
    LoadILLReflectometry loader;
    loader.setRethrows(true);
    TS_ASSERT_THROWS_NOTHING(loader.initialize())
    TS_ASSERT(loader.isInitialized())
    TS_ASSERT_THROWS_NOTHING(loader.setPropertyValue("Filename", this->m_figaroDirectBeamFile))
    TS_ASSERT_THROWS_NOTHING(loader.setPropertyValue("OutputWorkspace", this->m_outWSName))
    TS_ASSERT_THROWS_NOTHING(loader.execute())
    TS_ASSERT(loader.isExecuted())
    const auto output = AnalysisDataService::Instance().retrieveWS<MatrixWorkspace>(this->m_outWSName);
    TS_ASSERT(output)
    const auto v1 = loader.doubleFromRun("Theta.sample_horizontal_offset");
    const auto v2 = loader.doubleFromRun("Distance.sample_changer_horizontal_offset");
    TS_ASSERT_EQUALS(v1, v2)
    // Unused variables -> if used in future they may simplify the loader
    TS_ASSERT_EQUALS(loader.doubleFromRun("Theta.actual_directDan"), 0.)
    TS_ASSERT_EQUALS(loader.doubleFromRun("Theta.actual_directDh"), 0.)
    TS_ASSERT_EQUALS(loader.doubleFromRun("Theta.actual_reflectedDan"), 0.)
    TS_ASSERT_EQUALS(loader.doubleFromRun("Theta.actual_reflectedDh"), 0.)
  }

  void testCurrentDoubleDefinitionsAndUnusedVariablesFigaroCycle213() {
    LoadILLReflectometry loader;
    loader.setRethrows(true);
    TS_ASSERT_THROWS_NOTHING(loader.initialize())
    TS_ASSERT(loader.isInitialized())
    TS_ASSERT_THROWS_NOTHING(loader.setPropertyValue("Filename", this->m_figaroDirectBeamFileCycle213))
    TS_ASSERT_THROWS_NOTHING(loader.setPropertyValue("OutputWorkspace", this->m_outWSName))
    TS_ASSERT_THROWS_NOTHING(loader.execute())
    TS_ASSERT(loader.isExecuted())
    const auto output = AnalysisDataService::Instance().retrieveWS<MatrixWorkspace>(this->m_outWSName);
    TS_ASSERT(output)
    const auto v1 = loader.doubleFromRun("Theta.sample_horizontal_offset");
    const auto v2 = loader.doubleFromRun("Distance.sample_changer_horizontal_offset");
    TS_ASSERT_EQUALS(v1, v2)
    // Unused variables -> if used in future they may simplify the loader
    TS_ASSERT_EQUALS(loader.doubleFromRun("Theta.actual_directDan"), 0.)
    TS_ASSERT_EQUALS(loader.doubleFromRun("Theta.actual_directDh"), 0.)
    TS_ASSERT_EQUALS(loader.doubleFromRun("Theta.actual_reflectedDan"), 0.)
    TS_ASSERT_EQUALS(loader.doubleFromRun("Theta.actual_reflectedDh"), 0.)
  }

  void testCurrentDoubleDefinitionsD17() {
    AnalysisDataService::Instance().clear();
    LoadILLReflectometry loader;
    loader.setRethrows(true);
    TS_ASSERT_THROWS_NOTHING(loader.initialize())
    TS_ASSERT(loader.isInitialized())
    TS_ASSERT_THROWS_NOTHING(loader.setPropertyValue("Filename", this->m_d17File_2018))
    TS_ASSERT_THROWS_NOTHING(loader.setPropertyValue("OutputWorkspace", this->m_outWSName))
    TS_ASSERT_THROWS_NOTHING(loader.execute())
    TS_ASSERT(loader.isExecuted())
    const auto output = AnalysisDataService::Instance().retrieveWS<MatrixWorkspace>(this->m_outWSName);
    const auto run = output->run();
    TS_ASSERT(output)
    const auto v7 = loader.doubleFromRun("VirtualChopper.dist_chop_samp");
    double v8;
    if (run.hasProperty("Distance.dist_chop_samp")) {
      v8 = loader.doubleFromRun("Distance.dist_chop_samp");
      TS_ASSERT_EQUALS(run.getProperty("Distance.dist_chop_samp")->units(), "")
    } else {
      v8 = loader.doubleFromRun("VirtualChopper.dist_chop_samp");
      TS_ASSERT_EQUALS(run.getProperty("VirtualChopper.dist_chop_samp")->units(), "meter")
    }
    TS_ASSERT_EQUALS(v7, v8)
  }

  void testSlitConfigurationD17() {
    MatrixWorkspace_sptr output;
    getWorkspaceFor(output, m_d17File, m_outWSName, emptyProperties());
    auto instrument = output->getInstrument();
    auto slit1 = instrument->getComponentByName("slit2");
    auto slit2 = instrument->getComponentByName("slit3");
    // cppcheck-suppress unreadVariable
    const double S2z = -output->run().getPropertyValueAsType<double>("Distance.S2toSample") * 1e-3;
    TS_ASSERT_EQUALS(slit1->getPos(), V3D(0.0, 0.0, S2z))
    // cppcheck-suppress unreadVariable
    const double S3z = -output->run().getPropertyValueAsType<double>("Distance.S3toSample") * 1e-3;
    TS_ASSERT_EQUALS(slit2->getPos(), V3D(0.0, 0.0, S3z))
    const auto &run = output->run();
    TS_ASSERT_EQUALS(run.getProperty("Distance.S2toSample")->units(), "")
    TS_ASSERT_EQUALS(run.getProperty("Distance.S3toSample")->units(), "")
  }

  void testSlitConfigurationD17Cycle213() {
    MatrixWorkspace_sptr output;
    getWorkspaceFor(output, m_d17FileCycle213, m_outWSName, emptyProperties());
    auto instrument = output->getInstrument();
    auto slit1 = instrument->getComponentByName("slit2");
    auto slit2 = instrument->getComponentByName("slit3");
    const double S2z = -output->run().getPropertyValueAsType<double>("Distance.S2_Sample") * 1e-3;
    TS_ASSERT_EQUALS(slit1->getPos(), V3D(0.0, 0.0, S2z))
    const double S3z = -output->run().getPropertyValueAsType<double>("Distance.S3_Sample") * 1e-3;
    TS_ASSERT_EQUALS(slit2->getPos(), V3D(0.0, 0.0, S3z))
    const auto &run = output->run();
    TS_ASSERT_EQUALS(run.getProperty("Distance.S2_Sample")->units(), "mm")
    TS_ASSERT_EQUALS(run.getProperty("Distance.S3_Sample")->units(), "mm")
  }

  void testSlitConfigurationFigaro() {
    MatrixWorkspace_sptr output;
    getWorkspaceFor(output, m_figaroDirectBeamFile, m_outWSName, emptyProperties());
    auto instrument = output->getInstrument();
    auto slit1 = instrument->getComponentByName("slit2");
    auto slit2 = instrument->getComponentByName("slit3");
    const auto &run = output->run();
    const double s2z = run.getPropertyValueAsType<double>("Distance.S2_Sample") * 1e-3;
    const double s3z = run.getPropertyValueAsType<double>("Distance.S3_Sample") * 1e-3;
    const double s23 = run.getPropertyValueAsType<double>("Distance.S2_S3") * 1e-3;
    const double ds = s2z - s3z;
    TS_ASSERT_DELTA(s2z, 2.412, 1e-3);
    TS_ASSERT_DELTA(s3z, 0.247, 1e-3);
    TS_ASSERT_DELTA(ds, s23, 1e-3);
    TS_ASSERT_EQUALS(run.getProperty("Distance.S2_S3")->units(), "mm")
    TS_ASSERT_EQUALS(run.getProperty("Distance.S2_Sample")->units(), "mm")
    TS_ASSERT_EQUALS(run.getProperty("Distance.S3_Sample")->units(), "mm")
  }

  void testSlitConfigurationFigaroCycle213() {
    MatrixWorkspace_sptr output;
    getWorkspaceFor(output, m_figaroDirectBeamFileCycle213, m_outWSName, emptyProperties());
    auto instrument = output->getInstrument();
    auto slit1 = instrument->getComponentByName("slit2");
    auto slit2 = instrument->getComponentByName("slit3");
    const auto &run = output->run();
    const double s2z = run.getPropertyValueAsType<double>("Distance.S2_Sample") * 1e-3;
    const double s3z = run.getPropertyValueAsType<double>("Distance.S3_Sample") * 1e-3;
    const double s23 = run.getPropertyValueAsType<double>("Distance.S2_S3") * 1e-3;
    const double ds = s2z - s3z;
    TS_ASSERT_DELTA(s2z, 2.533, 1e-3);
    TS_ASSERT_DELTA(s3z, 0.368, 1e-3);
    TS_ASSERT_DELTA(ds, s23, 1e-3);
    TS_ASSERT_EQUALS(run.getProperty("Distance.S2_S3")->units(), "mm")
    TS_ASSERT_EQUALS(run.getProperty("Distance.S2_Sample")->units(), "mm")
    TS_ASSERT_EQUALS(run.getProperty("Distance.S3_Sample")->units(), "mm")
  }

  void testAngleDirectBeamD17Cycle213() {
    MatrixWorkspace_sptr output;
    auto prop = emptyProperties();
    prop.emplace_back("Measurement", "DirectBeam");
    getWorkspaceFor(output, m_d17FileCycle213, m_outWSName, prop);
    const auto &spectrumInfo = output->spectrumInfo();
    const auto &run = output->run();
    const double centre = run.getPropertyValueAsType<double>("reduction.line_position");
    TS_ASSERT_DELTA(centre, 165.03, 0.01);
    const double centreAngle = (spectrumInfo.twoTheta(int(centre)) + spectrumInfo.twoTheta(int(centre) + 1)) / 2;
    TS_ASSERT_DELTA(centreAngle * 180 / M_PI, 0., 0.1);
  }

  void testSampleAndSourcePositionsD17Cycle213() {
    MatrixWorkspace_sptr output;
    auto prop = emptyProperties();
    prop.emplace_back("Xunit", "TimeOfFlight");
    getWorkspaceFor(output, m_d17FileCycle213, m_outWSName, prop);
    const auto &run = output->run();
    const auto chopperCentre = run.getPropertyValueAsType<double>("Distance.MidChopper_Sample");
    const auto chopperSeparation = run.getPropertyValueAsType<double>("Distance.ChopperGap");
    const auto sourceSample = 1e-3 * chopperCentre;
    const auto &spectrumInfo = output->spectrumInfo();
    const auto l1 = spectrumInfo.l1();
    TS_ASSERT_DELTA(sourceSample, l1, 1e-12)
    const auto samplePos = spectrumInfo.samplePosition();
    const auto sourcePos = spectrumInfo.sourcePosition();
    for (size_t i = 0; i < 3; ++i) {
      TS_ASSERT_EQUALS(samplePos[i], 0.)
    }
    TS_ASSERT_EQUALS(sourcePos.X(), 0.)
    TS_ASSERT_EQUALS(sourcePos.Y(), 0.)
    TS_ASSERT_EQUALS(sourcePos.Z(), -sourceSample)
    TS_ASSERT_EQUALS(run.getProperty("Distance.Chopper1_Sample")->units(), "mm")
    TS_ASSERT_EQUALS(run.getProperty("Distance.ChopperGap")->units(), "meter")
    TS_ASSERT_DELTA(chopperSeparation, 0.0752, 1e-4)
  }

  void testTOFFigaroCycle213() {
    MatrixWorkspace_sptr output;
    auto prop = emptyProperties();
    prop.emplace_back("XUnit", "TimeOfFlight");
    getWorkspaceFor(output, m_figaroDirectBeamFileCycle213, m_outWSName, prop);
    TS_ASSERT_EQUALS(output->getAxis(0)->unit()->unitID(), "TOF")
    const auto &run = output->run();
    const auto channelWidth = run.getPropertyValueAsType<double>("PSD.time_of_flight_0");
    const auto channelCount = static_cast<size_t>(run.getPropertyValueAsType<double>("PSD.time_of_flight_1"));
    const auto tofDelay = run.getPropertyValueAsType<double>("PSD.time_of_flight_2") +
                          run.getPropertyValueAsType<double>("MainParameters.edelay_delay");
    // Using choppers 1 and 4.
    const auto chopper1Speed = run.getPropertyValueAsType<double>("chopper1.rotation_speed");
    const double chopper1Phase{0.}; // The value in NeXus is arbitrary.
    const auto chopper4Phase = run.getPropertyValueAsType<double>("chopper4.phase");
    const auto pOffset = run.getPropertyValueAsType<double>("CollAngle.poff");
    const auto openOffset = run.getPropertyValueAsType<double>("CollAngle.open_offset");
    const auto tof0 =
        tofDelay - 60e6 * (pOffset - 45. + chopper4Phase - chopper1Phase + openOffset) / (2. * 360. * chopper1Speed);
    TS_ASSERT_EQUALS(output->blocksize(), channelCount)
    for (size_t i = 0; i < output->getNumberHistograms(); ++i) {
      const auto &xs = output->x(i);
      for (size_t j = 0; j < xs.size(); ++j) {
        const auto tof = tof0 + static_cast<double>(j) * channelWidth;
        TS_ASSERT_DELTA(xs[j], tof, 1.e-12)
      }
    }
    TS_ASSERT_EQUALS(run.getProperty("PSD.time_of_flight_0")->units(), "")
    TS_ASSERT_EQUALS(run.getProperty("PSD.time_of_flight_1")->units(), "")
    TS_ASSERT_EQUALS(run.getProperty("PSD.time_of_flight_2")->units(), "")
    TS_ASSERT_EQUALS(run.getProperty("MainParameters.edelay_delay")->units(), "usec")
    TS_ASSERT_EQUALS(run.getProperty("chopper1.rotation_speed")->units(), "rpm")
    TS_ASSERT_EQUALS(run.getProperty("chopper4.phase")->units(), "deg")
    TS_ASSERT_EQUALS(run.getProperty("CollAngle.poff")->units(), "deg")
    TS_ASSERT_EQUALS(run.getProperty("CollAngle.open_offset")->units(), "deg")
  }

<<<<<<< HEAD
  void testTOFFigaroCycle231() {
    MatrixWorkspace_sptr output;
    auto prop = emptyProperties();
    prop.emplace_back("XUnit", "TimeOfFlight");
    getWorkspaceFor(output, m_figaroFileCycle231, m_outWSName, prop);
    TS_ASSERT(output)
    TS_ASSERT_EQUALS(output->getAxis(0)->unit()->unitID(), "TOF")
    const auto &run = output->run();
    TS_ASSERT_EQUALS(output->blocksize(), 1000)
    TS_ASSERT_EQUALS(output->getNumberHistograms(), 256 + 2)
    TS_ASSERT_EQUALS(run.getProperty("MainParameters.edelay_delay")->units(), "usec")
    TS_ASSERT_EQUALS(run.getProperty("chopper1.rotation_speed")->units(), "rpm")
    TS_ASSERT_EQUALS(run.getProperty("chopper4.phase")->units(), "deg")
    TS_ASSERT_EQUALS(run.getProperty("CollAngle.poff")->units(), "deg")
    TS_ASSERT_EQUALS(run.getProperty("CollAngle.open_offset")->units(), "deg")
    TS_ASSERT(run.hasProperty("Distance.MidChopper_Sample"))
    TS_ASSERT_DELTA(run.getPropertyValueAsType<double>("Distance.MidChopper_Sample"), 5497, 1e-3)
=======
  void testReplaceSampleLogs() {
    MatrixWorkspace_sptr output;
    auto prop = emptyProperties();
    prop.emplace_back("LogsToReplace", "{\"ChopperSetting.firstChopper\": 2, \"ChopperSetting.secondChopper\": 1}");
    getWorkspaceFor(output, m_figaroDirectBeamFileCycle213, m_outWSName, prop);
    const auto &run = output->run();
    TS_ASSERT_EQUALS(run.getPropertyAsSingleValue("ChopperSetting.firstChopper"), 2.0)
    TS_ASSERT_EQUALS(run.getPropertyAsSingleValue("ChopperSetting.secondChopper"), 1.0)
>>>>>>> f297d71f
  }
};

class LoadILLReflectometryTestPerformance : public CxxTest::TestSuite {
public:
  void setUp() override {
    for (int i = 0; i < numberOfIterations; ++i) {
      loadAlgPtrs.emplace_back(setupAlg());
    }
  }

  void testLoadILLReflectometryPerformance() {
    for (auto alg : loadAlgPtrs) {
      TS_ASSERT_THROWS_NOTHING(alg->execute())
    }
  }

  void tearDown() override {
    for (int i = 0; i < numberOfIterations; i++) {
      delete loadAlgPtrs[i];
      loadAlgPtrs[i] = nullptr;
    }
    Mantid::API::AnalysisDataService::Instance().remove(m_outWSName);
  }

private:
  std::vector<LoadILLReflectometry *> loadAlgPtrs;

  const int numberOfIterations = 10;

  const std::string inFileName = "ILL/D17/317370.nxs";
  const std::string m_outWSName = "LoadILLReflectomeryWsOut";

  LoadILLReflectometry *setupAlg() {
    LoadILLReflectometry *loader = new LoadILLReflectometry;
    loader->initialize();
    loader->isInitialized();
    loader->setPropertyValue("Filename", inFileName);
    loader->setPropertyValue("OutputWorkspace", m_outWSName);

    loader->setRethrows(true);
    return loader;
  }
};<|MERGE_RESOLUTION|>--- conflicted
+++ resolved
@@ -635,7 +635,6 @@
     TS_ASSERT_EQUALS(run.getProperty("CollAngle.open_offset")->units(), "deg")
   }
 
-<<<<<<< HEAD
   void testTOFFigaroCycle231() {
     MatrixWorkspace_sptr output;
     auto prop = emptyProperties();
@@ -653,7 +652,8 @@
     TS_ASSERT_EQUALS(run.getProperty("CollAngle.open_offset")->units(), "deg")
     TS_ASSERT(run.hasProperty("Distance.MidChopper_Sample"))
     TS_ASSERT_DELTA(run.getPropertyValueAsType<double>("Distance.MidChopper_Sample"), 5497, 1e-3)
-=======
+  }
+
   void testReplaceSampleLogs() {
     MatrixWorkspace_sptr output;
     auto prop = emptyProperties();
@@ -662,7 +662,6 @@
     const auto &run = output->run();
     TS_ASSERT_EQUALS(run.getPropertyAsSingleValue("ChopperSetting.firstChopper"), 2.0)
     TS_ASSERT_EQUALS(run.getPropertyAsSingleValue("ChopperSetting.secondChopper"), 1.0)
->>>>>>> f297d71f
   }
 };
 
