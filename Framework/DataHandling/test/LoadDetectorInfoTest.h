--- conflicted
+++ resolved
@@ -211,25 +211,14 @@
   BinEdges xs(nbins + 1, 0.0);
   CountStandardDeviations errors(nbins, 1.0);
   for (int j = 0; j < ndets; ++j) {
-<<<<<<< HEAD
     space2D->setBinEdges(j, xs);
     // the y values will be different for each spectra (1+index_number) but the
     // same for each bin
     space2D->setCounts(j, nbins, j + 1);
     space2D->setCountStandardDeviations(j, errors);
-    ISpectrum *spec = space2D->getSpectrum(j);
-    spec->setSpectrumNo(j + 1);
-    spec->setDetectorID(j);
-=======
-    space2D->setX(j, xs);
-    data[j].access().resize(nbins, j + 1); // the y values will be different for
-                                           // each spectra (1+index_number) but
-                                           // the same for each bin
-    space2D->setData(j, data[j], errors);
     auto &spec = space2D->getSpectrum(j);
     spec.setSpectrumNo(j + 1);
     spec.setDetectorID(j);
->>>>>>> ec7bc5cb
   }
 
   Instrument_sptr instr(new Instrument);
