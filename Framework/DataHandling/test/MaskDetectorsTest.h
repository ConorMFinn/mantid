--- conflicted
+++ resolved
@@ -6,13 +6,7 @@
 #include "MantidAPI/AlgorithmManager.h"
 #include "MantidAPI/AnalysisDataService.h"
 #include "MantidAPI/DetectorInfo.h"
-<<<<<<< HEAD
-#include "MantidAPI/FrameworkManager.h"
 #include "MantidAPI/SpectrumInfo.h"
-#include "MantidAPI/WorkspaceFactory.h"
-=======
-#include "MantidAPI/SpectrumInfo.h"
->>>>>>> a3d7f754
 #include "MantidAPI/WorkspaceProperty.h"
 #include "MantidDataHandling/MaskDetectors.h"
 #include "MantidDataObjects/EventWorkspace.h"
@@ -569,17 +563,17 @@
       const auto &det = spectrumInfo.detector(i);
       TS_ASSERT(spectrumInfo.hasDetectors(i));
       if (i == 0 || i == 2 || i == 5) {
-        TSM_ASSERT_EQUALS("Detector with id: " +
-                              boost::lexical_cast<std::string>(det.getID()) +
-                              "; Spectra N: " +
-                              boost::lexical_cast<std::string>(i),
-                          spectrumInfo.isMasked(i), true);
-      } else {
-        TSM_ASSERT_EQUALS("Detector with id: " +
-                              boost::lexical_cast<std::string>(det.getID()) +
-                              "; Spectra N: " +
-                              boost::lexical_cast<std::string>(i),
-                          spectrumInfo.isMasked(i), false);
+        TSM_ASSERT_EQUALS(
+            "Detector with id: " +
+                boost::lexical_cast<std::string>(det.getID()) +
+                "; Spectra N: " + boost::lexical_cast<std::string>(i),
+            spectrumInfo.isMasked(i), true);
+      } else {
+        TSM_ASSERT_EQUALS(
+            "Detector with id: " +
+                boost::lexical_cast<std::string>(det.getID()) +
+                "; Spectra N: " + boost::lexical_cast<std::string>(i),
+            spectrumInfo.isMasked(i), false);
       }
     }
 
@@ -635,17 +629,17 @@
       const auto &det = spectrumInfo.detector(i);
       TS_ASSERT(spectrumInfo.hasDetectors(i));
       if (i == 1 || i == 2 || i == 5) {
-        TSM_ASSERT_EQUALS("Detector with id: " +
-                              boost::lexical_cast<std::string>(det.getID()) +
-                              "; Spectra N: " +
-                              boost::lexical_cast<std::string>(i),
-                          spectrumInfo.isMasked(i), true);
-      } else {
-        TSM_ASSERT_EQUALS("Detector with id: " +
-                              boost::lexical_cast<std::string>(det.getID()) +
-                              "; Spectra N: " +
-                              boost::lexical_cast<std::string>(i),
-                          spectrumInfo.isMasked(i), false);
+        TSM_ASSERT_EQUALS(
+            "Detector with id: " +
+                boost::lexical_cast<std::string>(det.getID()) +
+                "; Spectra N: " + boost::lexical_cast<std::string>(i),
+            spectrumInfo.isMasked(i), true);
+      } else {
+        TSM_ASSERT_EQUALS(
+            "Detector with id: " +
+                boost::lexical_cast<std::string>(det.getID()) +
+                "; Spectra N: " + boost::lexical_cast<std::string>(i),
+            spectrumInfo.isMasked(i), false);
       }
     }
 
@@ -705,17 +699,17 @@
       const auto &det = spectrumInfo.detector(i);
       TS_ASSERT(spectrumInfo.hasDetectors(i));
       if (i == 1 || i == 2 || i == 5) {
-        TSM_ASSERT_EQUALS("Detector with id: " +
-                              boost::lexical_cast<std::string>(det.getID()) +
-                              "; Spectra N: " +
-                              boost::lexical_cast<std::string>(i),
-                          spectrumInfo.isMasked(i), true);
-      } else {
-        TSM_ASSERT_EQUALS("Detector with id: " +
-                              boost::lexical_cast<std::string>(det.getID()) +
-                              "; Spectra N: " +
-                              boost::lexical_cast<std::string>(i),
-                          spectrumInfo.isMasked(i), false);
+        TSM_ASSERT_EQUALS(
+            "Detector with id: " +
+                boost::lexical_cast<std::string>(det.getID()) +
+                "; Spectra N: " + boost::lexical_cast<std::string>(i),
+            spectrumInfo.isMasked(i), true);
+      } else {
+        TSM_ASSERT_EQUALS(
+            "Detector with id: " +
+                boost::lexical_cast<std::string>(det.getID()) +
+                "; Spectra N: " + boost::lexical_cast<std::string>(i),
+            spectrumInfo.isMasked(i), false);
       }
     }
   }
@@ -775,17 +769,17 @@
 
       TS_ASSERT(spectrumInfo.hasDetectors(i));
       if (i == 2) {
-        TSM_ASSERT_EQUALS("Detector with id: " +
-                              boost::lexical_cast<std::string>(det.getID()) +
-                              "; Spectra N: " +
-                              boost::lexical_cast<std::string>(i),
-                          spectrumInfo.isMasked(i), true);
-      } else {
-        TSM_ASSERT_EQUALS("Detector with id: " +
-                              boost::lexical_cast<std::string>(det.getID()) +
-                              "; Spectra N: " +
-                              boost::lexical_cast<std::string>(i),
-                          spectrumInfo.isMasked(i), false);
+        TSM_ASSERT_EQUALS(
+            "Detector with id: " +
+                boost::lexical_cast<std::string>(det.getID()) +
+                "; Spectra N: " + boost::lexical_cast<std::string>(i),
+            spectrumInfo.isMasked(i), true);
+      } else {
+        TSM_ASSERT_EQUALS(
+            "Detector with id: " +
+                boost::lexical_cast<std::string>(det.getID()) +
+                "; Spectra N: " + boost::lexical_cast<std::string>(i),
+            spectrumInfo.isMasked(i), false);
       }
     }
   }
