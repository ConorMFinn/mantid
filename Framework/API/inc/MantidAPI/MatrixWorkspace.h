#ifndef MANTID_API_MATRIXWORKSPACE_H_
#define MANTID_API_MATRIXWORKSPACE_H_

//----------------------------------------------------------------------
// Includes
//----------------------------------------------------------------------
#ifndef Q_MOC_RUN
#include <boost/scoped_ptr.hpp>
#endif
#include "MantidAPI/DllConfig.h"
#include "MantidAPI/Axis.h"
#include "MantidAPI/ExperimentInfo.h"
#include "MantidAPI/IMDWorkspace.h"
#include "MantidAPI/ISpectrum.h"
#include "MantidAPI/MatrixWorkspace_fwd.h"
#include "MantidAPI/MatrixWSIndexCalculator.h"
#include "MantidAPI/Run.h"
#include "MantidAPI/Sample.h"
#include "MantidAPI/SpectraDetectorTypes.h"
#include "MantidKernel/EmptyValues.h"

namespace Mantid {
//----------------------------------------------------------------------------
// Forward declarations
//----------------------------------------------------------------------------
namespace Geometry {
class ParameterMap;
class INearestNeighbours;
class INearestNeighboursFactory;
}
namespace API {
class SpectrumDetectorMapping;

/// typedef for the image type
typedef std::vector<std::vector<double>> MantidImage;
/// shared pointer to MantidImage
typedef boost::shared_ptr<MantidImage> MantidImage_sptr;
/// shared pointer to const MantidImage
typedef boost::shared_ptr<const MantidImage> MantidImage_const_sptr;

//----------------------------------------------------------------------
/** Base MatrixWorkspace Abstract Class.

@author Laurent C Chapon, ISIS, RAL
@date 26/09/2007

Copyright &copy; 2007-2010 ISIS Rutherford Appleton Laboratory, NScD Oak Ridge
National Laboratory & European Spallation Source

This file is part of Mantid.

Mantid is free software; you can redistribute it and/or modify
it under the terms of the GNU General Public License as published by
the Free Software Foundation; either version 3 of the License, or
(at your option) any later version.

Mantid is distributed in the hope that it will be useful,
but WITHOUT ANY WARRANTY; without even the implied warranty of
MERCHANTABILITY or FITNESS FOR A PARTICULAR PURPOSE.  See the
GNU General Public License for more details.

You should have received a copy of the GNU General Public License
along with this program.  If not, see <http://www.gnu.org/licenses/>.

File change history is stored at: <https://github.com/mantidproject/mantid>.
Code Documentation is available at: <http://doxygen.mantidproject.org>
*/
class MANTID_API_DLL MatrixWorkspace : public IMDWorkspace,
                                       public ExperimentInfo {

private:
  using ExperimentInfo::toString;

public:
  // The Workspace Factory create-from-parent method needs direct access to the
  // axes.
  friend class WorkspaceFactoryImpl;

  /// Initialize
  void initialize(const std::size_t &NVectors, const std::size_t &XLength,
                  const std::size_t &YLength);
  /// Delete
  ~MatrixWorkspace() override;

  /// Returns a clone of the workspace
  MatrixWorkspace_uptr clone() const { return MatrixWorkspace_uptr(doClone()); }

  using IMDWorkspace::toString;
  /// String description of state
  const std::string toString() const override;

  /**@name Instrument queries */
  //@{
  Geometry::IDetector_const_sptr getDetector(const size_t workspaceIndex) const;
  double detectorTwoTheta(Geometry::IDetector_const_sptr det) const;
  double detectorSignedTwoTheta(Geometry::IDetector_const_sptr det) const;

  //@}

  void populateInstrumentParameters() override;

  /** @name Nearest neighbours */
  /// Build and populate the NearestNeighbours object
  void buildNearestNeighbours(const bool ignoreMaskedDetectors = false) const;
  /// Causes the nearest neighbours map to be rebuilt
  void rebuildNearestNeighbours();
  /// Query the NearestNeighbours object for a detector
  std::map<specid_t, Mantid::Kernel::V3D>
  getNeighbours(const Geometry::IDetector *comp, const double radius = 0.0,
                const bool ignoreMaskedDetectors = false) const;
  /// Query the NearestNeighbours object for a given spectrum index using a
  /// search radius
  std::map<specid_t, Mantid::Kernel::V3D>
  getNeighbours(specid_t spec, const double radius,
                const bool ignoreMaskedDetectors = false) const;
  /// Query the NearestNeighbours object for a given spectrum index using the
  /// direct number of nearest neighbours
  std::map<specid_t, Mantid::Kernel::V3D>
  getNeighboursExact(specid_t spec, const int nNeighbours,
                     const bool ignoreMaskedDetectors = false) const;
  //@}

  virtual void updateSpectraUsing(const SpectrumDetectorMapping &map);
  /// Build the default spectra mapping, most likely wanted after an instrument
  /// update
  void rebuildSpectraMapping(const bool includeMonitors = true);

  // More mapping
  spec2index_map getSpectrumToWorkspaceIndexMap() const;
  detid2index_map
  getDetectorIDToWorkspaceIndexMap(bool throwIfMultipleDets = false) const;
  virtual void
  getDetectorIDToWorkspaceIndexVector(std::vector<size_t> &out, detid_t &offset,
                                      bool throwIfMultipleDets = false) const;
  virtual void getSpectrumToWorkspaceIndexVector(std::vector<size_t> &out,
                                                 specid_t &offset) const;
  void getIndicesFromSpectra(const std::vector<specid_t> &spectraList,
                             std::vector<size_t> &indexList) const;
  size_t getIndexFromSpectrumNumber(const specid_t specNo) const;
  void getIndicesFromDetectorIDs(const std::vector<detid_t> &detIdList,
                                 std::vector<size_t> &indexList) const;
  void getSpectraFromDetectorIDs(const std::vector<detid_t> &detIdList,
                                 std::vector<specid_t> &spectraList) const;

  bool hasGroupedDetectors() const;

  /// Get the footprint in memory in bytes.
  size_t getMemorySize() const override;
  virtual size_t getMemorySizeForXAxes() const;

  // Section required for iteration
  /// Returns the number of single indexable items in the workspace
  virtual std::size_t size() const = 0;
  /// Returns the size of each block of data returned by the dataY accessors
  virtual std::size_t blocksize() const = 0;
  /// Returns the number of histograms in the workspace
  virtual std::size_t getNumberHistograms() const = 0;

  /// Sets MatrixWorkspace title
  void setTitle(const std::string &) override;
  /// Gets MatrixWorkspace title (same as Run object run_title property)
  const std::string getTitle() const override;

  virtual Kernel::DateAndTime getFirstPulseTime() const;
  Kernel::DateAndTime getLastPulseTime() const;

  /// Returns the bin index for a given X value of a given workspace index
  size_t binIndexOf(const double xValue, const std::size_t = 0) const;

  //----------------------------------------------------------------------
  // DATA ACCESSORS
  //----------------------------------------------------------------------

  /// Return the underlying ISpectrum ptr at the given workspace index.
  virtual ISpectrum *getSpectrum(const size_t index) = 0;

  /// Return the underlying ISpectrum ptr (const version) at the given workspace
  /// index.
  virtual const ISpectrum *getSpectrum(const size_t index) const = 0;

  // Methods for getting read-only access to the data.
  // Just passes through to the virtual dataX/Y/E function (const version)
  /// Returns a read-only (i.e. const) reference to the specified X array
  /// @param index :: workspace index to retrieve.
  const MantidVec &readX(std::size_t const index) const {
    return getSpectrum(index)->dataX();
  }
  /// Returns a read-only (i.e. const) reference to the specified Y array
  /// @param index :: workspace index to retrieve.
  const MantidVec &readY(std::size_t const index) const {
    return getSpectrum(index)->dataY();
  }
  /// Returns a read-only (i.e. const) reference to the specified E array
  /// @param index :: workspace index to retrieve.
  const MantidVec &readE(std::size_t const index) const {
    return getSpectrum(index)->dataE();
  }
  /// Returns a read-only (i.e. const) reference to the specified X error array
  /// @param index :: workspace index to retrieve.
  const MantidVec &readDx(size_t const index) const {
    return getSpectrum(index)->dataDx();
  }

  /// Returns the x data
  virtual MantidVec &dataX(const std::size_t index) {
    invalidateCommonBinsFlag();
    return getSpectrum(index)->dataX();
  }
  /// Returns the y data
  virtual MantidVec &dataY(const std::size_t index) {
    return getSpectrum(index)->dataY();
  }
  /// Returns the error data
  virtual MantidVec &dataE(const std::size_t index) {
    return getSpectrum(index)->dataE();
  }
  /// Returns the x error data
  virtual MantidVec &dataDx(const std::size_t index) {
    return getSpectrum(index)->dataDx();
  }

  /// Returns the x data const
  virtual const MantidVec &dataX(const std::size_t index) const {
    return getSpectrum(index)->dataX();
  }
  /// Returns the y data const
  virtual const MantidVec &dataY(const std::size_t index) const {
    return getSpectrum(index)->dataY();
  }
  /// Returns the error const
  virtual const MantidVec &dataE(const std::size_t index) const {
    return getSpectrum(index)->dataE();
  }
  /// Returns the error const
  virtual const MantidVec &dataDx(const std::size_t index) const {
    return getSpectrum(index)->dataDx();
  }

  virtual double getXMin() const;
  virtual double getXMax() const;
  virtual void getXMinMax(double &xmin, double &xmax) const;

  /// Returns a pointer to the x data
  virtual Kernel::cow_ptr<MantidVec> refX(const std::size_t index) const {
    return getSpectrum(index)->ptrX();
  }

  /// Returns a pointer to the dX  (X Error) data
  virtual Kernel::cow_ptr<MantidVec> refDx(const std::size_t index) const {
    return getSpectrum(index)->ptrDx();
  }

  /// Set the specified X array to point to the given existing array
  virtual void setX(const std::size_t index, const MantidVec &X) {
    getSpectrum(index)->setX(X);
    invalidateCommonBinsFlag();
  }

  /// Set the specified X array to point to the given existing array
  virtual void setX(const std::size_t index, const MantidVecPtr &X) {
    getSpectrum(index)->setX(X);
    invalidateCommonBinsFlag();
  }

  /// Set the specified X array to point to the given existing array
  virtual void setX(const std::size_t index, const MantidVecPtr::ptr_type &X) {
    getSpectrum(index)->setX(X);
    invalidateCommonBinsFlag();
  }

  /// Set the specified Dx (X Error) array to point to the given existing array
  virtual void setDx(const std::size_t index, const MantidVec &Dx) {
    getSpectrum(index)->setDx(Dx);
    invalidateCommonBinsFlag();
  }

  /// Set the specified Dx (X Error) array to point to the given existing array
  virtual void setDx(const std::size_t index, const MantidVecPtr &Dx) {
    getSpectrum(index)->setDx(Dx);
    invalidateCommonBinsFlag();
  }

  /// Set the specified Dx (X Error) array to point to the given existing array
  virtual void setDx(const std::size_t index,
                     const MantidVecPtr::ptr_type &Dx) {
    getSpectrum(index)->setX(Dx);
    invalidateCommonBinsFlag();
  }

  /** Sets the data in the workspace
  @param index :: the workspace index to set.
  @param Y :: Y vector  */
  virtual void setData(const std::size_t index, const MantidVecPtr &Y) {
    getSpectrum(index)->setData(Y);
  }

  /** Sets the data in the workspace
  @param index :: the workspace index to set.
  @param Y :: Y vector
  @param E :: Error vector   */
  virtual void setData(const std::size_t index, const MantidVecPtr &Y,
                       const MantidVecPtr &E) {
    getSpectrum(index)->setData(Y, E);
  }

  /** Sets the data in the workspace
  @param index :: the workspace index to set.
  @param Y :: Y vector
  @param E :: Error vector   */
  virtual void setData(const std::size_t index, const MantidVecPtr::ptr_type &Y,
                       const MantidVecPtr::ptr_type &E) {
    getSpectrum(index)->setData(Y, E);
  }

  /**
   * Probes if DX (X Error) values were set on a particular spectrum
   * @param index: the spectrum index
   */
  virtual bool hasDx(const std::size_t index) const {
    return getSpectrum(index)->hasDx();
  }

  /// Generate the histogram or rebin the existing histogram.
  virtual void generateHistogram(const std::size_t index, const MantidVec &X,
                                 MantidVec &Y, MantidVec &E,
                                 bool skipError = false) const = 0;

  /// Return a vector with the integrated counts for all spectra withing the
  /// given range
  virtual void getIntegratedSpectra(std::vector<double> &out, const double minX,
                                    const double maxX,
                                    const bool entireRange) const;

  /// Return an index in the X vector for an x-value close to a given value
  std::pair<size_t, double> getXIndex(size_t i, double x, bool isLeft = true,
                                      size_t start = 0) const;

  //----------------------------------------------------------------------

  int axes() const;
  virtual Axis *getAxis(const std::size_t &axisIndex) const;
  void replaceAxis(const std::size_t &axisIndex, Axis *const newAxis);

  /// Returns true if the workspace contains data in histogram form (as opposed
  /// to point-like)
  virtual bool isHistogramData() const;

  /// Returns true if the workspace contains has common X bins
  virtual bool isCommonBins() const;

  std::string YUnit() const;
  void setYUnit(const std::string &newUnit);
  std::string YUnitLabel() const;
  void setYUnitLabel(const std::string &newLabel);

  /// Are the Y-values dimensioned?
  const bool &isDistribution() const;
  bool &isDistribution(bool newValue);

  /// Mask a given workspace index, setting the data and error values to zero
  void maskWorkspaceIndex(const std::size_t index);

  // Methods to set and access masked bins
  void maskBin(const size_t &workspaceIndex, const size_t &binIndex,
               const double &weight = 1.0);
  void flagMasked(const size_t &spectrumIndex, const size_t &binIndex,
                  const double &weight = 1.0);
  bool hasMaskedBins(const size_t &spectrumIndex) const;
  /// Masked bins for each spectrum are stored as a set of pairs containing <bin
  /// index, weight>
  typedef std::map<size_t, double> MaskList;
  const MaskList &maskedBins(const size_t &spectrumIndex) const;

  // Methods handling the internal monitor workspace
  virtual void
  setMonitorWorkspace(const boost::shared_ptr<MatrixWorkspace> &monitorWS);
  boost::shared_ptr<MatrixWorkspace> monitorWorkspace() const;

  void saveInstrumentNexus(::NeXus::File *file) const;
  void loadInstrumentNexus(::NeXus::File *file);
  void saveSpectraMapNexus(
      ::NeXus::File *file, const std::vector<int> &spec,
      const ::NeXus::NXcompression compression = ::NeXus::LZW) const;

  //=====================================================================================
  // MD Geometry methods
  //=====================================================================================
  size_t getNumDims() const override;
  boost::shared_ptr<const Mantid::Geometry::IMDDimension>
  getDimension(size_t index) const override;
  boost::shared_ptr<const Mantid::Geometry::IMDDimension>
  getDimensionWithId(std::string id) const override;
  //=====================================================================================
  // End MD Geometry methods
  //=====================================================================================

  //=====================================================================================
  // IMDWorkspace methods
  //=====================================================================================

  /// Gets the number of points available on the workspace.
  uint64_t getNPoints() const override;
  /// Get the number of points available on the workspace.
  uint64_t getNEvents() const override { return this->getNPoints(); }
  /// Dimension id for x-dimension.
  static const std::string xDimensionId;
  /// Dimensin id for y-dimension.
  static const std::string yDimensionId;
  /// Generate a line plot through the matrix workspace.
  void getLinePlot(const Mantid::Kernel::VMD &start,
                   const Mantid::Kernel::VMD &end,
                   Mantid::API::MDNormalization normalize,
                   std::vector<coord_t> &x, std::vector<signal_t> &y,
                   std::vector<signal_t> &e) const override;
  /// Get the signal at a coordinate in the workspace.
  signal_t getSignalAtCoord(
      const coord_t *coords,
      const Mantid::API::MDNormalization &normalization) const override;
  /// Get the signal at a coordinate in the workspace
  signal_t getSignalWithMaskAtCoord(
      const coord_t *coords,
      const Mantid::API::MDNormalization &normalization) const override;
  /// Create iterators. Partitions the iterators according to the number of
  /// cores.
<<<<<<< HEAD
  virtual std::vector<IMDIterator *> createIterators(
      size_t suggestedNumCores = 1,
      Mantid::Geometry::MDImplicitFunction *function = nullptr) const;
=======
  std::vector<IMDIterator *> createIterators(
      size_t suggestedNumCores = 1,
      Mantid::Geometry::MDImplicitFunction *function = NULL) const override;
>>>>>>> 566f38fe

  /// Apply masking.
  void
  setMDMasking(Mantid::Geometry::MDImplicitFunction *maskingRegion) override;
  /// Clear exsting masking.
  void clearMDMasking() override;

  /// @return the special coordinate system used if any.
  Mantid::Kernel::SpecialCoordinateSystem
  getSpecialCoordinateSystem() const override;

  //=====================================================================================
  // End IMDWorkspace methods
  //=====================================================================================

  //=====================================================================================
  // Image methods
  //=====================================================================================

  /// Get start and end x indices for images
  std::pair<size_t, size_t> getImageStartEndXIndices(size_t i, double startX,
                                                     double endX) const;
  /// Create an image of Ys.
  MantidImage_sptr getImageY(size_t start = 0, size_t stop = 0,
                             size_t width = 0, double startX = EMPTY_DBL(),
                             double endX = EMPTY_DBL()) const;
  /// Create an image of Es.
  MantidImage_sptr getImageE(size_t start = 0, size_t stop = 0,
                             size_t width = 0, double startX = EMPTY_DBL(),
                             double endX = EMPTY_DBL()) const;
  /// Copy the data (Y's) from an image to this workspace.
  virtual void setImageY(const MantidImage &image, size_t start = 0,
                         bool parallelExecution = true);
  /// Copy the data from an image to this workspace's errors.
  virtual void setImageE(const MantidImage &image, size_t start = 0,
                         bool parallelExecution = true);

  //=====================================================================================
  // End image methods
  //=====================================================================================

protected:
  /// Protected copy constructor. May be used by childs for cloning.
  MatrixWorkspace(const MatrixWorkspace &other);
  /// Protected copy assignment operator. Assignment not implemented.
  MatrixWorkspace &operator=(const MatrixWorkspace &other);

  MatrixWorkspace(
      Mantid::Geometry::INearestNeighboursFactory *factory = nullptr);

  /// Initialises the workspace. Sets the size and lengths of the arrays. Must
  /// be overloaded.
  virtual void init(const std::size_t &NVectors, const std::size_t &XLength,
                    const std::size_t &YLength) = 0;

  /// Invalidates the commons bins flag.  This is generally called when a method
  /// could allow the X values to be changed.
  void invalidateCommonBinsFlag() { m_isCommonBinsFlagSet = false; }

  /// A vector of pointers to the axes for this workspace
  std::vector<Axis *> m_axes;

private:
  MatrixWorkspace *doClone() const override = 0;

  /// Create an MantidImage instance.
  MantidImage_sptr
  getImage(const MantidVec &(MatrixWorkspace::*read)(std::size_t const) const,
           size_t start, size_t stop, size_t width, size_t indexStart,
           size_t indexEnd) const;
  /// Copy data from an image.
  void setImage(MantidVec &(MatrixWorkspace::*dataVec)(const std::size_t),
                const MantidImage &image, size_t start, bool parallelExecution);

  /// Has this workspace been initialised?
  bool m_isInitialized;

  /// The unit for the data values (e.g. Counts)
  std::string m_YUnit;
  /// A text label for use when plotting spectra
  std::string m_YUnitLabel;
  /// Flag indicating whether the Y-values are dimensioned. False by default
  bool m_isDistribution;

  /// Flag indicating whether the m_isCommonBinsFlag has been set. False by
  /// default
  mutable bool m_isCommonBinsFlagSet;
  /// Flag indicating whether the data has common bins. False by default
  mutable bool m_isCommonBinsFlag;

  /// The set of masked bins in a map keyed on spectrum index
  std::map<int64_t, MaskList> m_masks;

  /// A workspace holding monitor data relating to the main data in the
  /// containing workspace (null if none).
  boost::shared_ptr<MatrixWorkspace> m_monitorWorkspace;

protected:
  /// Assists conversions to and from 2D histogram indexing to 1D indexing.
  MatrixWSIndexCalculator m_indexCalculator;

  /// Scoped pointer to NearestNeighbours factory
  boost::scoped_ptr<Mantid::Geometry::INearestNeighboursFactory>
      m_nearestNeighboursFactory;

  /// Shared pointer to NearestNeighbours object
  mutable boost::shared_ptr<Mantid::Geometry::INearestNeighbours>
      m_nearestNeighbours;

  /// Getter for the dimension id based on the axis.
  std::string getDimensionIdFromAxis(const int &axisIndex) const;
};

/// shared pointer to the matrix workspace base class
typedef boost::shared_ptr<MatrixWorkspace> MatrixWorkspace_sptr;
/// shared pointer to the matrix workspace base class (const version)
typedef boost::shared_ptr<const MatrixWorkspace> MatrixWorkspace_const_sptr;

} // namespace API
} // namespace Mantid

#endif /*MANTID_API_MATRIXWORKSPACE_H_*/<|MERGE_RESOLUTION|>--- conflicted
+++ resolved
@@ -422,15 +422,9 @@
       const Mantid::API::MDNormalization &normalization) const override;
   /// Create iterators. Partitions the iterators according to the number of
   /// cores.
-<<<<<<< HEAD
-  virtual std::vector<IMDIterator *> createIterators(
-      size_t suggestedNumCores = 1,
-      Mantid::Geometry::MDImplicitFunction *function = nullptr) const;
-=======
   std::vector<IMDIterator *> createIterators(
       size_t suggestedNumCores = 1,
-      Mantid::Geometry::MDImplicitFunction *function = NULL) const override;
->>>>>>> 566f38fe
+      Mantid::Geometry::MDImplicitFunction *function = nullptr) const override;
 
   /// Apply masking.
   void
