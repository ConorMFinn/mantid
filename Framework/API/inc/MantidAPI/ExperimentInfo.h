#ifndef MANTID_API_EXPERIMENTINFO_H_
#define MANTID_API_EXPERIMENTINFO_H_

#include "MantidAPI/DllConfig.h"

#include "MantidAPI/SpectraDetectorTypes.h"
#include "MantidGeometry/Instrument_fwd.h"

#include "MantidKernel/DeltaEMode.h"
#include "MantidKernel/V3D.h"
#include "MantidKernel/cow_ptr.h"

#include <list>
#include <mutex>

namespace Mantid {
class SpectrumDefinition;
namespace Kernel {
class Property;
}
namespace Beamline {
class ComponentInfo;
class DetectorInfo;
class SpectrumInfo;
}
namespace Geometry {
<<<<<<< HEAD
class ComponentInfo;
=======
class IDetector;
>>>>>>> 946ae4b2
class InfoComponentVisitor;
class ParameterMap;
class XMLInstrumentParameter;
}

namespace API {
class ChopperModel;
class DetectorInfo;
class ModeratorModel;
class Run;
class Sample;
class SpectrumInfo;

/** This class is shared by a few Workspace types
 * and holds information related to a particular experiment/run:
 *
 * - Instrument (with parameter map)
 * - Run object (sample logs)
 * - Sample object (sample info)
 *
 */
class MANTID_API_DLL ExperimentInfo {
public:
  /// Default constructor
  ExperimentInfo();
  /// Virtual destructor
  virtual ~ExperimentInfo();
  /// Copy constructor
  ExperimentInfo(const ExperimentInfo &);
  /// Copy everything from the given experiment object
  void copyExperimentInfoFrom(const ExperimentInfo *other);
  /// Clone us
  virtual ExperimentInfo *cloneExperimentInfo() const;

  /// Returns a string description of the object
  const std::string toString() const;

  /// Instrument accessors
  void setInstrument(const Geometry::Instrument_const_sptr &instr);
  /// Returns the parameterized instrument
  Geometry::Instrument_const_sptr getInstrument() const;

  /// Returns the set of parameters modifying the base instrument
  /// (const-version)
  const Geometry::ParameterMap &instrumentParameters() const;
  /// Returns a modifiable set of instrument parameters
  Geometry::ParameterMap &instrumentParameters();
  /// Const version
  const Geometry::ParameterMap &constInstrumentParameters() const;
  // Add parameters to the instrument parameter map
  void populateInstrumentParameters();

  /// Cache a lookup of grouped detIDs to member IDs
  virtual void cacheDetectorGroupings(const det2group_map &mapping);

  void setNumberOfDetectorGroups(const size_t count) const;
  void setDetectorGrouping(const size_t index,
                           const std::set<detid_t> &detIDs) const;

  /// Set an object describing the source properties and take ownership
  void setModeratorModel(ModeratorModel *source);
  /// Returns a reference to the source properties object
  ModeratorModel &moderatorModel() const;

  /// Set a chopper description specified by index where 0 is closest to the
  /// source
  void setChopperModel(ChopperModel *chopper, const size_t index = 0);
  /// Returns a reference to a chopper description
  ChopperModel &chopperModel(const size_t index = 0) const;

  /// Sample accessors
  const Sample &sample() const;
  /// Writable version of the sample object
  Sample &mutableSample();

  /// Run details object access
  const Run &run() const;
  /// Writable version of the run object
  Run &mutableRun();
  /// Access a log for this experiment.
  Kernel::Property *getLog(const std::string &log) const;
  /// Access a single value from a log for this experiment.
  double getLogAsSingleValue(const std::string &log) const;

  /// Utility method to get the run number
  int getRunNumber() const;
  /// Returns the emode for this run
  Kernel::DeltaEMode::Type getEMode() const;
  /// Easy access to the efixed value for this run & detector ID
  double getEFixed(const detid_t detID) const;
  /// Easy access to the efixed value for this run & optional detector
  double getEFixed(const boost::shared_ptr<const Geometry::IDetector> detector =
                       boost::shared_ptr<const Geometry::IDetector>{
                           nullptr}) const;
  /// Set the efixed value for a given detector ID
  void setEFixed(const detid_t detID, const double value);

  /// Saves this experiment description to the open NeXus file
  void saveExperimentInfoNexus(::NeXus::File *file) const;
  /// Loads an experiment description from the open NeXus file
  void loadExperimentInfoNexus(const std::string &nxFilename,
                               ::NeXus::File *file, std::string &parameterStr);
  /// Load the instrument from an open NeXus file.
  void loadInstrumentInfoNexus(const std::string &nxFilename,
                               ::NeXus::File *file, std::string &parameterStr);
  /// Load the instrument from an open NeXus file without reading any parameters
  void loadInstrumentInfoNexus(const std::string &nxFilename,
                               ::NeXus::File *file);
  /// Load instrument parameters from an open Nexus file in Instument group if
  /// found there
  void loadInstrumentParametersNexus(::NeXus::File *file,
                                     std::string &parameterStr);

  /// Load the sample and log info from an open NeXus file.
  void loadSampleAndLogInfoNexus(::NeXus::File *file);
  /// Populate the parameter map given a string
  void readParameterMap(const std::string &parameterStr);

  /// Returns the start date for this experiment (or current time if no info
  /// available)
  std::string getWorkspaceStartDate() const;

  // run/experiment stat time if available, empty otherwise
  std::string getAvailableWorkspaceStartDate() const;
  // run end time if available, empty otherwise
  std::string getAvailableWorkspaceEndDate() const;

  /// Utility to retrieve the validity dates for the given IDF
  static void getValidFromTo(const std::string &IDFfilename,
                             std::string &outValidFrom,
                             std::string &outValidTo);
  /// Get the IDF using the instrument name and date
  static std::string getInstrumentFilename(const std::string &instrumentName,
                                           const std::string &date = "");

  const DetectorInfo &detectorInfo() const;
  DetectorInfo &mutableDetectorInfo();

  const SpectrumInfo &spectrumInfo() const;
  SpectrumInfo &mutableSpectrumInfo();

  const Geometry::ComponentInfo &componentInfo() const;
  Geometry::ComponentInfo &mutableComponentInfo();

  void invalidateSpectrumDefinition(const size_t index);
  void updateSpectrumDefinitionIfNecessary(const size_t index) const;

  virtual size_t groupOfDetectorID(const detid_t detID) const;

protected:
  /// Called as the first operation of most public methods.
  virtual void populateIfNotLoaded() const;

  void setSpectrumDefinitions(
      Kernel::cow_ptr<std::vector<SpectrumDefinition>> spectrumDefinitions);

  virtual void updateCachedDetectorGrouping(const size_t index) const;
  /// Description of the source object
  boost::shared_ptr<ModeratorModel> m_moderatorModel;
  /// Description of the choppers for this experiment.
  std::list<boost::shared_ptr<ChopperModel>> m_choppers;
  /// The information on the sample environment
  boost::shared_ptr<Sample> m_sample;
  /// The run information
  boost::shared_ptr<Run> m_run;
  /// Parameters modifying the base instrument
  boost::shared_ptr<Geometry::ParameterMap> m_parmap;
  /// The base (unparametrized) instrument
  Geometry::Instrument_const_sptr sptr_instrument;

private:
  void makeAPIComponentInfo(const Geometry::InfoComponentVisitor &visitor,
                            const Geometry::Instrument &newInstrument);

  boost::shared_ptr<Geometry::Instrument> makeParameterizedInstrument() const;
  /// Fill with given instrument parameter
  void populateWithParameter(Geometry::ParameterMap &paramMap,
                             Geometry::ParameterMap &paramMapForPosAndRot,
                             const std::string &name,
                             const Geometry::XMLInstrumentParameter &paramInfo,
                             const Run &runData);

  /// Attempt to load instrument embedded in Nexus file. *file must have
  /// instrument group open.
  void loadEmbeddedInstrumentInfoNexus(::NeXus::File *file,
                                       std::string &instrumentName,
                                       std::string &instrumentXml);

  /// Set the instrument given the name and XML leading from IDF file if XML
  /// string is empty
  void setInstumentFromXML(const std::string &nxFilename,
                           std::string &instrumentName,
                           std::string &instrumentXml);

  // Loads the xml from an instrument file with some basic error handling
  std::string loadInstrumentXML(const std::string &filename);
  /// Detector grouping information
  mutable std::unordered_map<detid_t, size_t> m_det2group;
  void cacheDefaultDetectorGrouping() const; // Not thread-safe
  void invalidateAllSpectrumDefinitions();
  std::unique_ptr<Geometry::InfoComponentVisitor>
  makeOrRetrieveVisitor(const Geometry::Instrument &parInstrument,
                        const Geometry::Instrument &newInstrument) const;
  mutable std::once_flag m_defaultDetectorGroupingCached;

  /// Mutex to protect against cow_ptr copying
  mutable std::recursive_mutex m_mutex;

  boost::shared_ptr<Beamline::DetectorInfo> m_detectorInfo;
  std::unique_ptr<DetectorInfo> m_detectorInfoWrapper;

  boost::shared_ptr<Beamline::ComponentInfo> m_componentInfo;
  boost::shared_ptr<Geometry::ComponentInfo> m_componentInfoWrapper;
  mutable std::unique_ptr<Beamline::SpectrumInfo> m_spectrumInfo;
  mutable std::unique_ptr<SpectrumInfo> m_spectrumInfoWrapper;
  mutable std::mutex m_spectrumInfoMutex;
  // This vector stores boolean flags but uses char to do so since
  // std::vector<bool> is not thread-safe.
  mutable std::vector<char> m_spectrumDefinitionNeedsUpdate;
  std::unique_ptr<Geometry::InfoComponentVisitor> m_infoVisitor;
};

/// Shared pointer to ExperimentInfo
typedef boost::shared_ptr<ExperimentInfo> ExperimentInfo_sptr;

/// Shared pointer to const ExperimentInfo
typedef boost::shared_ptr<const ExperimentInfo> ExperimentInfo_const_sptr;

} // namespace Mantid
} // namespace API

#endif /* MANTID_API_EXPERIMENTINFO_H_ */<|MERGE_RESOLUTION|>--- conflicted
+++ resolved
@@ -24,11 +24,8 @@
 class SpectrumInfo;
 }
 namespace Geometry {
-<<<<<<< HEAD
 class ComponentInfo;
-=======
 class IDetector;
->>>>>>> 946ae4b2
 class InfoComponentVisitor;
 class ParameterMap;
 class XMLInstrumentParameter;
