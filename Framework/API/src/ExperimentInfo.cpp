#include "MantidAPI/ExperimentInfo.h"
#include "MantidAPI/ChopperModel.h"
#include "MantidAPI/ComponentInfo.h"
#include "MantidAPI/DetectorInfo.h"
#include "MantidAPI/InfoComponentVisitor.h"
#include "MantidAPI/InstrumentDataService.h"
#include "MantidAPI/ModeratorModel.h"
#include "MantidAPI/ResizeRectangularDetectorHelper.h"
#include "MantidAPI/Run.h"
#include "MantidAPI/Sample.h"
#include "MantidAPI/SpectrumInfo.h"

#include "MantidGeometry/IComponent.h"
#include "MantidGeometry/ICompAssembly.h"
#include "MantidGeometry/IDetector.h"
#include "MantidGeometry/Instrument/InstrumentDefinitionParser.h"
#include "MantidGeometry/Crystal/OrientedLattice.h"
#include "MantidGeometry/Instrument/ComponentVisitor.h"
#include "MantidGeometry/Instrument/Detector.h"
#include "MantidGeometry/Instrument/ParameterFactory.h"
#include "MantidGeometry/Instrument/ParameterMap.h"
#include "MantidGeometry/Instrument/ParComponentFactory.h"
#include "MantidGeometry/Instrument/RectangularDetector.h"
#include "MantidGeometry/Instrument/XMLInstrumentParameter.h"

#include "MantidBeamline/ComponentInfo.h"
#include "MantidBeamline/DetectorInfo.h"
#include "MantidBeamline/SpectrumInfo.h"

#include "MantidKernel/ConfigService.h"
#include "MantidKernel/DateAndTime.h"
#include "MantidKernel/EigenConversionHelpers.h"
#include "MantidKernel/InstrumentInfo.h"
#include "MantidKernel/Property.h"
#include "MantidKernel/Strings.h"
#include "MantidKernel/StringTokenizer.h"
#include "MantidKernel/make_unique.h"

#include "MantidTypes/SpectrumDefinition.h"

#include <boost/algorithm/string.hpp>
#include <boost/lexical_cast.hpp>
#include <boost/make_shared.hpp>
#include <boost/regex.hpp>

#include <Poco/DirectoryIterator.h>
#include <Poco/Path.h>
#include <Poco/SAX/Attributes.h>
#include <Poco/SAX/ContentHandler.h>
#include <Poco/SAX/SAXParser.h>
#include <nexus/NeXusException.hpp>

using namespace Mantid::Geometry;
using namespace Mantid::Kernel;
using namespace Poco::XML;

namespace Mantid {

namespace API {
namespace {
/// static logger object
Kernel::Logger g_log("ExperimentInfo");
}

/** Constructor
 */
ExperimentInfo::ExperimentInfo()
    : m_moderatorModel(), m_choppers(), m_sample(new Sample()),
      m_run(new Run()), m_parmap(new ParameterMap()),
      sptr_instrument(new Instrument()),
      m_detectorInfo(boost::make_shared<Beamline::DetectorInfo>()),
      m_componentInfo(boost::make_shared<Beamline::ComponentInfo>()) {
  m_parmap->setDetectorInfo(m_detectorInfo);
  m_detectorInfoWrapper = Kernel::make_unique<DetectorInfo>(
      *m_detectorInfo, getInstrument(), m_parmap.get());
}

/**
 * Constructs the object from a copy if the input. This leaves the new mutex
 * unlocked.
 * @param source The source object from which to initialize
 */
ExperimentInfo::ExperimentInfo(const ExperimentInfo &source) {
  this->copyExperimentInfoFrom(&source);
  setSpectrumDefinitions(source.spectrumInfo().sharedSpectrumDefinitions());
}

// Defined as default in source for forward declaration with std::unique_ptr.
ExperimentInfo::~ExperimentInfo() = default;

/** Copy the experiment info data from another ExperimentInfo instance,
 * e.g. a MatrixWorkspace.
 * @param other :: the source from which to copy ExperimentInfo
 */
void ExperimentInfo::copyExperimentInfoFrom(const ExperimentInfo *other) {
  m_sample = other->m_sample;
  m_run = other->m_run->clone();
  this->setInstrument(other->getInstrument());
  if (other->m_moderatorModel)
    m_moderatorModel = other->m_moderatorModel->clone();
  m_choppers.clear();
  for (const auto &chopper : other->m_choppers) {
    m_choppers.push_back(chopper->clone());
  }
  *m_detectorInfo = *other->m_detectorInfo;
  // We do not copy Beamline::SpectrumInfo (which contains detector grouping
  // information) for now:
  // - For MatrixWorkspace, grouping information is still stored in ISpectrum
  //   and should not be overridden (copy is done in ExperimentInfo ctor, but
  //   not here since we just copy the experiment data).
  // - For cached groupings (for MDWorkspaces), grouping was not copied in the
  //   old implementation either.
}

/** Clone this ExperimentInfo class into a new one
 */
ExperimentInfo *ExperimentInfo::cloneExperimentInfo() const {
  return new ExperimentInfo(*this);
}

/// @returns A human-readable description of the object
const std::string ExperimentInfo::toString() const {
  try {
    populateIfNotLoaded();
  } catch (std::exception &) {
    // Catch any errors so that the string returned has as much information
    // as possible
  }

  std::ostringstream out;

  Geometry::Instrument_const_sptr inst = this->getInstrument();
  const auto instName = inst->getName();
  out << "Instrument: ";
  if (!instName.empty()) {
    out << instName << " ("
        << inst->getValidFromDate().toFormattedString("%Y-%b-%d") << " to "
        << inst->getValidToDate().toFormattedString("%Y-%b-%d") << ")";
    const auto instFilename = inst->getFilename();
    if (!instFilename.empty()) {
      out << "Instrument from: " << instFilename;
      out << "\n";
    }
  } else {
    out << "None";
  }
  out << "\n";

  // parameter files loaded
  auto paramFileVector =
      this->constInstrumentParameters().getParameterFilenames();
  for (auto &itFilename : paramFileVector) {
    out << "Parameters from: " << itFilename;
    out << "\n";
  }

  std::string runStart = getAvailableWorkspaceStartDate();
  std::string runEnd = getAvailableWorkspaceEndDate();
  std::string msgNA = "not available";
  if (runStart.empty())
    runStart = msgNA;
  if (runEnd.empty())
    runEnd = msgNA;
  out << "Run start: " << runStart << "\n";
  out << "Run end:  " << runEnd
      << "\n"; // note extra space for pseudo/approx-alignment

  if (this->sample().hasOrientedLattice()) {
    const Geometry::OrientedLattice &latt = this->sample().getOrientedLattice();
    out << "Sample: a " << std::fixed << std::setprecision(1) << latt.a()
        << ", b " << latt.b() << ", c " << latt.c();
    out << "; alpha " << std::fixed << std::setprecision(0) << latt.alpha()
        << ", beta " << latt.beta() << ", gamma " << latt.gamma();
    out << "\n";
  }
  return out.str();
}

// Helpers for setInstrument and getInstrument
namespace {
void checkDetectorInfoSize(const Instrument &instr,
                           const Beamline::DetectorInfo &detInfo) {
  const auto numDets = instr.getNumberDetectors();
  if (numDets != detInfo.size())
    throw std::runtime_error("ExperimentInfo: size mismatch between "
                             "DetectorInfo and number of detectors in "
                             "instrument");
}

boost::shared_ptr<Beamline::ComponentInfo>
makeComponentInfo(const Instrument &oldInstr,
                  const API::DetectorInfo &detectorInfo,
                  std::vector<Geometry::ComponentID> &componentIds) {

  InfoComponentVisitor visitor(
      detectorInfo.size(),
      std::bind(&DetectorInfo::indexOf, &detectorInfo, std::placeholders::_1));

  // Register everything via visitor
  oldInstr.registerContents(visitor);
  // Extract component ids. We need this for the ComponentInfo wrapper.
  componentIds = visitor.componentIds();

  return boost::make_shared<Mantid::Beamline::ComponentInfo>(
      visitor.detectorIndices(), visitor.componentDetectorRanges());
}

void clearPositionAndRotationsParameters(ParameterMap &pmap,
                                         const IDetector &det) {
  pmap.clearParametersByName(ParameterMap::pos(), &det);
  pmap.clearParametersByName(ParameterMap::posx(), &det);
  pmap.clearParametersByName(ParameterMap::posy(), &det);
  pmap.clearParametersByName(ParameterMap::posz(), &det);
  pmap.clearParametersByName(ParameterMap::rot(), &det);
  pmap.clearParametersByName(ParameterMap::rotx(), &det);
  pmap.clearParametersByName(ParameterMap::roty(), &det);
  pmap.clearParametersByName(ParameterMap::rotz(), &det);
}

std::unique_ptr<Beamline::DetectorInfo>
makeDetectorInfo(const Instrument &oldInstr, const Instrument &newInstr) {
  if (newInstr.hasDetectorInfo()) {
    // We allocate a new DetectorInfo in case there is an Instrument holding a
    // reference to our current DetectorInfo.
    const auto &detInfo = newInstr.detectorInfo();
    checkDetectorInfoSize(oldInstr, detInfo);
    return Kernel::make_unique<Beamline::DetectorInfo>(detInfo);
  } else {
    // If there is no DetectorInfo in the instrument we create a default one.
    const auto numDets = oldInstr.getNumberDetectors();
    const auto pmap = oldInstr.getParameterMap();
    // Currently monitors flags are stored in the detector cache of the base
    // instrument. The copy being made here is strictly speaking duplicating
    // that data, but with future refactoring this will no longer be the case.
    // Note that monitors will not change after creating a workspace.
    // Instrument::markAsMonitor works only for the base instrument and it is
    // not possible to obtain a non-const reference to the base instrument in a
    // workspace. Thus we do not need to worry about the two copies of monitor
    // flags running out of sync.
    std::vector<size_t> monitors;
    for (size_t i = 0; i < numDets; ++i)
      if (newInstr.isMonitorViaIndex(i))
        monitors.push_back(i);
    std::vector<Eigen::Vector3d> positions;
    std::vector<Eigen::Quaterniond> rotations;
    const auto &detIDs = newInstr.getDetectorIDs();
    for (const auto &id : detIDs) {
      const auto &det = newInstr.getDetector(id);
      // In the case of RectangularDetectorPixel the position is also affected
      // by the parameters scalex and scaly, but `getPos()` takes that into
      // account (if no DetectorInfo is set in the ParameterMap).
      positions.emplace_back(toVector3d(det->getPos()));
      rotations.emplace_back(toQuaterniond(det->getRotation()));
      clearPositionAndRotationsParameters(*pmap, *det);
      // Note that scalex and scaley also affect positions when set for a
      // RectangularDetector, but those are not parameters of the detector
      // itself so they are not cleared.
    }

    return Kernel::make_unique<Beamline::DetectorInfo>(
        std::move(positions), std::move(rotations), monitors);
  }
}
}
/** Set the instrument
* @param instr :: Shared pointer to an instrument.
*/
void ExperimentInfo::setInstrument(const Instrument_const_sptr &instr) {
  m_spectrumInfoWrapper = nullptr;
  if (instr->isParametrized()) {
    sptr_instrument = instr->baseInstrument();
    // We take a *copy* of the ParameterMap since we are modifying it by setting
    // a pointer to our DetectorInfo, and in case it contains legacy parameters
    // such as positions or rotations.
    m_parmap = boost::make_shared<ParameterMap>(*instr->getParameterMap());
  } else {
    sptr_instrument = instr;
    m_parmap = boost::make_shared<ParameterMap>();
  }
  const auto parInstrument = Geometry::ParComponentFactory::createInstrument(
      sptr_instrument, m_parmap);
  m_detectorInfo = makeDetectorInfo(*parInstrument, *instr);
  m_parmap->setDetectorInfo(m_detectorInfo);
<<<<<<< HEAD

  std::vector<Geometry::ComponentID> componentIds;
  m_componentInfo =
      makeComponentInfo(*sptr_instrument, detectorInfo(), componentIds);
  m_componentInfoWrapper = Kernel::make_unique<ComponentInfo>(
      *m_componentInfo, std::move(componentIds));
=======
  m_detectorInfoWrapper = Kernel::make_unique<DetectorInfo>(
      *m_detectorInfo, getInstrument(), m_parmap.get());
>>>>>>> eb3bc695
  // Detector IDs that were previously dropped because they were not part of the
  // instrument may now suddenly be valid, so we have to reinitialize the
  // detector grouping. Also the index corresponding to specific IDs may have
  // changed.
  invalidateAllSpectrumDefinitions();
}

/** Get a shared pointer to the parametrized instrument associated with this
*workspace
*
*  @return The instrument class
*/
Instrument_const_sptr ExperimentInfo::getInstrument() const {
  populateIfNotLoaded();
  checkDetectorInfoSize(*sptr_instrument, *m_detectorInfo);
  // checkComponentInfoSize(*sptr_instrument, *m_componentInfo);
  auto instrument = Geometry::ParComponentFactory::createInstrument(
      sptr_instrument, m_parmap);
  instrument->setDetectorInfo(m_detectorInfo);
  // instrument->setComponentInfo(m_componentInfo);
  return instrument;
}

/**  Returns a new copy of the instrument parameters
*    @return a (new) copy of the instruments parameter map
*/
Geometry::ParameterMap &ExperimentInfo::instrumentParameters() {
  populateIfNotLoaded();
  return *m_parmap;
}

/**  Returns a const reference to the instrument parameters.
*    @return a const reference to the instrument ParameterMap.
*/
const Geometry::ParameterMap &ExperimentInfo::instrumentParameters() const {
  populateIfNotLoaded();
  return *m_parmap;
}

/**  Returns a const reference to the instrument parameters.
*    @return a const reference to the instrument ParameterMap.
*/
const Geometry::ParameterMap &
ExperimentInfo::constInstrumentParameters() const {
  populateIfNotLoaded();
  return *m_parmap;
}

namespace {
///@cond

/// Used for storing info about "r-position", "t-position" and "p-position"
/// parameters
/// These are translated to X,Y,Z and so must all be processed together
struct RTP {
  RTP() : radius(0.0), haveRadius(false), theta(0.0), phi(0.0) {}
  double radius;
  bool haveRadius;
  double theta;
  double phi;
};

struct ParameterValue {
  ParameterValue(const Geometry::XMLInstrumentParameter &paramInfo,
                 const API::Run &run)
      : info(paramInfo), runData(run) {}

  operator double() {
    if (info.m_logfileID.empty())
      return boost::lexical_cast<double>(info.m_value);
    else
      return info.createParamValue(
          runData.getTimeSeriesProperty<double>(info.m_logfileID));
  }
  operator int() { return boost::lexical_cast<int>(info.m_value); }
  operator bool() {
    if (boost::iequals(info.m_value, "true"))
      return true;
    else if (boost::iequals(info.m_value, "yes"))
      return true;
    else
      return false;
  }
  const Geometry::XMLInstrumentParameter &info;
  const Run &runData;
};
///@endcond
}

namespace {
bool isPositionParameter(const std::string &name) {
  return ParameterMap::pos() == name;
}

bool isRotationParameter(const std::string &name) {
  return ParameterMap::rot() == name;
}

bool isScaleParameter(const std::string &name) {
  return (name == "scalex" || name == "scaley");
}

bool isRedundantPosOrRot(const std::string &name) {
  // Check size first as a small optimization.
  return (name.size() == 4) &&
         (name == "posx" || name == "posy" || name == "posz" ||
          name == "rotx" || name == "roty" || name == "rotz");
}

template <class T>
T getParam(const std::string &paramType, const std::string &paramValue) {
  const std::string name = "dummy";
  auto param = ParameterFactory::create(paramType, name);
  param->fromString(paramValue);
  return param->value<T>();
}

void updatePosition(DetectorInfo &detectorInfo, const Instrument &instrument,
                    const IComponent *component, const V3D &newRelPos) {
  // Important: Get component WITH ParameterMap so we see correct parent
  // positions and rotations and DetectorInfo updates correctly.
  if (!instrument.isParametrized())
    throw std::runtime_error(
        "Need parametrized instrument for updating positions");
  const auto &parComp = instrument.getComponentByID(component);
  auto position = newRelPos;
  if (auto parent = parComp->getParent()) {
    parent->getRotation().rotate(position);
    position += parent->getPos();
  }
  detectorInfo.setPosition(*parComp, position);
}

void updateRotation(DetectorInfo &detectorInfo, const Instrument &instrument,
                    const IComponent *component, const Quat &newRelRot) {
  // Important: Get component WITH ParameterMap so we see correct parent
  // positions and rotations and DetectorInfo updates correctly.
  if (!instrument.isParametrized())
    throw std::runtime_error(
        "Need parametrized instrument for updating rotations");
  const auto &parComp = instrument.getComponentByID(component);
  auto rotation = newRelRot;
  if (auto parent = parComp->getParent()) {
    // Note the unusual order. This is what Component::getRotation does.
    rotation = parent->getRotation() * newRelRot;
  }
  detectorInfo.setRotation(*parComp, rotation);
}

void adjustPositionsFromScaleFactor(DetectorInfo &detectorInfo,
                                    const Instrument &instrument,
                                    const IComponent *component,
                                    const std::string &paramName,
                                    double factor) {
  // Important: Get component WITH ParameterMap so we see correct parent
  // positions and rotations and DetectorInfo updates correctly.
  if (!instrument.isParametrized())
    throw std::runtime_error("Need parametrized instrument for updating "
                             "positions from scale factors");
  const auto &parComp = instrument.getComponentByID(component);
  const auto &det = dynamic_cast<const RectangularDetector &>(*parComp);
  double ScaleX = 1.0;
  double ScaleY = 1.0;
  if (paramName == "scalex")
    ScaleX = factor;
  else
    ScaleY = factor;
  applyRectangularDetectorScaleToDetectorInfo(detectorInfo, det, ScaleX,
                                              ScaleY);
}
}

/** Add parameters to the instrument parameter map that are defined in
* instrument
*   definition file or parameter file, which may contain parameters that require
*   logfile data to be available. Logs must be loaded before running this
* method.
*/
void ExperimentInfo::populateInstrumentParameters() {
  populateIfNotLoaded();

  // Reference to the run
  const auto &runData = run();

  // Get pointer to parameter map that we may add parameters to and information
  // about
  // the parameters that my be specified in the instrument definition file (IDF)
  Geometry::ParameterMap &paramMap = instrumentParameters();
  Geometry::ParameterMap paramMapForPosAndRot;

  // Get instrument and sample
  auto &detectorInfo = mutableDetectorInfo();
  const auto parInstrument = getInstrument();
  const auto instrument = parInstrument->baseInstrument();
  const auto &paramInfoFromIDF = instrument->getLogfileCache();

  std::map<const IComponent *, RTP> rtpParams;

  // In this loop position and rotation parameters are inserted into the
  // temporary map paramMapForPosAndRot. In the subsequent loop, after all
  // parameters have been parsed, we update positions and rotations in
  // DetectorInfo and the temporary map goes out of scope. The main reason for
  // this is that ParameterMap will then take care of assembling parameters for
  // individual position or rotation components into a vector or quaternion. In
  // particular, we cannot directly change DetectorInfo since the order of
  // rotation components is not guaranteed.
  for (const auto &item : paramInfoFromIDF) {
    const auto &nameComp = item.first;
    const auto &paramInfo = item.second;
    const std::string &paramN = nameComp.first;

    try {
      // Special case where user has specified r-position,t-position, and/or
      // p-position.
      // We need to know all three first to calculate a set of X,Y,Z
      if (paramN.compare(1, 9, "-position") == 0) {
        auto &rtpValues = rtpParams[paramInfo->m_component]; // If not found,
                                                             // constructs
                                                             // default
        double value = ParameterValue(*paramInfo, runData);
        if (paramN.compare(0, 1, "r") == 0) {
          rtpValues.radius = value;
          rtpValues.haveRadius = true;
        } else if (paramN.compare(0, 1, "t") == 0)
          rtpValues.theta = value;
        else if (paramN.compare(0, 1, "p") == 0)
          rtpValues.phi = value;
        if (rtpValues.haveRadius) {
          V3D pos;
          pos.spherical(rtpValues.radius, rtpValues.theta, rtpValues.phi);
          paramMapForPosAndRot.addV3D(paramInfo->m_component,
                                      ParameterMap::pos(), pos);
        }
      } else {
        populateWithParameter(paramMap, paramMapForPosAndRot, paramN,
                              *paramInfo, runData);
      }
    } catch (std::exception &exc) {
      g_log.information() << "Unable to add component parameter '"
                          << nameComp.first << "'. Error: " << exc.what();
      continue;
    }
  }
  for (const auto &item : paramMapForPosAndRot) {
    if (isPositionParameter(item.second->name())) {
      const auto newRelPos = item.second->value<V3D>();
      updatePosition(detectorInfo, *parInstrument, item.first, newRelPos);
    } else if (isRotationParameter(item.second->name())) {
      const auto newRelRot = item.second->value<Quat>();
      updateRotation(detectorInfo, *parInstrument, item.first, newRelRot);
    }
    // Parameters for individual components (x,y,z) are ignored. ParameterMap
    // did compute the correct compound positions and rotations internally.
  }
  // Special case RectangularDetector: Parameters scalex and scaley affect pixel
  // positions.
  for (const auto &item : paramMap) {
    if (isScaleParameter(item.second->name()))
      adjustPositionsFromScaleFactor(detectorInfo, *parInstrument, item.first,
                                     item.second->name(),
                                     item.second->value<double>());
  }
  // paramMapForPosAndRot goes out of scope, dropping all position and rotation
  // parameters of detectors (parameters for non-detector components have been
  // inserted into paramMap via DetectorInfo::setPosition(IComponent *)).
}

/**
 * Caches a lookup for the detector IDs of the members that are part of the same
 * group
 * @param mapping :: A map between a detector ID and the other IDs that are part
 * of the same
 * group.
 */
void ExperimentInfo::cacheDetectorGroupings(const det2group_map &mapping) {
  populateIfNotLoaded();
  if (mapping.empty()) {
    cacheDefaultDetectorGrouping();
    return;
  }
  setNumberOfDetectorGroups(mapping.size());
  size_t specIndex = 0;
  for (const auto &item : mapping) {
    m_det2group[item.first] = specIndex;
    setDetectorGrouping(specIndex, item.second);
    specIndex++;
  }
}

/** Sets the number of detector groups.
 *
 * This method should not need to be called explicitly. The number of detector
 * groups will be set either when initializing a MatrixWorkspace, or by calling
 * `cacheDetectorGroupings` for an ExperimentInfo stored in an MDWorkspace. */
void ExperimentInfo::setNumberOfDetectorGroups(const size_t count) const {
  populateIfNotLoaded();
  if (m_spectrumInfo)
    m_spectrumDefinitionNeedsUpdate.clear();
  m_spectrumDefinitionNeedsUpdate.resize(count, 1);
  m_spectrumInfo = Kernel::make_unique<Beamline::SpectrumInfo>(count);
  m_spectrumInfoWrapper = nullptr;
}

/** Sets the detector grouping for the spectrum with the given `index`.
 *
 * This method should not need to be called explicitly. Groupings are updated
 * automatically when modifying detector IDs in a workspace (via ISpectrum). */
void ExperimentInfo::setDetectorGrouping(
    const size_t index, const std::set<detid_t> &detIDs) const {
  SpectrumDefinition specDef;
  for (const auto detID : detIDs) {
    try {
      const size_t detIndex = detectorInfo().indexOf(detID);
      specDef.add(detIndex);
    } catch (std::out_of_range &) {
      // Silently strip bad detector IDs
    }
  }
  m_spectrumInfo->setSpectrumDefinition(index, std::move(specDef));
  m_spectrumDefinitionNeedsUpdate.at(index) = 0;
}

/** Update detector grouping for spectrum with given index.
 *
 * This method is called when the detector grouping stored in SpectrumDefinition
 * at `index` in Beamline::SpectrumInfo is not initialized or outdated. The
 * implementation throws, since no grouping information for update is available
 * when grouping comes from a call to `cacheDetectorGroupings`. This method is
 * overridden in MatrixWorkspace. */
void ExperimentInfo::updateCachedDetectorGrouping(const size_t) const {
  throw std::runtime_error("ExperimentInfo::updateCachedDetectorGrouping: "
                           "Cannot update -- grouping information not "
                           "available");
}

/**
 * Set an object describing the moderator properties and take ownership
 * @param source :: A pointer to an object describing the source. Ownership is
 * transferred to this object
 */
void ExperimentInfo::setModeratorModel(ModeratorModel *source) {
  populateIfNotLoaded();
  if (!source) {
    throw std::invalid_argument(
        "ExperimentInfo::setModeratorModel - NULL source object found.");
  }
  m_moderatorModel = boost::shared_ptr<ModeratorModel>(source);
}

/// Returns a reference to the source properties object
ModeratorModel &ExperimentInfo::moderatorModel() const {
  populateIfNotLoaded();
  if (!m_moderatorModel) {
    throw std::runtime_error("ExperimentInfo::moderatorModel - No source "
                             "desciption has been defined");
  }
  return *m_moderatorModel;
}

/**
 * Sets a new chopper description at a given point. The point is given by index
 * where 0 is
 * closest to the source
 * @param chopper :: A pointer to a new chopper object, this class takes
 * ownership of the pointer
 * @param index :: An optional index that specifies which chopper point the
 * chopper belongs to (default=0)
 */
void ExperimentInfo::setChopperModel(ChopperModel *chopper,
                                     const size_t index) {
  populateIfNotLoaded();
  if (!chopper) {
    throw std::invalid_argument(
        "ExperimentInfo::setChopper - NULL chopper object found.");
  }
  auto iter = m_choppers.begin();
  std::advance(iter, index);
  if (index < m_choppers.size()) // Replacement
  {
    (*iter) = boost::shared_ptr<ChopperModel>(chopper);
  } else // Insert it
  {
    m_choppers.insert(iter, boost::shared_ptr<ChopperModel>(chopper));
  }
}

/**
 * Returns a const reference to a chopper description
 * @param index :: An optional index giving the point within the instrument this
 * chopper describes (default=0)
 * @return A reference to a const chopper object
 */
ChopperModel &ExperimentInfo::chopperModel(const size_t index) const {
  populateIfNotLoaded();
  if (index < m_choppers.size()) {
    auto iter = m_choppers.begin();
    std::advance(iter, index);
    return **iter;
  } else {
    std::ostringstream os;
    os << "ExperimentInfo::chopper - Invalid index=" << index << ". "
       << m_choppers.size() << " chopper descriptions have been set.";
    throw std::invalid_argument(os.str());
  }
}

/** Get a constant reference to the Sample associated with this workspace.
* @return const reference to Sample object
*/
const Sample &ExperimentInfo::sample() const {
  populateIfNotLoaded();
  std::lock_guard<std::recursive_mutex> lock(m_mutex);
  return *m_sample;
}

/** Get a reference to the Sample associated with this workspace.
*  This non-const method will copy the sample if it is shared between
*  more than one workspace, and the reference returned will be to the copy.
*  Can ONLY be taken by reference!
* @return reference to sample object
*/
Sample &ExperimentInfo::mutableSample() {
  populateIfNotLoaded();
  // Use a double-check for sharing so that we only
  // enter the critical region if absolutely necessary
  if (!m_sample.unique()) {
    std::lock_guard<std::recursive_mutex> lock(m_mutex);
    // Check again because another thread may have taken copy
    // and dropped reference count since previous check
    if (!m_sample.unique()) {
      boost::shared_ptr<Sample> oldData = m_sample;
      m_sample = boost::make_shared<Sample>(*oldData);
    }
  }
  return *m_sample;
}

/** Get a constant reference to the Run object associated with this workspace.
* @return const reference to run object
*/
const Run &ExperimentInfo::run() const {
  populateIfNotLoaded();
  std::lock_guard<std::recursive_mutex> lock(m_mutex);
  return *m_run;
}

/** Get a reference to the Run object associated with this workspace.
*  This non-const method will copy the Run object if it is shared between
*  more than one workspace, and the reference returned will be to the copy.
*  Can ONLY be taken by reference!
* @return reference to Run object
*/
Run &ExperimentInfo::mutableRun() {
  populateIfNotLoaded();
  // Use a double-check for sharing so that we only
  // enter the critical region if absolutely necessary
  if (!m_run.unique()) {
    std::lock_guard<std::recursive_mutex> lock(m_mutex);
    // Check again because another thread may have taken copy
    // and dropped reference count since previous check
    if (!m_run.unique()) {
      boost::shared_ptr<Run> oldData = m_run;
      m_run = boost::make_shared<Run>(*oldData);
    }
  }
  return *m_run;
}

/**
 * Get an experimental log either by log name or by type, e.g.
 *   - temperature_log
 *   - chopper_speed_log
 * The logs are first checked for one matching the given string and if that
 * fails then the instrument is checked for a parameter of the same name
 * and if this exists then its value is assume to be the actual log required
 * @param log :: A string giving either a specific log name or instrument
 * parameter whose
 * value is to be retrieved
 * @return A pointer to the property
 */
Kernel::Property *ExperimentInfo::getLog(const std::string &log) const {
  populateIfNotLoaded();
  try {
    return run().getProperty(log);
  } catch (Kernel::Exception::NotFoundError &) {
    // No log with that name
  }
  // If the instrument has a parameter with that name then take the value as a
  // log name
  const std::string logName =
      constInstrumentParameters().getString(sptr_instrument.get(), log);
  if (logName.empty()) {
    throw std::invalid_argument(
        "ExperimentInfo::getLog - No instrument parameter named \"" + log +
        "\". Cannot access full log name");
  }
  return run().getProperty(logName);
}

/**
 * Get an experimental log as a single value either by log name or by type. @see
 * getLog
 * @param log :: A string giving either a specific log name or instrument
 * parameter whose
 * value is to be retrieved
 * @return A pointer to the property
 */
double ExperimentInfo::getLogAsSingleValue(const std::string &log) const {
  populateIfNotLoaded();
  try {
    return run().getPropertyAsSingleValue(log);
  } catch (Kernel::Exception::NotFoundError &) {
    // No log with that name
  }
  // If the instrument has a parameter with that name then take the value as a
  // log name
  const std::string logName =
      constInstrumentParameters().getString(sptr_instrument.get(), log);
  if (logName.empty()) {
    throw std::invalid_argument(
        "ExperimentInfo::getLog - No instrument parameter named \"" + log +
        "\". Cannot access full log name");
  }
  return run().getPropertyAsSingleValue(logName);
}

/** Utility method to get the run number
 *
 * @return the run number (int) or 0 if not found.
 */
int ExperimentInfo::getRunNumber() const {
  populateIfNotLoaded();
  const Run &thisRun = run();
  if (!thisRun.hasProperty("run_number")) {
    // No run_number property, default to 0
    return 0;
  } else {
    Property *prop = m_run->getProperty("run_number");
    if (prop) {
      // Use the string representation. That way both a string and a number
      // property will work.
      int val;
      if (Strings::convert(prop->value(), val))
        return val;
      else
        return 0;
    }
  }
  return 0;
}

/**
 * Returns the emode for this run. It first searchs the run logs for a
 * "deltaE-mode" log and falls back to
 * the instrument if one is not found. If neither exist then the run is
 * considered Elastic.
 * @return The emode enum for the energy transfer mode of this run. Currently
 * checks the sample log & instrument in this order
 */
Kernel::DeltaEMode::Type ExperimentInfo::getEMode() const {
  populateIfNotLoaded();
  static const char *emodeTag = "deltaE-mode";
  std::string emodeStr;
  if (run().hasProperty(emodeTag)) {
    emodeStr = run().getPropertyValueAsType<std::string>(emodeTag);
  } else if (sptr_instrument &&
             constInstrumentParameters().contains(sptr_instrument.get(),
                                                  emodeTag)) {
    Geometry::Parameter_sptr param =
        constInstrumentParameters().get(sptr_instrument.get(), emodeTag);
    emodeStr = param->asString();
  } else {
    return Kernel::DeltaEMode::Elastic;
  }
  return Kernel::DeltaEMode::fromString(emodeStr);
}

/**
 * Easy access to the efixed value for this run & detector ID
 * @param detID :: The detector ID to ask for the efixed mode (ignored in Direct
 * & Elastic mode). The
 * detector with ID matching that given is pulled from the instrument with this
 * method and it will
 * throw a Exception::NotFoundError if the ID is unknown.
 * @return The current EFixed value
 */
double ExperimentInfo::getEFixed(const detid_t detID) const {
  populateIfNotLoaded();
  IDetector_const_sptr det = getInstrument()->getDetector(detID);
  return getEFixed(det);
}

/**
 * Easy access to the efixed value for this run & detector
 * @param detector :: The detector object to ask for the efixed mode. Only
 * required for Indirect mode
 * @return The current efixed value
 */
double
ExperimentInfo::getEFixed(const Geometry::IDetector_const_sptr detector) const {
  populateIfNotLoaded();
  Kernel::DeltaEMode::Type emode = getEMode();
  if (emode == Kernel::DeltaEMode::Direct) {
    try {
      return this->run().getPropertyValueAsType<double>("Ei");
    } catch (Kernel::Exception::NotFoundError &) {
      throw std::runtime_error(
          "Experiment logs do not contain an Ei value. Have you run GetEi?");
    }
  } else if (emode == Kernel::DeltaEMode::Indirect) {
    if (!detector)
      throw std::runtime_error("ExperimentInfo::getEFixed - Indirect mode "
                               "efixed requested without a valid detector.");
    Parameter_sptr par =
        constInstrumentParameters().getRecursive(detector.get(), "Efixed");
    if (par) {
      return par->value<double>();
    } else {
      std::vector<double> efixedVec = detector->getNumberParameter("Efixed");
      if (efixedVec.empty()) {
        int detid = detector->getID();
        IDetector_const_sptr detectorSingle =
            getInstrument()->getDetector(detid);
        efixedVec = detectorSingle->getNumberParameter("Efixed");
      }
      if (!efixedVec.empty()) {
        return efixedVec.at(0);
      } else {
        std::ostringstream os;
        os << "ExperimentInfo::getEFixed - Indirect mode efixed requested but "
              "detector has no Efixed parameter attached. ID="
           << detector->getID();
        throw std::runtime_error(os.str());
      }
    }
  } else {
    throw std::runtime_error("ExperimentInfo::getEFixed - EFixed requested for "
                             "elastic mode, don't know what to do!");
  }
}

void ExperimentInfo::setEFixed(const detid_t detID, const double value) {
  populateIfNotLoaded();
  IDetector_const_sptr det = getInstrument()->getDetector(detID);
  Geometry::ParameterMap &pmap = instrumentParameters();
  pmap.addDouble(det.get(), "Efixed", value);
}

// used to terminate SAX process
class DummyException {
public:
  std::string m_validFrom;
  std::string m_validTo;
  DummyException(const std::string &validFrom, const std::string &validTo)
      : m_validFrom(validFrom), m_validTo(validTo) {}
};

// SAX content handler for grapping stuff quickly from IDF
class myContentHandler : public Poco::XML::ContentHandler {
  void startElement(const XMLString &, const XMLString &localName,
                    const XMLString &, const Attributes &attrList) override {
    if (localName == "instrument") {
      throw DummyException(
          static_cast<std::string>(attrList.getValue("", "valid-from")),
          static_cast<std::string>(attrList.getValue("", "valid-to")));
    }
  }
  void endElement(const XMLString &, const XMLString &,
                  const XMLString &) override {}
  void startDocument() override {}
  void endDocument() override {}
  void characters(const XMLChar[], int, int) override {}
  void endPrefixMapping(const XMLString &) override {}
  void ignorableWhitespace(const XMLChar[], int, int) override {}
  void processingInstruction(const XMLString &, const XMLString &) override {}
  void setDocumentLocator(const Locator *) override {}
  void skippedEntity(const XMLString &) override {}
  void startPrefixMapping(const XMLString &, const XMLString &) override {}
};

/** Return from an IDF the values of the valid-from and valid-to attributes
*
*  @param IDFfilename :: Full path of an IDF
*  @param[out] outValidFrom :: Used to return valid-from date
*  @param[out] outValidTo :: Used to return valid-to date
*/
void ExperimentInfo::getValidFromTo(const std::string &IDFfilename,
                                    std::string &outValidFrom,
                                    std::string &outValidTo) {
  SAXParser pParser;
  // Create on stack to ensure deletion. Relies on pParser also being local
  // variable.
  myContentHandler conHand;
  pParser.setContentHandler(&conHand);

  try {
    pParser.parse(IDFfilename);
  } catch (DummyException &e) {
    outValidFrom = e.m_validFrom;
    outValidTo = e.m_validTo;
  } catch (...) {
    // should throw some sensible here
  }
}

/** Return workspace start date as an ISO 8601 string. If this info not stored
*in workspace the
*   method returns current date. This date is used for example to retrieve the
*instrument file.
*
*  @return workspace start date as a string (current time if start date not
*available)
*/
std::string ExperimentInfo::getWorkspaceStartDate() const {
  populateIfNotLoaded();
  std::string date;
  try {
    date = run().startTime().toISO8601String();
  } catch (std::runtime_error &) {
    g_log.information("run_start/start_time not stored in workspace. Default "
                      "to current date.");
    date = Kernel::DateAndTime::getCurrentTime().toISO8601String();
  }
  return date;
}

/** Return workspace start date as a formatted string (strftime, as
 *  returned by Kernel::DateAndTime) string, if available. If
 *  unavailable, an empty string is returned
 *
 *  @return workspace start date as a string (empty if no date available)
 */
std::string ExperimentInfo::getAvailableWorkspaceStartDate() const {
  populateIfNotLoaded();
  std::string date;
  try {
    date = run().startTime().toFormattedString();
  } catch (std::runtime_error &) {
    g_log.information("Note: run_start/start_time not stored in workspace.");
  }
  return date;
}

/** Return workspace end date as a formatted string (strftime style,
 *  as returned by Kernel::DateAdnTime) string, if available. If
 *  unavailable, an empty string is returned
 *
 *  @return workspace end date as a string (empty if no date available)
 */
std::string ExperimentInfo::getAvailableWorkspaceEndDate() const {
  populateIfNotLoaded();
  std::string date;
  try {
    date = run().endTime().toFormattedString();
  } catch (std::runtime_error &) {
    g_log.information("Note: run_start/start_time not stored in workspace.");
  }
  return date;
}

/** A given instrument may have multiple IDFs associated with it. This method
*return an identifier which identify a given IDF for a given instrument.
* An IDF filename is required to be of the form IDFname + _Definition +
*Identifier + .xml, the identifier then is the part of a filename that
*identifies the IDF valid at a given date.
*
*  If several IDF files are valid at the given date the file with the most
*recent from date is selected. If no such files are found the file with the
*latest from date is selected.
*
*  If no file is found for the given instrument, an empty string is returned.
*
*  @param instrumentName :: Instrument name e.g. GEM, TOPAS or BIOSANS
*  @param date :: ISO 8601 date
*  @return full path of IDF
*
* @throws Exception::NotFoundError If no valid instrument definition filename is
* found
*/
std::string
ExperimentInfo::getInstrumentFilename(const std::string &instrumentName,
                                      const std::string &date) {
  if (date.empty()) {
    // Just use the current date
    g_log.debug() << "No date specified, using current date and time.\n";
    const std::string now =
        Kernel::DateAndTime::getCurrentTime().toISO8601String();
    // Recursively call this method, but with both parameters.
    return ExperimentInfo::getInstrumentFilename(instrumentName, now);
  }

  g_log.debug() << "Looking for instrument XML file for " << instrumentName
                << " that is valid on '" << date << "'\n";
  // Lookup the instrument (long) name
  std::string instrument(
      Kernel::ConfigService::Instance().getInstrument(instrumentName).name());

  // Get the search directory for XML instrument definition files (IDFs)
  const std::vector<std::string> &directoryNames =
      Kernel::ConfigService::Instance().getInstrumentDirectories();

  boost::regex regex(instrument + "_Definition.*\\.xml",
                     boost::regex_constants::icase);
  Poco::DirectoryIterator end_iter;
  DateAndTime d(date);
  bool foundGoodFile =
      false; // True if we have found a matching file (valid at the given date)
  std::string mostRecentIDF; // store most recently starting matching IDF if
                             // found, else most recently starting IDF.
  DateAndTime refDate("1900-01-31 23:59:00"); // used to help determine the most
                                              // recently starting IDF, if none
                                              // match
  DateAndTime refDateGoodFile("1900-01-31 23:59:00"); // used to help determine
                                                      // the most recently
                                                      // starting matching IDF
  for (const auto &directoryName : directoryNames) {
    // This will iterate around the directories from user ->etc ->install, and
    // find the first beat file
    for (Poco::DirectoryIterator dir_itr(directoryName); dir_itr != end_iter;
         ++dir_itr) {
      if (!Poco::File(dir_itr->path()).isFile())
        continue;

      std::string l_filenamePart = Poco::Path(dir_itr->path()).getFileName();
      if (regex_match(l_filenamePart, regex)) {
        g_log.debug() << "Found file: '" << dir_itr->path() << "'\n";
        std::string validFrom, validTo;
        getValidFromTo(dir_itr->path(), validFrom, validTo);
        g_log.debug() << "File '" << dir_itr->path() << " valid dates: from '"
                      << validFrom << "' to '" << validTo << "'\n";
        DateAndTime from(validFrom);
        // Use a default valid-to date if none was found.
        DateAndTime to;
        if (validTo.length() > 0)
          to.setFromISO8601(validTo);
        else
          to.setFromISO8601("2100-01-01T00:00:00");

        if (from <= d && d <= to) {
          if (from > refDateGoodFile) { // We'd found a matching file more
                                        // recently starting than any other
                                        // matching file found
            foundGoodFile = true;
            refDateGoodFile = from;
            mostRecentIDF = dir_itr->path();
          }
        }
        if (!foundGoodFile && (from > refDate)) { // Use most recently starting
                                                  // file, in case we don't find
                                                  // a matching file.
          refDate = from;
          mostRecentIDF = dir_itr->path();
        }
      }
    }
  }
  g_log.debug() << "IDF selected is " << mostRecentIDF << '\n';
  return mostRecentIDF;
}

/** Return a const reference to the DetectorInfo object.
 *
 * Setting a new instrument via ExperimentInfo::setInstrument will invalidate
 * this reference.
 */
const DetectorInfo &ExperimentInfo::detectorInfo() const {
  populateIfNotLoaded();
  return *m_detectorInfoWrapper;
}

/** Return a non-const reference to the DetectorInfo object. Not thread safe.
 */
DetectorInfo &ExperimentInfo::mutableDetectorInfo() {
  return const_cast<DetectorInfo &>(
      static_cast<const ExperimentInfo &>(*this).detectorInfo());
}

/** Return a reference to the SpectrumInfo object.
 *
 * Any modifications of the instrument or instrument parameters will invalidate
 * this reference.
 */
const SpectrumInfo &ExperimentInfo::spectrumInfo() const {
  populateIfNotLoaded();
  if (!m_spectrumInfoWrapper) {
    std::lock_guard<std::mutex> lock{m_spectrumInfoMutex};
    if (!m_spectrumInfo) // this should happen only if not MatrixWorkspace
      cacheDefaultDetectorGrouping();
    if (!m_spectrumInfoWrapper) {
      static_cast<void>(detectorInfo());
      m_spectrumInfoWrapper = Kernel::make_unique<SpectrumInfo>(
          *m_spectrumInfo, *this, *m_detectorInfoWrapper);
    }
  }
  // Rebuild any spectrum definitions that are out of date. Accessing
  // `API::SpectrumInfo` will rebuild invalid spectrum definitions as it
  // encounters them (if detector IDs in an `ISpectrum` are changed), however we
  // need to deal with one special case here:
  // If two algorithms (or two threads in the same algorithm) access the same
  // workspace for reading at the same time, calls to
  // `updateSpectrumDefinitionIfNecessary` done by `API::SpectrumInfo` break
  // thread-safety. `Algorithm` sets a read-lock, but this lazy update method is
  // `const` and will modify internals of the workspace nevertheless. We thus
  // need explicit locking here. Note that we do not need extra locking in the
  // case of `ExperimentInfo::mutableSpectrumInfo` or other calls to
  // `updateSpectrumDefinitionIfNecessary` done by `API::SpectrumInfo`: If the
  // workspace is only read-locked, this update will ensure that no updates will
  // be triggered by SpectrumInfo, since changing detector IDs in an `ISpectrum`
  // is not possible for a read-only workspace. If the workspace is write-locked
  // detector IDs in ISpectrum may change, but the write-lock by `Algorithm`
  // guarantees that there is no concurrent reader and thus updating is safe.
  if (std::any_of(m_spectrumDefinitionNeedsUpdate.cbegin(),
                  m_spectrumDefinitionNeedsUpdate.cend(),
                  [](char i) { return i == 1; })) {
    std::lock_guard<std::mutex> lock{m_spectrumInfoMutex};
    if (std::any_of(m_spectrumDefinitionNeedsUpdate.cbegin(),
                    m_spectrumDefinitionNeedsUpdate.cend(),
                    [](char i) { return i == 1; })) {
      for (size_t i = 0; i < m_spectrumInfoWrapper->size(); ++i)
        updateSpectrumDefinitionIfNecessary(i);
    }
  }
  return *m_spectrumInfoWrapper;
}

/** Return a non-const reference to the SpectrumInfo object. Not thread safe.
 */
SpectrumInfo &ExperimentInfo::mutableSpectrumInfo() {
  return const_cast<SpectrumInfo &>(
      static_cast<const ExperimentInfo &>(*this).spectrumInfo());
}

const API::ComponentInfo &ExperimentInfo::componentInfo() const {
  return *m_componentInfoWrapper;
}

/// Sets the SpectrumDefinition for all spectra.
void ExperimentInfo::setSpectrumDefinitions(
    Kernel::cow_ptr<std::vector<SpectrumDefinition>> spectrumDefinitions) {
  if (spectrumDefinitions) {
    m_spectrumInfo = Kernel::make_unique<Beamline::SpectrumInfo>(
        std::move(spectrumDefinitions));
    m_spectrumDefinitionNeedsUpdate.resize(0);
    m_spectrumDefinitionNeedsUpdate.resize(m_spectrumInfo->size(), 0);
  } else {
    // Keep the old m_spectrumInfo which should have the correct size, but
    // invalidate all definitions.
    invalidateAllSpectrumDefinitions();
  }
  m_spectrumInfoWrapper = nullptr;
}

/** Notifies the ExperimentInfo that a spectrum definition has changed.
 *
 * ExperimentInfo will rebuild its spectrum definitions before the next use. In
 * general it should not be necessary to use this method: ISpectrum will take
 * care of this when its detector IDs are modified. */
void ExperimentInfo::invalidateSpectrumDefinition(const size_t index) {
  // This uses a vector of char, such that flags for different indices can be
  // set from different threads (std::vector<bool> is not thread-safe).
  m_spectrumDefinitionNeedsUpdate.at(index) = 1;
}

void ExperimentInfo::updateSpectrumDefinitionIfNecessary(
    const size_t index) const {
  if (m_spectrumDefinitionNeedsUpdate.at(index) != 0)
    updateCachedDetectorGrouping(index);
}

/** Sets up a default detector grouping.
 *
 * The purpose of this method is to work around potential issues of MDWorkspaces
 * that do not have grouping information. In such cases a default 1:1
 * mapping/grouping is generated by this method. See also issue #18252. */
void ExperimentInfo::cacheDefaultDetectorGrouping() const {
  if (m_spectrumInfo && (m_spectrumInfo->size() != 0))
    return;
  const auto &detIDs = sptr_instrument->getDetectorIDs();
  setNumberOfDetectorGroups(detIDs.size());
  size_t specIndex = 0;
  for (const auto detID : detIDs) {
    m_det2group[detID] = specIndex;
    const size_t detIndex = detectorInfo().indexOf(detID);
    SpectrumDefinition specDef;
    specDef.add(detIndex);
    m_spectrumInfo->setSpectrumDefinition(specIndex, std::move(specDef));
    m_spectrumDefinitionNeedsUpdate.at(specIndex) = 0;
    specIndex++;
  }
}

/** Returns the index of the (first) group the detID is part of.
 *
 * The purpose of this method is access to grouping information for
 * MDWorkspaces. */
size_t ExperimentInfo::groupOfDetectorID(const detid_t detID) const {
  if (!m_spectrumInfo || (m_spectrumInfo->size() == 0))
    return detectorInfo().indexOf(detID);

  auto iter = m_det2group.find(detID);
  if (iter != m_det2group.end()) {
    return iter->second;
  } else {
    throw std::out_of_range(
        "ExperimentInfo::groupOfDetectorID - Unable to find ID " +
        std::to_string(detID) + " in lookup");
  }
}

/// Sets flags for all spectrum definitions indicating that they need to be
/// updated.
void ExperimentInfo::invalidateAllSpectrumDefinitions() {
  std::fill(m_spectrumDefinitionNeedsUpdate.begin(),
            m_spectrumDefinitionNeedsUpdate.end(), 1);
}

/** Save the object to an open NeXus file.
 * @param file :: open NeXus file
 */
void ExperimentInfo::saveExperimentInfoNexus(::NeXus::File *file) const {
  Instrument_const_sptr instrument = getInstrument();
  instrument->saveNexus(file, "instrument");
  sample().saveNexus(file, "sample");
  run().saveNexus(file, "logs");
}

/** Load the sample and log info from an open NeXus file.
 * @param file :: open NeXus file
 */
void ExperimentInfo::loadSampleAndLogInfoNexus(::NeXus::File *file) {
  // First, the sample and then the logs
  int sampleVersion = mutableSample().loadNexus(file, "sample");
  if (sampleVersion == 0) {
    // Old-style (before Sep-9-2011) NXS processed
    // sample field contains both the logs and the sample details
    file->openGroup("sample", "NXsample");
    this->mutableRun().loadNexus(file, "");
    file->closeGroup();
  } else {
    // Newer style: separate "logs" field for the Run object
    this->mutableRun().loadNexus(file, "logs");
  }
}

/** Load the object from an open NeXus file.
 * @param file :: open NeXus file
 * @param nxFilename :: the filename of the nexus file
 * @param[out] parameterStr :: special string for all the parameters.
 *             Feed that to ExperimentInfo::readParameterMap() after the
 * instrument is done.
 * @throws Exception::NotFoundError If instrument definition is not in the nexus
 * file and cannot
 *                                  be loaded from the IDF.
 */
void ExperimentInfo::loadExperimentInfoNexus(const std::string &nxFilename,
                                             ::NeXus::File *file,
                                             std::string &parameterStr) {
  // load sample and log info
  loadSampleAndLogInfoNexus(file);

  loadInstrumentInfoNexus(nxFilename, file, parameterStr);
}

/** Load the instrument from an open NeXus file.
 * @param nxFilename :: the filename of the nexus file
 * @param file :: open NeXus file
 * @param[out] parameterStr :: special string for all the parameters.
 *             Feed that to ExperimentInfo::readParameterMap() after the
 * instrument is done.
 * @throws Exception::NotFoundError If instrument definition is not in the nexus
 * file and cannot
 *                                  be loaded from the IDF.
 */
void ExperimentInfo::loadInstrumentInfoNexus(const std::string &nxFilename,
                                             ::NeXus::File *file,
                                             std::string &parameterStr) {

  // Open instrument group
  file->openGroup("instrument", "NXinstrument");

  // Try to get the instrument embedded in the Nexus file
  std::string instrumentName;
  std::string instrumentXml;
  loadEmbeddedInstrumentInfoNexus(file, instrumentName, instrumentXml);

  // load parameters if found
  loadInstrumentParametersNexus(file, parameterStr);

  // Close the instrument group
  file->closeGroup();

  // Set the instrument given the name and and XML obtained
  setInstumentFromXML(nxFilename, instrumentName, instrumentXml);
}

/** Load the instrument from an open NeXus file without reading any parameters
 * (yet).
 * @param nxFilename :: the filename of the nexus file
 * @param file :: open NeXus file
 * instrument is done.
 * @throws Exception::NotFoundError If instrument definition is not in the nexus
 * file and cannot
 *                                  be loaded from the IDF.
 */
void ExperimentInfo::loadInstrumentInfoNexus(const std::string &nxFilename,
                                             ::NeXus::File *file) {

  // Open instrument group
  file->openGroup("instrument", "NXinstrument");

  // Try to get the instrument embedded in the Nexus file
  std::string instrumentName;
  std::string instrumentXml;
  loadEmbeddedInstrumentInfoNexus(file, instrumentName, instrumentXml);

  // Close the instrument group
  file->closeGroup();

  // Set the instrument given the name and and XML obtained
  setInstumentFromXML(nxFilename, instrumentName, instrumentXml);
}

/** Attempt to load an IDF embedded in the Nexus file.
 * @param file :: open NeXus file with instrument group open
 * @param[out] instrumentName :: name of instrument
 * @param[out] instrumentXml  :: XML string of embedded instrument definition or
 * empty if not found
 */
void ExperimentInfo::loadEmbeddedInstrumentInfoNexus(
    ::NeXus::File *file, std::string &instrumentName,
    std::string &instrumentXml) {

  file->readData("name", instrumentName);

  try {
    file->openGroup("instrument_xml", "NXnote");
    file->readData("data", instrumentXml);
    file->closeGroup();
  } catch (NeXus::Exception &ex) {
    g_log.debug(std::string("Unable to load instrument_xml: ") + ex.what());
  }
}

/** Set the instrument given its name and definition in XML
 *  If the XML string is empty the definition is loaded from the IDF file
 *  specified by the name
 * @param nxFilename :: the filename of the nexus file, needed to check whether
 * instrument already exists in ADS.
 * @param instrumentName :: name of instrument
 * @param instrumentXml  :: XML string of instrument or empty to indicate load
 * of instrument definition file
 */
void ExperimentInfo::setInstumentFromXML(const std::string &nxFilename,
                                         std::string &instrumentName,
                                         std::string &instrumentXml) {

  instrumentXml = Strings::strip(instrumentXml);
  instrumentName = Strings::strip(instrumentName);
  std::string instrumentFilename;
  if (!instrumentXml.empty()) {
    // instrument xml is being loaded from the nxs file, set the
    // instrumentFilename
    // to identify the Nexus file as the source of the data
    instrumentFilename = nxFilename;
    g_log.debug() << "Using instrument IDF XML text contained in nexus file.\n";
  } else {
    // XML was not included or was empty
    // Use the instrument name to find the file
    instrumentFilename =
        getInstrumentFilename(instrumentName, getWorkspaceStartDate());
    // And now load the contents
    instrumentXml = loadInstrumentXML(instrumentFilename);
  }

  // ---------- Now parse that XML to make the instrument -------------------
  if (!instrumentXml.empty() && !instrumentName.empty()) {
    InstrumentDefinitionParser parser(instrumentFilename, instrumentName,
                                      instrumentXml);

    std::string instrumentNameMangled = parser.getMangledName();
    Instrument_sptr instr;
    // Check whether the instrument is already in the InstrumentDataService
    if (InstrumentDataService::Instance().doesExist(instrumentNameMangled)) {
      // If it does, just use the one from the one stored there
      instr = InstrumentDataService::Instance().retrieve(instrumentNameMangled);
    } else {
      // Really create the instrument
      instr = parser.parseXML(nullptr);
      // Add to data service for later retrieval
      InstrumentDataService::Instance().add(instrumentNameMangled, instr);
    }
    // Now set the instrument
    this->setInstrument(instr);
  }
}

/** Loads the contents of a file and returns the string
 *  The file is assumed to be an IDF, and already checked that
 *  the path is correct.
 *
 * @param filename :: the path to the file
 */
std::string ExperimentInfo::loadInstrumentXML(const std::string &filename) {
  try {
    return Strings::loadFile(filename);
  } catch (std::exception &e) {
    g_log.error() << "Error loading instrument IDF file: " << filename << ".\n";
    g_log.debug() << e.what() << '\n';
    throw;
  }
}

/** Load the instrument parameters from an open NeXus file if found there.
 * @param file :: open NeXus file in its Instrument group
 * @param[out] parameterStr :: special string for all the parameters.
 *             Feed that to ExperimentInfo::readParameterMap() after the
 * instrument is done.
 */
void ExperimentInfo::loadInstrumentParametersNexus(::NeXus::File *file,
                                                   std::string &parameterStr) {
  try {
    file->openGroup("instrument_parameter_map", "NXnote");
    file->readData("data", parameterStr);
    file->closeGroup();
  } catch (NeXus::Exception &ex) {
    g_log.debug(std::string("Unable to load instrument_parameter_map: ") +
                ex.what());
    g_log.information(
        "Parameter map entry missing from NeXus file. Continuing without it.");
  }
}

/** Parse the result of ParameterMap.asString() into the ParameterMap
 * of the current instrument. The instrument needs to have been loaded
 * already, of course.
 *
 * @param parameterStr :: result of ParameterMap.asString()
 */
void ExperimentInfo::readParameterMap(const std::string &parameterStr) {
  Geometry::ParameterMap &pmap = this->instrumentParameters();
  auto &detectorInfo = mutableDetectorInfo();
  const auto parInstrument = getInstrument();
  const auto instr = parInstrument->baseInstrument();

  int options = Mantid::Kernel::StringTokenizer::TOK_IGNORE_EMPTY;
  options += Mantid::Kernel::StringTokenizer::TOK_TRIM;
  Mantid::Kernel::StringTokenizer splitter(parameterStr, "|", options);

  auto iend = splitter.end();
  // std::string prev_name;
  for (auto itr = splitter.begin(); itr != iend; ++itr) {
    Mantid::Kernel::StringTokenizer tokens(*itr, ";");
    if (tokens.count() < 4)
      continue;
    std::string comp_name = tokens[0];
    // if( comp_name == prev_name ) continue; this blocks reading in different
    // parameters of the same component. RNT
    // prev_name = comp_name;
    const Geometry::IComponent *comp = nullptr;
    if (comp_name.find("detID:") != std::string::npos) {
      int detID = atoi(comp_name.substr(6).c_str());
      comp = instr->getDetector(detID).get();
      if (!comp) {
        g_log.warning() << "Cannot find detector " << detID << '\n';
        continue;
      }
    } else {
      comp = instr->getComponentByName(comp_name).get();
      if (!comp) {
        g_log.warning() << "Cannot find component " << comp_name << '\n';
        continue;
      }
    }

    // create parameter's value as a sum of all tokens with index 3 or larger
    // this allow a parameter's value to contain ";"
    std::string paramValue = tokens[3];
    int size = static_cast<int>(tokens.count());
    for (int i = 4; i < size; i++)
      paramValue += ";" + tokens[4];

    const auto &paramType = tokens[1];
    const auto &paramName = tokens[2];
    if (paramName.compare("masked") == 0) {
      bool value = getParam<bool>(paramType, paramValue);
      if (value) {
        // Do not add masking to ParameterMap, it is stored in DetectorInfo
        const auto det = dynamic_cast<const Detector *const>(comp);
        if (!det) {
          throw std::runtime_error("Found masking for a non-detector "
                                   "component. This is not possible");
        } else
          detectorInfo.setMasked(detectorInfo.indexOf(det->getID()), value);
      }
    } else if (isPositionParameter(paramName)) {
      // We are parsing a string obtained from a ParameterMap. The map may
      // contain posx, posy, and posz (in addition to pos). However, when these
      // component wise positions are set, 'pos' is updated accordingly. We are
      // thus ignoring position components below.
      const auto newRelPos = getParam<V3D>(paramType, paramValue);
      updatePosition(detectorInfo, *parInstrument, comp, newRelPos);
    } else if (isRotationParameter(paramName)) {
      // We are parsing a string obtained from a ParameterMap. The map may
      // contain rotx, roty, and rotz (in addition to rot). However, when these
      // component wise rotations are set, 'rot' is updated accordingly. We are
      // thus ignoring rotation components below.
      const auto newRelRot = getParam<Quat>(paramType, paramValue);
      updateRotation(detectorInfo, *parInstrument, comp, newRelRot);
    } else if (!isRedundantPosOrRot(paramName)) {
      // Special case RectangularDetector: Parameters scalex and scaley affect
      // pixel positions, but we must also add the parameter below.
      if (isScaleParameter(paramName))
        adjustPositionsFromScaleFactor(detectorInfo, *parInstrument, comp,
                                       paramName,
                                       getParam<double>(paramType, paramValue));
      pmap.add(paramType, comp, paramName, paramValue);
    }
  }
}

/**
 * Fill map with instrument parameter first set in xml file
 * Where this is appropriate a parameter value is dependent on values in a log
 * entry
 * @param paramMap Map to populate (except for position and rotation parameters)
 * @param paramMapForPosAndRot Map to populate with positions and rotations
 * @param name The name of the parameter
 * @param paramInfo A reference to the object describing this parameter
 * @param runData A reference to the run object, which stores log value entries
 */
void ExperimentInfo::populateWithParameter(
    Geometry::ParameterMap &paramMap,
    Geometry::ParameterMap &paramMapForPosAndRot, const std::string &name,
    const Geometry::XMLInstrumentParameter &paramInfo, const Run &runData) {
  const std::string &category = paramInfo.m_type;
  ParameterValue paramValue(paramInfo,
                            runData); // Defines implicit conversion operator

  const std::string *pDescription = nullptr;
  if (!paramInfo.m_description.empty())
    pDescription = &paramInfo.m_description;

  // Some names are special. Values should be convertible to double
  if (name.compare("masked") == 0) {
    bool value(paramValue);
    if (value) {
      // Do not add masking to ParameterMap, it is stored in DetectorInfo
      const auto det =
          dynamic_cast<const Detector *const>(paramInfo.m_component);
      if (!det)
        throw std::runtime_error(
            "Found masking for a non-detector component. This is not possible");
      m_detectorInfo->setMasked(detectorInfo().indexOf(det->getID()),
                                paramValue);
    }
  } else if (name.compare("x") == 0 || name.compare("y") == 0 ||
             name.compare("z") == 0) {
    paramMapForPosAndRot.addPositionCoordinate(paramInfo.m_component, name,
                                               paramValue);
  } else if (name.compare("rot") == 0 || name.compare("rotx") == 0 ||
             name.compare("roty") == 0 || name.compare("rotz") == 0) {
    // Effectively this is dropping any parameters named 'rot'.
    paramMapForPosAndRot.addRotationParam(paramInfo.m_component, name,
                                          paramValue, pDescription);
  } else if (category.compare("fitting") == 0) {
    std::ostringstream str;
    str << paramInfo.m_value << " , " << paramInfo.m_fittingFunction << " , "
        << name << " , " << paramInfo.m_constraint[0] << " , "
        << paramInfo.m_constraint[1] << " , " << paramInfo.m_penaltyFactor
        << " , " << paramInfo.m_tie << " , " << paramInfo.m_formula << " , "
        << paramInfo.m_formulaUnit << " , " << paramInfo.m_resultUnit << " , "
        << (*(paramInfo.m_interpolation));
    paramMap.add("fitting", paramInfo.m_component, name, str.str(),
                 pDescription);
  } else if (category.compare("string") == 0) {
    paramMap.addString(paramInfo.m_component, name, paramInfo.m_value,
                       pDescription);
  } else if (category.compare("bool") == 0) {
    paramMap.addBool(paramInfo.m_component, name, paramValue, pDescription);
  } else if (category.compare("int") == 0) {
    paramMap.addInt(paramInfo.m_component, name, paramValue, pDescription);
  } else { // assume double
    paramMap.addDouble(paramInfo.m_component, name, paramValue, pDescription);
  }
}

void ExperimentInfo::populateIfNotLoaded() const {
  // The default implementation does nothing. Used by subclasses
  // (FileBackedExperimentInfo) to load content from files upon access.
}

} // namespace API
} // namespace Mantid

namespace Mantid {
namespace Kernel {

template <>
MANTID_API_DLL Mantid::API::ExperimentInfo_sptr
IPropertyManager::getValue<Mantid::API::ExperimentInfo_sptr>(
    const std::string &name) const {
  PropertyWithValue<Mantid::API::ExperimentInfo_sptr> *prop =
      dynamic_cast<PropertyWithValue<Mantid::API::ExperimentInfo_sptr> *>(
          getPointerToProperty(name));
  if (prop) {
    return *prop;
  } else {
    std::string message =
        "Attempt to assign property " + name +
        " to incorrect type. Expected shared_ptr<ExperimentInfo>.";
    throw std::runtime_error(message);
  }
}

template <>
MANTID_API_DLL Mantid::API::ExperimentInfo_const_sptr
IPropertyManager::getValue<Mantid::API::ExperimentInfo_const_sptr>(
    const std::string &name) const {
  PropertyWithValue<Mantid::API::ExperimentInfo_sptr> *prop =
      dynamic_cast<PropertyWithValue<Mantid::API::ExperimentInfo_sptr> *>(
          getPointerToProperty(name));
  if (prop) {
    return prop->operator()();
  } else {
    std::string message =
        "Attempt to assign property " + name +
        " to incorrect type. Expected const shared_ptr<ExperimentInfo>.";
    throw std::runtime_error(message);
  }
}

} // namespace Kernel
} // namespace Mantid<|MERGE_RESOLUTION|>--- conflicted
+++ resolved
@@ -281,17 +281,14 @@
       sptr_instrument, m_parmap);
   m_detectorInfo = makeDetectorInfo(*parInstrument, *instr);
   m_parmap->setDetectorInfo(m_detectorInfo);
-<<<<<<< HEAD
+  m_detectorInfoWrapper = Kernel::make_unique<DetectorInfo>(
+      *m_detectorInfo, getInstrument(), m_parmap.get());
 
   std::vector<Geometry::ComponentID> componentIds;
   m_componentInfo =
       makeComponentInfo(*sptr_instrument, detectorInfo(), componentIds);
   m_componentInfoWrapper = Kernel::make_unique<ComponentInfo>(
       *m_componentInfo, std::move(componentIds));
-=======
-  m_detectorInfoWrapper = Kernel::make_unique<DetectorInfo>(
-      *m_detectorInfo, getInstrument(), m_parmap.get());
->>>>>>> eb3bc695
   // Detector IDs that were previously dropped because they were not part of the
   // instrument may now suddenly be valid, so we have to reinitialize the
   // detector grouping. Also the index corresponding to specific IDs may have
