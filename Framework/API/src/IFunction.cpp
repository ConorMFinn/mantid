--- conflicted
+++ resolved
@@ -1178,15 +1178,11 @@
 }
 
 /// Free all parameters
-<<<<<<< HEAD
 void IFunction::unfixAll() {
   for (size_t i = 0; i < nParams(); ++i) {
     unfix(i);
   }
 }
-=======
-void IFunction::unfixAll() { clearTies(); }
->>>>>>> f483bd22
 
 /// Get number of domains required by this function.
 /// If it returns a number greater than 1 then the domain
