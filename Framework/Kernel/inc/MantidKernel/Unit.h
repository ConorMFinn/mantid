--- conflicted
+++ resolved
@@ -265,12 +265,6 @@
 
   /// Constructor
   Empty() : Unit() {}
-  /// Destructor
-<<<<<<< HEAD
-  ~Empty() = default;
-=======
-  ~Empty() override {}
->>>>>>> fa8a40d8
 };
 
 //=================================================================================================
@@ -285,13 +279,6 @@
   Label(const std::string &caption, const std::string &label);
   void setLabel(const std::string &cpt, const UnitLabel &lbl = UnitLabel(""));
   Unit *clone() const override;
-
-  /// Destructor
-<<<<<<< HEAD
-  ~Label() = default;
-=======
-  ~Label() override {}
->>>>>>> fa8a40d8
 
 private:
   /// Caption
@@ -337,12 +324,6 @@
 
   /// Constructor
   Wavelength();
-  /// Destructor
-<<<<<<< HEAD
-  ~Wavelength() = default;
-=======
-  ~Wavelength() override {}
->>>>>>> fa8a40d8
 
 protected:
   double sfpTo;      ///< Extra correction factor in to conversion
@@ -370,12 +351,6 @@
 
   /// Constructor
   Energy();
-  /// Destructor
-<<<<<<< HEAD
-  ~Energy() = default;
-=======
-  ~Energy() override {}
->>>>>>> fa8a40d8
 
 protected:
   double factorTo;   ///< Constant factor for to conversion
@@ -399,12 +374,6 @@
 
   /// Constructor
   Energy_inWavenumber();
-  /// Destructor
-<<<<<<< HEAD
-  ~Energy_inWavenumber() = default;
-=======
-  ~Energy_inWavenumber() override {}
->>>>>>> fa8a40d8
 
 protected:
   double factorTo;   ///< Constant factor for to conversion
@@ -428,12 +397,7 @@
 
   /// Constructor
   dSpacing();
-  /// Destructor
-<<<<<<< HEAD
-  ~dSpacing() = default;
-=======
-  ~dSpacing() override {}
->>>>>>> fa8a40d8
+
 
 protected:
   double factorTo;   ///< Constant factor for to conversion
@@ -456,12 +420,6 @@
   double conversionTOFMax() const override;
   /// Constructor
   MomentumTransfer();
-  /// Destructor
-<<<<<<< HEAD
-  ~MomentumTransfer() = default;
-=======
-  ~MomentumTransfer() override {}
->>>>>>> fa8a40d8
 
 protected:
   double factorTo;   ///< Constant factor for to conversion
@@ -485,12 +443,6 @@
 
   /// Constructor
   QSquared();
-  /// Destructor
-<<<<<<< HEAD
-  ~QSquared() = default;
-=======
-  ~QSquared() override {}
->>>>>>> fa8a40d8
 
 protected:
   double factorTo;   ///< Constant factor for to conversion
@@ -515,12 +467,6 @@
 
   /// Constructor
   DeltaE();
-  /// Destructor
-<<<<<<< HEAD
-  ~DeltaE() = default;
-=======
-  ~DeltaE() override {}
->>>>>>> fa8a40d8
 
 protected:
   double factorTo;    ///< Constant factor for to conversion
@@ -544,12 +490,6 @@
   double conversionTOFMax() const override;
   /// Constructor
   DeltaE_inWavenumber();
-  /// Destructor
-<<<<<<< HEAD
-  ~DeltaE_inWavenumber() = default;
-=======
-  ~DeltaE_inWavenumber() override {}
->>>>>>> fa8a40d8
 };
 
 //=================================================================================================
@@ -569,12 +509,6 @@
 
   /// Constructor
   Momentum();
-  /// Destructor
-<<<<<<< HEAD
-  ~Momentum() = default;
-=======
-  ~Momentum() override {}
->>>>>>> fa8a40d8
 
 protected:
   double sfpTo;      ///< Extra correction factor in to conversion
@@ -601,12 +535,6 @@
 
   /// Constructor
   SpinEchoLength();
-  /// Destructor
-<<<<<<< HEAD
-  ~SpinEchoLength() = default;
-=======
-  ~SpinEchoLength() override {}
->>>>>>> fa8a40d8
 };
 
 //=================================================================================================
@@ -626,12 +554,6 @@
 
   /// Constructor
   SpinEchoTime();
-  /// Destructor
-<<<<<<< HEAD
-  ~SpinEchoTime() = default;
-=======
-  ~SpinEchoTime() override {}
->>>>>>> fa8a40d8
 };
 
 //=================================================================================================
@@ -651,12 +573,6 @@
 
   /// Constructor
   Time();
-  /// Destructor
-<<<<<<< HEAD
-  ~Time() = default;
-=======
-  ~Time() override {}
->>>>>>> fa8a40d8
 
 protected:
   double factorTo;   ///< Constant factor for to conversion
