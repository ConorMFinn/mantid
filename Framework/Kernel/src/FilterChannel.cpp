
#include "MantidKernel/FilterChannel.h"

#include <Poco/LoggingRegistry.h>
#include <MantidKernel/StringTokenizer.h>
#include <Poco/Message.h>

namespace Poco {

FilterChannel::FilterChannel() : _channel(0), _priority(8) {}

FilterChannel::~FilterChannel() { close(); }

void FilterChannel::addChannel(Channel *pChannel) {
  poco_check_ptr(pChannel);

  FastMutex::ScopedLock lock(_mutex);

  pChannel->duplicate();
  _channel = pChannel;
}

void FilterChannel::setProperty(const std::string &name,
                                const std::string &value) {
  if (name.compare(0, 7, "channel") == 0) {
<<<<<<< HEAD
    Mantid::Kernel::StringTokenizer tokenizer(
        value, ",;", Mantid::Kernel::StringTokenizer::TOK_IGNORE_EMPTY |
                         Mantid::Kernel::StringTokenizer::TOK_TRIM);
    for (auto it = tokenizer.begin(); it != tokenizer.end(); ++it) {
      addChannel(LoggingRegistry::defaultRegistry().channelForName(*it));
=======
    StringTokenizer tokenizer(value, ",;", StringTokenizer::TOK_IGNORE_EMPTY |
                                               StringTokenizer::TOK_TRIM);
    for (const auto &piece : tokenizer) {
      addChannel(LoggingRegistry::defaultRegistry().channelForName(piece));
>>>>>>> 2f5d648d
    }
  } else if (name.compare(0, 5, "level") == 0) {
    setPriority(value);
  } else
    Channel::setProperty(name, value);
}

void FilterChannel::log(const Message &msg) {
  FastMutex::ScopedLock lock(_mutex);

  if (msg.getPriority() <= _priority) {
    _channel->log(msg);
  }
}

void FilterChannel::close() {
  FastMutex::ScopedLock lock(_mutex);
  if (_channel != NULL) {
    _channel->release();
  }
}

const FilterChannel &FilterChannel::setPriority(const int &priority) {
  _priority = priority;

  return *this;
}

const FilterChannel &FilterChannel::setPriority(const std::string &priority) {
  // take a local copy of the input
  std::string workPriority = priority;
  // convert to upper case
  std::transform(workPriority.begin(), workPriority.end(), workPriority.begin(),
                 toupper);

  // if there is a prefix strip it off
  if (workPriority.compare(0, 5, "PRIO_") == 0) {
    workPriority = workPriority.substr(5, workPriority.length() - 5);
  }

  if (workPriority.compare(0, 2, "FA") == 0) // PRIO_FATAL
    _priority = 1;
  else if (workPriority.compare(0, 2, "CR") == 0) // PRIO_CRITICAL
    _priority = 2;
  else if (workPriority.compare(0, 2, "ER") == 0) // PRIO_ERROR
    _priority = 3;
  else if (workPriority.compare(0, 2, "WA") == 0) // PRIO_WARNING
    _priority = 4;
  else if (workPriority.compare(0, 2, "NO") == 0) // PRIO_NOTICE
    _priority = 5;
  else if (workPriority.compare(0, 2, "IN") == 0) // PRIO_INFORMATION
    _priority = 6;
  else if (workPriority.compare(0, 2, "DE") == 0) // PRIO_DEBUG
    _priority = 7;
  else if (workPriority.compare(0, 2, "TR") == 0) // PRIO_TRACE
    _priority = 8;

  return *this;
}

} // namespace Poco<|MERGE_RESOLUTION|>--- conflicted
+++ resolved
@@ -23,18 +23,11 @@
 void FilterChannel::setProperty(const std::string &name,
                                 const std::string &value) {
   if (name.compare(0, 7, "channel") == 0) {
-<<<<<<< HEAD
     Mantid::Kernel::StringTokenizer tokenizer(
         value, ",;", Mantid::Kernel::StringTokenizer::TOK_IGNORE_EMPTY |
                          Mantid::Kernel::StringTokenizer::TOK_TRIM);
-    for (auto it = tokenizer.begin(); it != tokenizer.end(); ++it) {
-      addChannel(LoggingRegistry::defaultRegistry().channelForName(*it));
-=======
-    StringTokenizer tokenizer(value, ",;", StringTokenizer::TOK_IGNORE_EMPTY |
-                                               StringTokenizer::TOK_TRIM);
     for (const auto &piece : tokenizer) {
       addChannel(LoggingRegistry::defaultRegistry().channelForName(piece));
->>>>>>> 2f5d648d
     }
   } else if (name.compare(0, 5, "level") == 0) {
     setPriority(value);
