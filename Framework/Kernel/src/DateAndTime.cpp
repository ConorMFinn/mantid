#include "MantidKernel/DateAndTime.h"
#include "MantidKernel/Logger.h"
#include <Poco/DateTime.h>
#include <Poco/DateTimeFormat.h>
#include <Poco/DateTimeParser.h>

namespace Mantid {
namespace Kernel {

namespace {
// Initialize the logger
Logger g_log("DateAndTime");

/// Max allowed nanoseconds in the time; 2^62-1
const int64_t MAX_NANOSECONDS = 4611686018427387903LL;

/// Max allowed seconds in the time
const int64_t MAX_SECONDS = 4611686017LL;

/// Min allowed nanoseconds in the time; -2^62+1
const int64_t MIN_NANOSECONDS = -4611686018427387903LL;

/// Min allowed seconds in the time
const int64_t MIN_SECONDS = -4611686017LL;

/// Number of nanoseconds in one second
const int64_t NANO_PER_SEC = 1000000000LL;
}

namespace DateAndTimeHelpers {

//-----------------------------------------------------------------------------------------------
/** Convert time_t to tm as UTC time.
 * Portable implementation of gmtime_r (re-entrant gmtime) that works on Windows
 *and Linux
 *
 * @param clock :: pointer to time_t to convert
 * @param result :: pointer to a struct tm (timeinfo structure) that will be
 *filled.
 * @return result if successful, or NULL if there was an error.
 */
std::tm *gmtime_r_portable(const std::time_t *clock, struct std::tm *result) {
#ifdef _WIN32
  // Windows implementation
  if (!gmtime_s(result, clock)) { // Returns zero if successful
    return result;
  } else { // Returned some non-zero error code
    return NULL;
  }
#else
  // Unix implementation
  return gmtime_r(clock, result);
#endif
}

//-----------------------------------------------------------------------------------------------
/// utc_mktime() converts a struct tm that contains
/// broken down time in utc to a time_t.  This function uses
/// a brute-force method of conversion that does not require
/// the environment variable TZ to be changed at all, and is
/// therefore slightly more thread-safe in that regard.
///
/// The difference between mktime() and utc_mktime() is that
/// standard mktime() expects the struct tm to be in localtime,
/// according to the current TZ and system setting, while utc_mktime()
/// always assumes that the struct tm is in UTC, and converts it
/// to time_t regardless of what TZ is currently set.
///
/// The difference between utc_mktime() and TzWrapper::iso_mktime()
/// is that iso_mktime() will parse straight from an ISO string,
/// and if the ISO timestamp ends in a 'Z', it will behave like
/// utc_mktime() except it will alter the TZ environment variable
/// to do it.  If the ISO timestamp has no 'Z', then iso_mktime()
/// behaves like mktime().
///
///    Copyright (C) 2010, Chris Frey <cdfrey@foursquare.net>, To God be the
///    glory
///    Released to the public domain.
time_t utc_mktime(struct tm *utctime) {
  time_t result;
  struct tm tmp, check;

  // loop, converting "local time" to time_t and back to utc tm,
  // and adjusting until there are no differences... this
  // automatically takes care of DST issues.

  // do first conversion
  tmp = *utctime;
  tmp.tm_isdst = -1;
  result = mktime(&tmp);
<<<<<<< HEAD
  if (result == (time_t)-1)
    return (time_t)-1;
  if (gmtime_r_portable(&result, &check) == nullptr)
    return (time_t)-1;
=======
  if (result == static_cast<time_t>(-1))
    return static_cast<time_t>(-1);
  if (gmtime_r_portable(&result, &check) == NULL)
    return static_cast<time_t>(-1);
>>>>>>> cc032dd2

  // loop until match
  int counter = 0;
  while (counter < 15 && (check.tm_year != utctime->tm_year ||
                          check.tm_mon != utctime->tm_mon ||
                          check.tm_mday != utctime->tm_mday ||
                          check.tm_hour != utctime->tm_hour ||
                          check.tm_min != utctime->tm_min)) {
    tmp.tm_min += utctime->tm_min - check.tm_min;
    tmp.tm_hour += utctime->tm_hour - check.tm_hour;
    tmp.tm_mday += utctime->tm_mday - check.tm_mday;
    tmp.tm_mon += utctime->tm_mon - check.tm_mon;
    tmp.tm_year += utctime->tm_year - check.tm_year;
    tmp.tm_isdst = -1;

    result = mktime(&tmp);
    if (result == static_cast<time_t>(-1))
      return static_cast<time_t>(-1);
    gmtime_r_portable(&result, &check);
<<<<<<< HEAD
    if (gmtime_r_portable(&result, &check) == nullptr)
      return (time_t)-1;
=======
    if (gmtime_r_portable(&result, &check) == NULL)
      return static_cast<time_t>(-1);
>>>>>>> cc032dd2
    // Seems like there can be endless loops at the end of a month? E.g. sep 30,
    // 2010 at 4:40 pm. This is to avoid it.
    counter++;
  }
  return result;
}

} // namespace DateAndTimeHelpers

//------------------------------------------------------------------------------------------------
/** Default, empty constructor */
DateAndTime::DateAndTime() : _nanoseconds(0) {}

//------------------------------------------------------------------------------------------------
/** Construct a date from nanoseconds.
 * @param total_nanoseconds :: nanoseconds since Jan 1, 1990 (our epoch).
 */
DateAndTime::DateAndTime(const int64_t total_nanoseconds) {
  // Make sure that you cannot construct a date that is beyond the limits...
  if (total_nanoseconds > MAX_NANOSECONDS)
    _nanoseconds = MAX_NANOSECONDS;
  else if (total_nanoseconds < MIN_NANOSECONDS)
    _nanoseconds = MIN_NANOSECONDS;
  else
    _nanoseconds = total_nanoseconds;
}

//------------------------------------------------------------------------------------------------
/** Construct a time from an ISO8601 string
 *
 * @param ISO8601_string: and ISO8601 formatted string.
 *    "yyyy-mm-ddThh:mm:ss[Z+-]tz:tz"; although the T can be replaced by a
 *space.
 *    The time must included, but the time-zone specification is optional.
 *@param displayLogs :: if the logs should be dsiplayed during the execution of
 *the constructor
 */
DateAndTime::DateAndTime(const std::string ISO8601_string, bool displayLogs)
    : _nanoseconds(0) {
  this->setFromISO8601(ISO8601_string, displayLogs);
}

//------------------------------------------------------------------------------------------------
/** Construct time from a boost::posix_time::ptime.
 * @param _ptime :: boost::posix_time::ptime
 */
DateAndTime::DateAndTime(const boost::posix_time::ptime _ptime)
    : _nanoseconds(0) {
  this->set_from_ptime(_ptime);
}

//------------------------------------------------------------------------------------------------
/** Construct a time from the number of seconds and nanoseconds since Jan 1,
 * 1990.
 * @param seconds :: seconds since Jan 1, 1990.
 * @param nanoseconds :: nanoseconds to add to the number of seconds
 */
DateAndTime::DateAndTime(const double seconds, const double nanoseconds) {
  double nano = seconds * 1e9 + nanoseconds;
  // Limit times
  if (nano > MAX_NANOSECONDS)
    _nanoseconds = MAX_NANOSECONDS;
  else if (nano < MIN_NANOSECONDS)
    _nanoseconds = MIN_NANOSECONDS;
  else
    _nanoseconds = static_cast<int64_t>(nano);
}

//------------------------------------------------------------------------------------------------

/** Construct a time from the number of seconds and nanoseconds since Jan 1,
 * 1990.
 * @param seconds :: seconds since Jan 1, 1990.
 * @param nanoseconds :: nanoseconds to add to the number of seconds
 */
DateAndTime::DateAndTime(const int64_t seconds, const int64_t nanoseconds) {
  if (seconds >= MAX_SECONDS)
    _nanoseconds = MAX_NANOSECONDS;
  else if (seconds <= MIN_SECONDS)
    _nanoseconds = MIN_NANOSECONDS;
  else
    _nanoseconds = seconds * NANO_PER_SEC + nanoseconds;
}

//------------------------------------------------------------------------------------------------

/** Construct a time from the number of seconds and nanoseconds since Jan 1,
 * 1990.
 * @param seconds :: seconds since Jan 1, 1990.
 * @param nanoseconds :: nanoseconds to add to the number of seconds
 */
DateAndTime::DateAndTime(const int32_t seconds, const int32_t nanoseconds) {
  const int64_t seconds_64bit = static_cast<int64_t>(seconds);

  if (seconds_64bit >= MAX_SECONDS)
    _nanoseconds = MAX_NANOSECONDS;
  else if (seconds_64bit <= MIN_SECONDS)
    _nanoseconds = MIN_NANOSECONDS;
  else
    _nanoseconds =
        seconds_64bit * NANO_PER_SEC + static_cast<int64_t>(nanoseconds);
}

//===========================================================================================
//===========================================================================================

//------------------------------------------------------------------------------------------------
/** Get the time as a boost::posix_time::ptime.
 * @return a boost::posix_time::ptime.
 */
boost::posix_time::ptime DateAndTime::to_ptime() const {
  return DateAndTimeHelpers::GPS_EPOCH + durationFromNanoseconds(_nanoseconds);
}

//------------------------------------------------------------------------------------------------
/** Sets the date and time using a boost::posix_time::ptime
 *
 * @param _ptime :: boost::posix_time::ptime date and time.
 */
void DateAndTime::set_from_ptime(boost::posix_time::ptime _ptime) {
  if (_ptime.is_special()) {
    // --- SPECIAL VALUES! ----
    if (_ptime.is_infinity() || _ptime.is_pos_infinity())
      _nanoseconds = MAX_NANOSECONDS;
    if (_ptime.is_neg_infinity())
      _nanoseconds = MIN_NANOSECONDS;
    if (_ptime.is_not_a_date_time())
      _nanoseconds = MIN_NANOSECONDS;
  } else {
    _nanoseconds =
        nanosecondsFromDuration(_ptime - DateAndTimeHelpers::GPS_EPOCH);

    // Check for overflow
    if (_nanoseconds < 0) {
      if (_ptime.date().year() >= 1990) {
        // nanoseconds is negative despite the year being higher than 1990
        // ... means overflow occured
        this->setToMaximum();
      }
    } else if (_nanoseconds > 0) {
      if (_ptime.date().year() < 1990) {
        // Nanoseconds is positive but the year is below 1990 = it should be
        // negative!
        this->setToMinimum();
      }
    }
  }
}

//===========================================================================================
//========================== time_t support
//=================================================
//===========================================================================================
//------------------------------------------------------------------------------------------------
/** Sets the date and time using a std::time_t
 *
 * @param _timet :: std::time_t to set to
 */
void DateAndTime::set_from_time_t(std::time_t _timet) {
  this->set_from_ptime(boost::posix_time::from_time_t(_timet));
}

//------------------------------------------------------------------------------------------------
/** Get the time as a std::time_t
 * @return a std::time_t
 */
std::time_t DateAndTime::to_time_t() const {
  std::tm as_tm = boost::posix_time::to_tm(this->to_ptime());
  std::time_t to_time_t = DateAndTimeHelpers::utc_mktime(&as_tm);
  return to_time_t;
}

//-----------------------------------------------------------------------------------------------
/** Convert a DateAndTime object to a std::tm time structure, using whatever
 * time zone in the
 * dateAndtime (should be UTC) .
 */
std::tm DateAndTime::to_tm() const {
  std::tm as_tm;
  try {
    as_tm = boost::posix_time::to_tm(this->to_ptime());
  } catch (std::out_of_range &) { // MW 26/10 - above code throws on some
                                  // setups, create "dummy" date object
    as_tm.tm_year = 0;
    as_tm.tm_mon = 0;
    as_tm.tm_mday = 1;
    as_tm.tm_hour = 0;
    as_tm.tm_min = 0;
    as_tm.tm_sec = 0;
    as_tm.tm_wday = 0;
    as_tm.tm_yday = 0;
    as_tm.tm_isdst = 0;
  }
  return as_tm;
}

//-----------------------------------------------------------------------------------------------
/** Convert a DateAndTime object (in UTC) to a std::tm time structure, using the
 * locat time zone.
 */
std::tm DateAndTime::to_localtime_tm() const {
  // Get the time_t in UTC
  std::time_t my_time_t = this->to_time_t();
  std::tm result;

#ifdef _WIN32
  // Windows version
  localtime_s(&result, &my_time_t);
#else
  // Unix implementation
  localtime_r(&my_time_t, &result);
#endif

  return result;
}

//-----------------------------------------------------------------------------------------------
/** Convert a DateAndTime object (in UTC time) to std::time_t, in the LOCAL
 * timezone.
 */
std::time_t DateAndTime::to_localtime_t() const {
  std::tm as_tm = this->to_tm();
  std::time_t to_time_t = mktime(&as_tm);
  return to_time_t;
}

//------------------------------------------------------------------------------------------------
/** Sets the date and time to the maximum allowed value */
void DateAndTime::setToMaximum() {
  _nanoseconds = MAX_NANOSECONDS; //+2^62, or around the year 2136
}

/** Sets the date and time to the minimum allowed value */
void DateAndTime::setToMinimum() {
  _nanoseconds = MIN_NANOSECONDS; //-2^62, or around the year 1843
}

/** Return the maximum time possible */
DateAndTime DateAndTime::maximum() { return DateAndTime(MAX_NANOSECONDS); }

/** Return the minimum time possible */
DateAndTime DateAndTime::minimum() { return DateAndTime(MIN_NANOSECONDS); }

/// A default date and time to use when time is not specified
const DateAndTime DateAndTime::defaultTime() {
  return DateAndTime("1970-01-01T00:00:00");
}

//------------------------------------------------------------------------------------------------
/** Sets the date and time using an ISO8601-formatted string
 *
 * @param str :: ISO8601 format string: "yyyy-mm-ddThh:mm:ss[Z+-]tz:tz"
 * @param displayLogs :: flag to indiciate if the logs should be displayed
 */
void DateAndTime::setFromISO8601(const std::string str, bool displayLogs) {
  // Make a copy
  std::string time = str;

  // Some ARGUS files have an invalid date with a space instead of zero.
  // To enable such files to be loaded we correct the date and issue a warning
  // (ticket #4017).
  std::string date = time.substr(
      0, 10); // just take the date not the time or any date-time separator
  const size_t nSpace = date.find(' ');
  if (nSpace != std::string::npos) {
    if (displayLogs) {
      g_log.warning() << "Invalid ISO8601 date " << time;
    }
    time[nSpace] = '0'; // replace space with 0

    // Do again in case of second space
    date[nSpace] = '0';
    const size_t nSecondSpace = date.find(' ');
    if (nSecondSpace != std::string::npos)
      time[nSecondSpace] = '0';
    if (displayLogs) {
      g_log.warning() << " corrected to " << time << std::endl;
    }
  }

  // Default of no timezone offset
  bool positive_offset = true;
  time_duration tz_offset = boost::posix_time::seconds(0);

  // Replace "T" with a space
  const size_t nCharT = time.find('T');
  if (nCharT != std::string::npos) {
    // Take out the T, for later
    time[nCharT] = ' ';

    // Adjust for time zones. Fun!
    // Look for the time zone marker
    const size_t nCharZ = time.find('Z', nCharT);
    if (nCharZ != std::string::npos) {
      // Found a Z. Remove it, and no timezone fix
      time = time.substr(0, nCharZ);
    } else {
      // Look for a + or - indicating time zone offset
      size_t n_plus, n_minus;
      n_plus = time.find('+', nCharT);
      n_minus = time.find('-', nCharT);
      if ((n_plus != std::string::npos) || (n_minus != std::string::npos)) {
        size_t nPlusMinus;
        // Either a - or a + was found
        if (n_plus != std::string::npos) {
          positive_offset = true;
          nPlusMinus = n_plus;
        } else {
          positive_offset = false;
          nPlusMinus = n_minus;
        }

        // Now, parse the offset time
        std::string offset_str =
            time.substr(nPlusMinus + 1, time.size() - nPlusMinus - 1);

        // Take out the offset from time string
        time = time.substr(0, nPlusMinus);

        // Separate into minutes and hours
        std::string hours_str("0"), minutes_str("0");
        const size_t nColon = offset_str.find(':');
        if ((nColon != std::string::npos)) {
          // Yes, minutes offset are specified
          minutes_str =
              offset_str.substr(nColon + 1, offset_str.size() - nColon - 1);
          hours_str = offset_str.substr(0, nColon);
        } else
          // Just hours
          hours_str = offset_str;

        // Convert to a time_duration
        tz_offset =
            boost::posix_time::hours(boost::lexical_cast<long>(hours_str)) +
            boost::posix_time::minutes(boost::lexical_cast<long>(minutes_str));
      }
    }
  }

  // The boost conversion will convert the string, then we subtract the time
  // zone offset
  // Different versions of boost accept slightly different things. Earlier
  // versions
  // seem to accept only a date as valid, whereas later versions do not. We want
  // the
  // string to always denote the full timestamp so we check for a colon and if
  // it is not present then throw an exception.
  if (time.find(":") == std::string::npos)
    throw std::invalid_argument("Error interpreting string '" + str +
                                "' as a date/time.");
  try {
    if (positive_offset)
      // The timezone is + so we need to subtract the hours
      this->set_from_ptime(boost::posix_time::time_from_string(time) -
                           tz_offset);
    else
      // The timezone is - so we need to ADD the hours
      this->set_from_ptime(boost::posix_time::time_from_string(time) +
                           tz_offset);
  } catch (std::exception &) {
    // Re-throw a more helpful error message
    throw std::invalid_argument("Error interpreting string '" + str +
                                "' as a date/time.");
  }
}

//------------------------------------------------------------------------------------------------
/** Return the date and time as a simple string,
 * for example, "19-Feb-2010 11:23:34.456000000"
 * @return date-time formatted as a simple string
 */
std::string DateAndTime::toSimpleString() const {
  return boost::posix_time::to_simple_string(this->to_ptime());
}

//------------------------------------------------------------------------------------------------
/** Return the date and time as a string, using formatting of strftime().
 * Default format gives "1990-Jan-02 03:04:05"
 * @param format : format for strftime(). Default "%Y-%b-%d %H:%M:%S"
 * @return date as string, formatted as requested
 */
std::string DateAndTime::toFormattedString(const std::string format) const {
  char buffer[25];
  std::tm date_as_tm = this->to_tm();
  strftime(buffer, 25, format.c_str(), &date_as_tm);
  return std::string(buffer);
}

//------------------------------------------------------------------------------------------------
/** Return the date and time as an ISO8601-formatted string
 *  @return The ISO8601 string
 */
std::string DateAndTime::toISO8601String() const {
  return boost::posix_time::to_iso_extended_string(to_ptime());
}

//------------------------------------------------------------------------------------------------
/** Get the year of this date.
 * @return the year
 */
int DateAndTime::year() const { return to_ptime().date().year(); }

/** Get the month of this date.
 * @return the month
 */
int DateAndTime::month() const { return to_ptime().date().month(); }

/** Get the day (of the month) of this date.
 * @return the day
 */
int DateAndTime::day() const { return to_ptime().date().day(); }

/** Get the hour (0-24) of this time.
 * @return the hour
 */
int DateAndTime::hour() const { return to_ptime().time_of_day().hours(); }

/** Get the minute (0-60) of this time.
 * @return the minute
 */
int DateAndTime::minute() const { return to_ptime().time_of_day().minutes(); }

/** Get the seconds (0-60) of this time.
 * @return the second
 */
int DateAndTime::second() const { return to_ptime().time_of_day().seconds(); }

/** Get the nanoseconds (remainder, < 1 second) of this time.
 * @return the nanoseconds
 */
int DateAndTime::nanoseconds() const {
  return static_cast<int>(_nanoseconds % NANO_PER_SEC);
}

//------------------------------------------------------------------------------------------------
/** Return the total # of nanoseconds since the epoch */
int64_t DateAndTime::totalNanoseconds() const { return this->_nanoseconds; }

//------------------------------------------------------------------------------------------------
/** == operator
 * @param rhs :: DateAndTime to compare
 * @return true if equals
 */
bool DateAndTime::operator==(const DateAndTime &rhs) const {
  return _nanoseconds == rhs._nanoseconds;
}

/** == operator for boost::posix_time::ptime
 * @param rhs :: boost::posix_time::ptime to compare
 * @return true if equals
 */
bool DateAndTime::operator==(const boost::posix_time::ptime &rhs) const {
  return this->to_ptime() == rhs;
}

/**
 * Compare to another DateAndTime within the specified tolerance.
 * @param rhs DateAndTime to compare
 * @param tol the number of nanoseconds they can differ by
 * @return true if equal within tolerances.
 */
bool DateAndTime::equals(const DateAndTime &rhs, const int64_t tol) const {
  int64_t diff = _nanoseconds - rhs._nanoseconds;
  if (diff > tol)
    return false;
  else if (diff < -1 * tol)
    return false;
  return true;
}

/** != operator
 * @param rhs :: DateAndTime to compare
 * @return true if not equals
 */
bool DateAndTime::operator!=(const DateAndTime &rhs) const {
  return _nanoseconds != rhs._nanoseconds;
}

/** < operator
 * @param rhs :: DateAndTime to compare
 * @return true if less than
 */
bool DateAndTime::operator<(const DateAndTime &rhs) const {
  return _nanoseconds < rhs._nanoseconds;
}

/** <= operator
 * @param rhs :: DateAndTime to compare
 * @return true if less than or equals
 */
bool DateAndTime::operator<=(const DateAndTime &rhs) const {
  return _nanoseconds <= rhs._nanoseconds;
}

/** > operator
 * @param rhs :: DateAndTime to compare
 * @return true if greater than
 */
bool DateAndTime::operator>(const DateAndTime &rhs) const {
  return _nanoseconds > rhs._nanoseconds;
}

/** >= operator
 * @param rhs :: DateAndTime to compare
 * @return true if greater than or equals
 */
bool DateAndTime::operator>=(const DateAndTime &rhs) const {
  return _nanoseconds >= rhs._nanoseconds;
}

//------------------------------------------------------------------------------------------------
/** + operator to add time.
 * @param nanosec :: number of nanoseconds to add
 * @return modified DateAndTime.
 */
DateAndTime DateAndTime::operator+(const int64_t nanosec) const {
  return DateAndTime(_nanoseconds + nanosec);
}

/** += operator to add time.
 * @param nanosec :: number of nanoseconds to add
 * @return modified DateAndTime.
 */
DateAndTime &DateAndTime::operator+=(const int64_t nanosec) {
  _nanoseconds += nanosec;
  if (_nanoseconds > MAX_NANOSECONDS)
    _nanoseconds = MAX_NANOSECONDS;
  else if (_nanoseconds < MIN_NANOSECONDS)
    _nanoseconds = MIN_NANOSECONDS;
  return *this;
}

/** - operator to subtract time.
 * @param nanosec :: number of nanoseconds to subtract
 * @return modified DateAndTime.
 */
DateAndTime DateAndTime::operator-(const int64_t nanosec) const {
  return DateAndTime(_nanoseconds - nanosec);
}

/** -= operator to subtract time.
 * @param nanosec :: number of nanoseconds to subtract
 * @return modified DateAndTime.
 */
DateAndTime &DateAndTime::operator-=(const int64_t nanosec) {
  _nanoseconds -= nanosec;
  if (_nanoseconds > MAX_NANOSECONDS)
    _nanoseconds = MAX_NANOSECONDS;
  else if (_nanoseconds < MIN_NANOSECONDS)
    _nanoseconds = MIN_NANOSECONDS;
  return *this;
}

//------------------------------------------------------------------------------------------------
/** + operator to add time.
 * @param td :: time_duration to add
 * @return modified DateAndTime.
 */
DateAndTime DateAndTime::operator+(const time_duration &td) const {
  return this->operator+(nanosecondsFromDuration(td));
}

/** += operator to add time.
 * @param td :: time_duration to add
 * @return modified DateAndTime.
 */
DateAndTime &DateAndTime::operator+=(const time_duration &td) {
  return this->operator+=(nanosecondsFromDuration(td));
}

/** - operator to subtract time.
 * @param td :: time_duration to subtract
 * @return modified DateAndTime.
 */
DateAndTime DateAndTime::operator-(const time_duration &td) const {
  return this->operator-(nanosecondsFromDuration(td));
}

/** -= operator to subtract time.
 * @param td :: time_duration to subtract
 * @return modified DateAndTime.
 */
DateAndTime &DateAndTime::operator-=(const time_duration &td) {
  return this->operator-=(nanosecondsFromDuration(td));
}

//------------------------------------------------------------------------------------------------
/** + operator to add time.
 * @param sec :: duration to add
 * @return modified DateAndTime.
 */
DateAndTime DateAndTime::operator+(const double sec) const {
  return this->operator+(nanosecondsFromSeconds(sec));
}

/** += operator to add time.
 * @param sec :: duration to add
 * @return modified DateAndTime.
 */
DateAndTime &DateAndTime::operator+=(const double sec) {
  return this->operator+=(nanosecondsFromSeconds(sec));
}

/** - operator to subtract time.
 * @param sec :: duration to subtract
 * @return modified DateAndTime.
 */
DateAndTime DateAndTime::operator-(const double sec) const {
  return this->operator-(nanosecondsFromSeconds(sec));
}

/** -= operator to subtract time.
 * @param sec :: duration to subtract
 * @return modified DateAndTime.
 */
DateAndTime &DateAndTime::operator-=(const double sec) {
  return this->operator-=(nanosecondsFromSeconds(sec));
}

//------------------------------------------------------------------------------------------------
/** Subtract two times.
 * @param rhs object on right of operation
 * @return a time_duration
 */
time_duration DateAndTime::operator-(const DateAndTime &rhs) const {
  return this->to_ptime() - rhs.to_ptime();
}

//------------------------------------------------------------------------------------------------
/** Returns the current DateAndTime, in UTC time, with microsecond precision
 * @return the current time.
 */
DateAndTime DateAndTime::getCurrentTime() {
  return DateAndTime(boost::posix_time::microsec_clock::universal_time());
}

//-----------------------------------------------------------------------------------------------
/**
 * Return the number of seconds in a time_duration, as a double, including
 * fractional seconds.
 */
double DateAndTime::secondsFromDuration(time_duration duration) {
#ifdef BOOST_DATE_TIME_HAS_NANOSECONDS
  // Nanosecond resolution
  return static_cast<double>(duration.total_nanoseconds()) / 1e9;
#else
  // Microsecond resolution
  return static_cast<double>(duration.total_microseconds()) / 1e6;
#endif
}

//-----------------------------------------------------------------------------------------------
/**
 * Return a time_duration object with the given the number of seconds
 */
time_duration DateAndTime::durationFromSeconds(double duration) {
  long secs = static_cast<long>(duration);

  // Limit the seconds to the range of long (avoid overflows)
  if (duration >= std::numeric_limits<int>::max())
    return boost::posix_time::time_duration(boost::posix_time::max_date_time);
  else if (duration <= std::numeric_limits<int>::min())
    return boost::posix_time::time_duration(boost::posix_time::min_date_time);

  typedef boost::posix_time::time_res_traits::sec_type sec_type;

#ifdef BOOST_DATE_TIME_HAS_NANOSECONDS
  // Nanosecond resolution
  long fracsecs = long(1e9 * fmod(duration, 1.0));
  return boost::posix_time::time_duration(0, 0, static_cast<sec_type>(secs),
                                          fracsecs);
#else
  // Microsecond resolution
  long fracsecs = long(1e6 * fmod(duration, 1.0));
  return boost::posix_time::time_duration(0, 0, static_cast<sec_type>(secs),
                                          fracsecs);
#endif
}

//-----------------------------------------------------------------------------------------------
/** time duration in nanoseconds. Duration is limited to
 * MAX_NANOSECONDS and MIN_NANOSECONDS to avoid overflows.
 * @param td :: time_duration instance.
 * @return an int64 of the number of nanoseconds
 */
int64_t DateAndTime::nanosecondsFromDuration(const time_duration &td) {
  int64_t nano;
#ifdef BOOST_DATE_TIME_HAS_NANOSECONDS
  // Nanosecond resolution
  nano = td.total_nanoseconds();
#else
  // Microsecond resolution
  nano = (td.total_microseconds() * 1000);
#endif
  // Use these limits to avoid integer overflows
  if (nano > MAX_NANOSECONDS)
    return MAX_NANOSECONDS;
  else if (nano < MIN_NANOSECONDS)
    return MIN_NANOSECONDS;
  else
    return nano;
}

//-----------------------------------------------------------------------------------------------
/** time duration from nanoseconds
 * @param dur :: duration in nanoseconds, as an int
 * @return a time_duration type
 */
time_duration DateAndTime::durationFromNanoseconds(int64_t dur) {
#ifdef BOOST_DATE_TIME_HAS_NANOSECONDS
  // Nanosecond resolution
  return boost::posix_time::time_duration(0, 0, 0, dur);
#else
  // Microsecond resolution
  return boost::posix_time::time_duration(0, 0, 0, dur / 1000);
#endif
}

//-----------------------------------------------------------------------------------------------
/** Nanoseconds from seconds, with limits
 * @param sec :: duration in seconds, as a double
 * @return int64 of the number of nanoseconds
 */
int64_t DateAndTime::nanosecondsFromSeconds(double sec) {
  double nano = sec * 1e9;
  // Use these limits to avoid integer overflows
  if (nano > MAX_NANOSECONDS)
    return MAX_NANOSECONDS;
  else if (nano < MIN_NANOSECONDS)
    return MIN_NANOSECONDS;
  else
    return int64_t(nano);
}

//-----------------------------------------------------------------------------------------------
/** Static method to create a vector of DateAndTime objects
 * using a start time and seconds offset. To speed things up,
 * no limit checking is performed!
 *
 * @param start :: DateAndTime at 0.
 * @param seconds :: a vector of doubles of the number of seconds.
 * @param out :: reference to a vector that will be filled with DateAndTime's
 */
void DateAndTime::createVector(const DateAndTime start,
                               const std::vector<double> &seconds,
                               std::vector<DateAndTime> &out) {
  int64_t startnano = start._nanoseconds;
  size_t num = seconds.size();
  out.resize(num);
  size_t i = 0;
  for (auto it = seconds.begin(); it != seconds.end(); ++it) {
    out[i]._nanoseconds =
        startnano + static_cast<int64_t>((*it) * 1000000000.0);
    i++;
  }
}

//-----------------------------------------------------------------------------------------------
/** Check if a string is iso8601 format.
 *
 * @param str :: string to check
 * @return true if the string conforms to ISO 860I, false otherwise.
 */
bool DateAndTime::stringIsISO8601(const std::string &str) {
  Poco::DateTime dt;
  int tz_diff;
  return Poco::DateTimeParser::tryParse(Poco::DateTimeFormat::ISO8601_FORMAT,
                                        str, dt, tz_diff);
}

std::ostream &operator<<(std::ostream &stream, const DateAndTime &t) {
  stream << t.toSimpleString();
  return stream;
}

TimeInterval::TimeInterval(const DateAndTime &from, const DateAndTime &to)
    : m_begin(from) {
  if (to > from)
    m_end = to;
  else
    m_end = from;
}

/**  Returns an intersection of this interval with \a ti
     @param ti :: Time interval
     @return A valid time interval if this interval intersects with \a ti or
             an empty interval otherwise.
 */
TimeInterval TimeInterval::intersection(const TimeInterval &ti) const {
  if (!isValid() || !ti.isValid())
    return TimeInterval();

  DateAndTime t1 = begin();
  if (ti.begin() > t1)
    t1 = ti.begin();

  DateAndTime t2 = end();
  if (ti.end() < t2)
    t2 = ti.end();

  return t1 < t2 ? TimeInterval(t1, t2) : TimeInterval();
}

/// String representation of the begin time
std::string TimeInterval::begin_str() const {
  return boost::posix_time::to_simple_string(this->m_begin.to_ptime());
}

/// String representation of the end time
std::string TimeInterval::end_str() const {
  return boost::posix_time::to_simple_string(this->m_end.to_ptime());
}

std::ostream &operator<<(std::ostream &s,
                         const Mantid::Kernel::TimeInterval &t) {
  s << t.begin().toSimpleString() << " - " << t.end().toSimpleString();
  return s;
}

} // namespace Kernel

} // namespace Mantid<|MERGE_RESOLUTION|>--- conflicted
+++ resolved
@@ -88,17 +88,10 @@
   tmp = *utctime;
   tmp.tm_isdst = -1;
   result = mktime(&tmp);
-<<<<<<< HEAD
-  if (result == (time_t)-1)
-    return (time_t)-1;
-  if (gmtime_r_portable(&result, &check) == nullptr)
-    return (time_t)-1;
-=======
   if (result == static_cast<time_t>(-1))
     return static_cast<time_t>(-1);
-  if (gmtime_r_portable(&result, &check) == NULL)
+  if (gmtime_r_portable(&result, &check) == nullptr)
     return static_cast<time_t>(-1);
->>>>>>> cc032dd2
 
   // loop until match
   int counter = 0;
@@ -118,13 +111,8 @@
     if (result == static_cast<time_t>(-1))
       return static_cast<time_t>(-1);
     gmtime_r_portable(&result, &check);
-<<<<<<< HEAD
     if (gmtime_r_portable(&result, &check) == nullptr)
-      return (time_t)-1;
-=======
-    if (gmtime_r_portable(&result, &check) == NULL)
       return static_cast<time_t>(-1);
->>>>>>> cc032dd2
     // Seems like there can be endless loops at the end of a month? E.g. sep 30,
     // 2010 at 4:40 pm. This is to avoid it.
     counter++;
