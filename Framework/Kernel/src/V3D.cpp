--- conflicted
+++ resolved
@@ -259,15 +259,12 @@
   return true;
 }
 
-<<<<<<< HEAD
-=======
 bool V3D::unitVector(const double tolerance) const noexcept {
   const auto l = norm();
   return std::abs(l - 1.) < tolerance;
 }
 
-int V3D::masterDir(const double Tol) const
->>>>>>> cf298bc5
+
 /**
    Calculates the index of the primary direction (if there is one)
    @param tolerance :: Tolerance accepted
