#ifndef MANTID_DATAOBJECTS_VECTORCOLUMN_H_
#define MANTID_DATAOBJECTS_VECTORCOLUMN_H_

#include "MantidAPI/Column.h"

#include <boost/algorithm/string/join.hpp>
#include <boost/tokenizer.hpp>
#include <boost/lexical_cast.hpp>
#include <boost/algorithm/string/trim.hpp>

namespace Mantid {
namespace DataObjects {

/** VectorColumn : table column type capable of storing vectors of primitive
  types.

  Plese add more specializations to VectorColumn.cpp as you need them. I don't
  guarantee
  it will work correctly with complex or user types, but it might.

  Copyright &copy; 2013 ISIS Rutherford Appleton Laboratory, NScD Oak Ridge
  National Laboratory & European Spallation Source

  This file is part of Mantid.

  Mantid is free software; you can redistribute it and/or modify
  it under the terms of the GNU General Public License as published by
  the Free Software Foundation; either version 3 of the License, or
  (at your option) any later version.

  Mantid is distributed in the hope that it will be useful,
  but WITHOUT ANY WARRANTY; without even the implied warranty of
  MERCHANTABILITY or FITNESS FOR A PARTICULAR PURPOSE.  See the
  GNU General Public License for more details.

  You should have received a copy of the GNU General Public License
  along with this program.  If not, see <http://www.gnu.org/licenses/>.

  File change history is stored at: <https://github.com/mantidproject/mantid>
  Code Documentation is available at: <http://doxygen.mantidproject.org>
*/

template <class Type> class DLLExport VectorColumn : public API::Column {
public:
  VectorColumn() { m_type = typeName(); }

<<<<<<< HEAD
  virtual ~VectorColumn() = default;
=======
  ~VectorColumn() override {}
>>>>>>> fa8a40d8

  /// Number of individual elements in the column
  size_t size() const override { return m_data.size(); }

  /// Returns typeid for the data in the column
  const std::type_info &get_type_info() const override {
    return typeid(std::vector<Type>);
  }

  /// Returns typeid for the pointer type to the data element in the column
  const std::type_info &get_pointer_type_info() const override {
    return typeid(std::vector<Type> *);
  }

  /// Print specified item to the stream
  void print(size_t index, std::ostream &s) const override {
    const std::vector<Type> &values = m_data.at(index);

    auto it = values.begin();

    if (it != values.end()) {
      s << *it;
      ++it;
    }

    for (; it != values.end(); ++it) {
      s << ',';
      s << *it;
    }
  }

  /// Set item from a string value
  void read(size_t index, const std::string &text) override {
    std::vector<Type> newValues;

    boost::char_separator<char> delim(",");
    boost::tokenizer<boost::char_separator<char>> elements(text, delim);

    for (auto it = elements.begin(); it != elements.end(); it++) {
      std::string element(*it);

      boost::trim(element);

      try {
        newValues.push_back(boost::lexical_cast<Type>(element));
      } catch (boost::bad_lexical_cast &) {
        throw std::invalid_argument("Unable to convert one of the elements: " +
                                    element);
      }
    }

    m_data.at(index) = newValues;
  }

  /// Specialized type check
  bool isBool() const override { return false; }

  /// Overall memory size taken by the column (bytes)
  long int sizeOfData() const override {
    long int size(0);

    for (auto elemIt = m_data.begin(); elemIt != m_data.end(); ++elemIt) {
      size += static_cast<long int>(elemIt->size() * sizeof(Type));
    }

    return size;
  }

  /// Create another copy of the column
  VectorColumn *clone() const override {
    VectorColumn *newColumn = new VectorColumn<Type>();
    newColumn->m_data = m_data;
    newColumn->setName(m_name);
    newColumn->setPlotType(m_plotType);
    return newColumn;
  }

  /// Cast to double
  double toDouble(size_t i) const override {
    UNUSED_ARG(i);
    throw std::runtime_error("VectorColumn is not convertible to double.");
  }

  /// Assign from double
  void fromDouble(size_t i, double value) override {
    UNUSED_ARG(i);
    UNUSED_ARG(value);
    throw std::runtime_error("VectorColumn is not assignable from double.");
  }

protected:
  /// Sets the new column size.
  void resize(size_t count) override { m_data.resize(count); }

  /// Inserts an item.
  void insert(size_t index) override {
    // Insert empty vector at the given position
    m_data.insert(m_data.begin() + index, std::vector<Type>());
  }

  /// Removes an item.
  void remove(size_t index) override { m_data.erase(m_data.begin() + index); }

  /// Pointer to a data element
  void *void_pointer(size_t index) override { return &m_data.at(index); }

  /// Pointer to a data element
  const void *void_pointer(size_t index) const override {
    return &m_data.at(index);
  }

private:
  /// All the vectors stored
  std::vector<std::vector<Type>> m_data;

  /// Returns the name of the column with the given type. Is specialized using
  /// DECLARE_VECTORCOLUMN
  std::string typeName();
};

} // namespace DataObjects
} // namespace Mantid

#define DECLARE_VECTORCOLUMN(Type, TypeName)                                   \
  template <> std::string VectorColumn<Type>::typeName() { return #TypeName; } \
  Kernel::RegistrationHelper register_column_##TypeName((                      \
      API::ColumnFactory::Instance().subscribe<VectorColumn<Type>>(#TypeName), \
      0));

#endif /* MANTID_DATAOBJECTS_VECTORCOLUMN_H_ */<|MERGE_RESOLUTION|>--- conflicted
+++ resolved
@@ -43,12 +43,6 @@
 template <class Type> class DLLExport VectorColumn : public API::Column {
 public:
   VectorColumn() { m_type = typeName(); }
-
-<<<<<<< HEAD
-  virtual ~VectorColumn() = default;
-=======
-  ~VectorColumn() override {}
->>>>>>> fa8a40d8
 
   /// Number of individual elements in the column
   size_t size() const override { return m_data.size(); }
