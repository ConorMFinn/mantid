#ifndef MANTID_DATAOBJECTS_SPLITTERSWORKSPACE_H_
#define MANTID_DATAOBJECTS_SPLITTERSWORKSPACE_H_

#include "MantidAPI/ISplittersWorkspace.h"
#include "MantidKernel/TimeSplitter.h"
#include "MantidDataObjects/TableWorkspace.h"

#ifdef _MSC_VER
#pragma warning(                                                               \
    disable : 4250) // Disable warning regarding inheritance via dominance
#endif

namespace Mantid {
namespace DataObjects {

/** SplittersWorkspace : A TableWorkspace to contain TimeSplitters.
  It will be used as an input for FilterEvents, which is the ultimate method for
  event filtering.
  There can be various algorithms to generate an object like this.

  A SplittersWorkspace contains 3 columns as int64, int64 and int32 to denote
  (1) splitter start time (2) splitter end time and (3) group workspace index

  @date 2012-04-03

  Copyright &copy; 2012 ISIS Rutherford Appleton Laboratory, NScD Oak Ridge
  National Laboratory & European Spallation Source

  This file is part of Mantid.

  Mantid is free software; you can redistribute it and/or modify
  it under the terms of the GNU General Public License as published by
  the Free Software Foundation; either version 3 of the License, or
  (at your option) any later version.

  Mantid is distributed in the hope that it will be useful,
  but WITHOUT ANY WARRANTY; without even the implied warranty of
  MERCHANTABILITY or FITNESS FOR A PARTICULAR PURPOSE.  See the
  GNU General Public License for more details.

  You should have received a copy of the GNU General Public License
  along with this program.  If not, see <http://www.gnu.org/licenses/>.

  File change history is stored at: <https://github.com/mantidproject/mantid>
  Code Documentation is available at: <http://doxygen.mantidproject.org>
*/
class DLLExport SplittersWorkspace : public DataObjects::TableWorkspace,
                                     public API::ISplittersWorkspace {
public:
  SplittersWorkspace();
<<<<<<< HEAD
  virtual ~SplittersWorkspace() = default;
=======
  ~SplittersWorkspace() override;
>>>>>>> fa8a40d8

  /// Returns a clone of the workspace
  std::unique_ptr<SplittersWorkspace> clone() const {
    return std::unique_ptr<SplittersWorkspace>(doClone());
  }

  void addSplitter(Kernel::SplittingInterval splitter) override;

  Kernel::SplittingInterval getSplitter(size_t index) override;

  size_t getNumberSplitters() const override;

  bool removeSplitter(size_t) override;

protected:
  /// Protected copy constructor. May be used by childs for cloning.
  SplittersWorkspace(const SplittersWorkspace &other) = default;
  /// Protected copy assignment operator. Assignment not implemented.
  SplittersWorkspace &operator=(const SplittersWorkspace &other);

private:
  SplittersWorkspace *doClone() const override {
    return new SplittersWorkspace(*this);
  }
};

typedef boost::shared_ptr<SplittersWorkspace> SplittersWorkspace_sptr;
typedef boost::shared_ptr<const SplittersWorkspace>
    SplittersWorkspace_const_sptr;

} // namespace DataObjects
} // namespace Mantid

#endif /* MANTID_DATAOBJECTS_SPLITTERSWORKSPACE_H_ */<|MERGE_RESOLUTION|>--- conflicted
+++ resolved
@@ -48,11 +48,6 @@
                                      public API::ISplittersWorkspace {
 public:
   SplittersWorkspace();
-<<<<<<< HEAD
-  virtual ~SplittersWorkspace() = default;
-=======
-  ~SplittersWorkspace() override;
->>>>>>> fa8a40d8
 
   /// Returns a clone of the workspace
   std::unique_ptr<SplittersWorkspace> clone() const {
