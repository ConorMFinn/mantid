--- conflicted
+++ resolved
@@ -119,10 +119,6 @@
   void setFinalEnergy(double m_finalEnergy) override;
 
   virtual Mantid::Kernel::V3D getDetPos() const;
-<<<<<<< HEAD
-  virtual Mantid::Kernel::V3D getSamplePos() const override;
-=======
->>>>>>> d310b4d1
   double getL1() const override;
   double getL2() const override;
 
