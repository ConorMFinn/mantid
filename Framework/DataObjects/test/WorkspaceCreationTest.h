--- conflicted
+++ resolved
@@ -99,10 +99,10 @@
     TS_ASSERT_EQUALS(ws.e(1).rawData(), std::vector<double>({0, 0}));
   }
 
-<<<<<<< HEAD
   void check_instrument(const MatrixWorkspace &ws) {
     TS_ASSERT_EQUALS(ws.getInstrument()->baseInstrument(), m_instrument);
-=======
+  }
+
   void check_data(const MatrixWorkspace &ws) {
     TS_ASSERT_EQUALS(ws.x(0).rawData(), std::vector<double>({1, 2, 4}));
     TS_ASSERT_EQUALS(ws.x(1).rawData(), std::vector<double>({1, 2, 4}));
@@ -110,7 +110,6 @@
     TS_ASSERT_EQUALS(ws.y(1).rawData(), std::vector<double>({3, 5}));
     TS_ASSERT_EQUALS(ws.e(0).rawData(), std::vector<double>({2, 4}));
     TS_ASSERT_EQUALS(ws.e(1).rawData(), std::vector<double>({2, 4}));
->>>>>>> 9a166383
   }
 
   void test_create_size_Histogram() {
@@ -126,11 +125,11 @@
   }
 
   void test_create_parent_size_fully_specified_Histogram() {
-    const auto parent =
-        create<Workspace2D>(make_indices(), Histogram(BinEdges{-1, 0, 2}));
+    const auto parent = create<Workspace2D>(make_indices_no_detectors(),
+                                            Histogram(BinEdges{-1, 0, 2}));
     std::unique_ptr<Workspace2D> ws;
     TS_ASSERT_THROWS_NOTHING(ws = create<Workspace2D>(*parent, 2, make_data()))
-    check_indices(*ws);
+    check_indices_no_detectors(*ws);
     check_data(*ws);
   }
 
@@ -138,7 +137,7 @@
     const auto ws = create<Workspace2D>(make_indices_no_detectors(),
                                         Histogram(BinEdges{1, 2, 4}));
     check_indices_no_detectors(*ws);
-    check_data(*ws);
+    check_zeroed_data(*ws);
   }
 
   void test_create_bad_IndexInfo_Histogram_no_instrument() {
@@ -152,7 +151,7 @@
     const auto ws =
         create<Workspace2D>(m_instrument, 2, Histogram(BinEdges{1, 2, 4}));
     check_default_indices(*ws);
-    check_data(*ws);
+    check_zeroed_data(*ws);
     check_instrument(*ws);
   }
 
@@ -160,12 +159,8 @@
     const auto ws = create<Workspace2D>(m_instrument, make_indices(),
                                         Histogram(BinEdges{1, 2, 4}));
     check_indices(*ws);
-<<<<<<< HEAD
-    check_data(*ws);
-    check_instrument(*ws);
-=======
-    check_zeroed_data(*ws);
->>>>>>> 9a166383
+    check_zeroed_data(*ws);
+    check_instrument(*ws);
   }
 
   void test_create_parent() {
@@ -173,19 +168,16 @@
                                             Histogram(BinEdges{1, 2, 4}));
     const auto ws = create<Workspace2D>(*parent);
     check_indices(*ws);
-<<<<<<< HEAD
-    check_data(*ws);
-    check_instrument(*ws);
-=======
-    check_zeroed_data(*ws);
+    check_zeroed_data(*ws);
+    check_instrument(*ws);
   }
 
   void test_create_parent_varying_bins() {
-    auto parent = create<Workspace2D>(make_indices(), make_data());
+    auto parent = create<Workspace2D>(make_indices_no_detectors(), make_data());
     const double binShift = -0.54;
     parent->mutableX(1) += binShift;
     const auto ws = create<Workspace2D>(*parent);
-    check_indices(*ws);
+    check_indices_no_detectors(*ws);
     TS_ASSERT_EQUALS(ws->x(0).rawData(), std::vector<double>({1, 2, 4}));
     TS_ASSERT_EQUALS(
         ws->x(1).rawData(),
@@ -197,11 +189,12 @@
   }
 
   void test_create_parent_varying_bins_from_event() {
-    auto parent = create<EventWorkspace>(make_indices(), BinEdges{1, 2, 4});
+    auto parent =
+        create<EventWorkspace>(make_indices_no_detectors(), BinEdges{1, 2, 4});
     const double binShift = -0.54;
     parent->mutableX(1) += binShift;
     const auto ws = create<EventWorkspace>(*parent);
-    check_indices(*ws);
+    check_indices_no_detectors(*ws);
     TS_ASSERT_EQUALS(ws->x(0).rawData(), std::vector<double>({1, 2, 4}));
     TS_ASSERT_EQUALS(
         ws->x(1).rawData(),
@@ -210,7 +203,6 @@
     TS_ASSERT_EQUALS(ws->y(1).rawData(), std::vector<double>({0, 0}));
     TS_ASSERT_EQUALS(ws->e(0).rawData(), std::vector<double>({0, 0}));
     TS_ASSERT_EQUALS(ws->e(1).rawData(), std::vector<double>({0, 0}));
->>>>>>> 9a166383
   }
 
   void test_create_parent_Histogram() {
@@ -218,31 +210,19 @@
                                             Histogram(BinEdges{0, 1}));
     const auto ws = create<Workspace2D>(*parent, Histogram(BinEdges{1, 2, 4}));
     check_indices(*ws);
-<<<<<<< HEAD
-    check_data(*ws);
-    check_instrument(*ws);
-  }
+    check_zeroed_data(*ws);
+    check_instrument(*ws);
+  }
+
 
   void test_create_parent_same_size() {
     const auto parent = create<Workspace2D>(m_instrument, make_indices(),
                                             Histogram(BinEdges{1, 2, 4}));
-    const auto ws = create<Workspace2D>(*parent, 2);
-    // Same size -> Indices copied from parent
-    check_indices(*ws);
-    check_data(*ws);
-    check_instrument(*ws);
-=======
-    check_zeroed_data(*ws);
-  }
-
-  void test_create_parent_same_size() {
-    const auto parent =
-        create<Workspace2D>(make_indices(), Histogram(BinEdges{1, 2, 4}));
     const auto ws = create<Workspace2D>(*parent, 2, parent->histogram(0));
     // Same size -> Indices copied from parent
     check_indices(*ws);
     check_zeroed_data(*ws);
->>>>>>> 9a166383
+    check_instrument(*ws);
   }
 
   void test_create_parent_size() {
@@ -255,12 +235,8 @@
 
   void test_create_parent_IndexInfo_same_size() {
     const auto parent = create<Workspace2D>(2, Histogram(BinEdges{1, 2, 4}));
-<<<<<<< HEAD
-    const auto ws = create<Workspace2D>(*parent, make_indices_no_detectors());
-=======
-    const auto ws =
-        create<Workspace2D>(*parent, make_indices(), parent->histogram(0));
->>>>>>> 9a166383
+    const auto ws = create<Workspace2D>(*parent, make_indices_no_detectors(),
+                                        parent->histogram(0));
     // If parent has same size, data in IndexInfo is ignored
     check_default_indices(*ws);
     check_zeroed_data(*ws);
@@ -268,33 +244,30 @@
 
   void test_create_parent_bad_IndexInfo_no_instrument() {
     const auto parent = create<Workspace2D>(3, Histogram(BinEdges{1, 2, 4}));
-<<<<<<< HEAD
     // parent has no instrument set, so spectrum definitions created by
     // make_indices are bad.
-    TS_ASSERT_THROWS(create<Workspace2D>(*parent, make_indices()),
-                     std::invalid_argument);
+    TS_ASSERT_THROWS(
+        create<Workspace2D>(*parent, make_indices(), (BinEdges{1, 2, 4})),
+        std::invalid_argument);
   }
 
   void test_create_parent_IndexInfo() {
     const auto parent =
         create<Workspace2D>(m_instrument, 3, Histogram(BinEdges{1, 2, 4}));
-    const auto ws = create<Workspace2D>(*parent, make_indices());
-=======
     const auto ws =
         create<Workspace2D>(*parent, make_indices(), parent->histogram(0));
->>>>>>> 9a166383
     check_indices(*ws);
     check_zeroed_data(*ws);
   }
 
   void test_create_parent_size_edges_from_event() {
-    const auto parent =
-        create<EventWorkspace>(make_indices(), Histogram(BinEdges{1, 2, 4}));
+    const auto parent = create<EventWorkspace>(make_indices_no_detectors(),
+                                               Histogram(BinEdges{1, 2, 4}));
     std::unique_ptr<EventWorkspace> ws;
     TS_ASSERT_THROWS_NOTHING(
         ws = create<EventWorkspace>(*parent, 2, parent->binEdges(0)))
     TS_ASSERT_EQUALS(ws->id(), "EventWorkspace");
-    check_indices(*ws);
+    check_indices_no_detectors(*ws);
     check_zeroed_data(*ws);
   }
 
@@ -328,7 +301,20 @@
     TS_ASSERT_EQUALS(ws->id(), "EventWorkspace");
   }
 
-<<<<<<< HEAD
+  void test_create_event_from_event() {
+    const auto parent = create<Workspace2D>(2, Histogram(BinEdges{1, 2, 4}));
+    const auto ws = create<EventWorkspace>(*parent);
+    TS_ASSERT_EQUALS(ws->id(), "EventWorkspace");
+    check_zeroed_data(*ws);
+  }
+
+  void test_create_event_from_edges() {
+    std::unique_ptr<EventWorkspace> ws;
+    TS_ASSERT_THROWS_NOTHING(ws = create<EventWorkspace>(2, BinEdges{1, 2, 4}))
+    TS_ASSERT_EQUALS(ws->id(), "EventWorkspace");
+    check_zeroed_data(*ws);
+  }
+
   void test_create_partitioned() {
     IndexInfo indices({1, 2, 3, 4, 5}, IndexInfo::StorageMode::Distributed,
                       IndexInfo::Communicator{2, 0});
@@ -377,21 +363,6 @@
 
 private:
   boost::shared_ptr<Geometry::Instrument> m_instrument;
-=======
-  void test_create_event_from_event() {
-    const auto parent = create<Workspace2D>(2, Histogram(BinEdges{1, 2, 4}));
-    const auto ws = create<EventWorkspace>(*parent);
-    TS_ASSERT_EQUALS(ws->id(), "EventWorkspace");
-    check_zeroed_data(*ws);
-  }
-
-  void test_create_event_from_edges() {
-    std::unique_ptr<EventWorkspace> ws;
-    TS_ASSERT_THROWS_NOTHING(ws = create<EventWorkspace>(2, BinEdges{1, 2, 4}))
-    TS_ASSERT_EQUALS(ws->id(), "EventWorkspace");
-    check_zeroed_data(*ws);
-  }
->>>>>>> 9a166383
 };
 
 #endif /* MANTID_DATAOBJECTS_WORKSPACECREATIONTEST_H_ */