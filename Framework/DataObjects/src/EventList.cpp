--- conflicted
+++ resolved
@@ -118,50 +118,34 @@
 // -------------------------------------------------------------------
 
 /// Constructor (empty)
-<<<<<<< HEAD
 // EventWorkspace is always histogram data and so is thus EventList
 EventList::EventList()
     : m_histogram(HistogramData::Histogram::XMode::BinEdges), eventType(TOF),
-      order(UNSORTED), mru(nullptr), m_lockedMRU(false) {}
-=======
-EventList::EventList() : eventType(TOF), order(UNSORTED), mru(nullptr) {}
->>>>>>> 50b47d36
+      order(UNSORTED), mru(nullptr) {}
 
 /** Constructor with a MRU list
  * @param mru :: pointer to the MRU of the parent EventWorkspace
  * @param specNo :: the spectrum number for the event list
  */
 EventList::EventList(EventWorkspaceMRU *mru, specnum_t specNo)
-<<<<<<< HEAD
     : IEventList(specNo),
       m_histogram(HistogramData::Histogram::XMode::BinEdges), eventType(TOF),
-      order(UNSORTED), mru(mru), m_lockedMRU(false) {}
+      order(UNSORTED), mru(mru) {}
 
 /** Constructor copying from an existing event list
  * @param rhs :: EventList object to copy*/
 EventList::EventList(const EventList &rhs)
     : IEventList(rhs), m_histogram(HistogramData::Histogram::XMode::BinEdges),
-      mru(rhs.mru), m_lockedMRU(false) {
-=======
-    : IEventList(specNo), eventType(TOF), order(UNSORTED), mru(mru) {}
-
-/** Constructor copying from an existing event list
- * @param rhs :: EventList object to copy*/
-EventList::EventList(const EventList &rhs) : IEventList(rhs), mru(rhs.mru) {
->>>>>>> 50b47d36
+      mru(rhs.mru) {
   // Call the copy operator to do the job,
   this->operator=(rhs);
 }
 
 /** Constructor, taking a vector of events.
  * @param events :: Vector of TofEvent's */
-<<<<<<< HEAD
 EventList::EventList(const std::vector<TofEvent> &events)
     : m_histogram(HistogramData::Histogram::XMode::BinEdges), eventType(TOF),
-      mru(nullptr), m_lockedMRU(false) {
-=======
-EventList::EventList(const std::vector<TofEvent> &events) : mru(nullptr) {
->>>>>>> 50b47d36
+      mru(nullptr) {
   this->events.assign(events.begin(), events.end());
   this->eventType = TOF;
   this->order = UNSORTED;
@@ -169,13 +153,8 @@
 
 /** Constructor, taking a vector of events.
  * @param events :: Vector of WeightedEvent's */
-<<<<<<< HEAD
 EventList::EventList(const std::vector<WeightedEvent> &events)
-    : m_histogram(HistogramData::Histogram::XMode::BinEdges), mru(nullptr),
-      m_lockedMRU(false) {
-=======
-EventList::EventList(const std::vector<WeightedEvent> &events) : mru(nullptr) {
->>>>>>> 50b47d36
+    : m_histogram(HistogramData::Histogram::XMode::BinEdges), mru(nullptr) {
   this->weightedEvents.assign(events.begin(), events.end());
   this->eventType = WEIGHTED;
   this->order = UNSORTED;
@@ -184,12 +163,7 @@
 /** Constructor, taking a vector of events.
  * @param events :: Vector of WeightedEventNoTime's */
 EventList::EventList(const std::vector<WeightedEventNoTime> &events)
-<<<<<<< HEAD
-    : m_histogram(HistogramData::Histogram::XMode::BinEdges), mru(nullptr),
-      m_lockedMRU(false) {
-=======
-    : mru(nullptr) {
->>>>>>> 50b47d36
+    : m_histogram(HistogramData::Histogram::XMode::BinEdges), mru(nullptr) {
   this->weightedEventsNoTime.assign(events.begin(), events.end());
   this->eventType = WEIGHTED_NOTIME;
   this->order = UNSORTED;
@@ -1536,17 +1510,10 @@
 
   if (!yData) {
     // Create the MRU object
-<<<<<<< HEAD
     yData = HistogramData::Counts(0);
 
     // prepare to update the uncertainties
     auto eData = HistogramData::CountStandardDeviations(0);
-=======
-    yData = new MantidVecWithMarker(this->m_specNo);
-
-    // prepare to update the uncertainties
-    auto eData = new MantidVecWithMarker(this->m_specNo);
->>>>>>> 50b47d36
     mru->ensureEnoughBuffersE(thread);
 
     // see if E should be calculated;
@@ -1582,14 +1549,8 @@
   // Is the data in the mrulist?
   auto eData = mru->findE(thread, this->m_specNo);
 
-<<<<<<< HEAD
   if (!eData) {
     eData = HistogramData::CountStandardDeviations(0);
-=======
-  if (eData == nullptr) {
-    // Create the MRU object
-    eData = new MantidVecWithMarker(this->m_specNo);
->>>>>>> 50b47d36
 
     // Now use that to get E -- Y values are generated from another function
     MantidVec Y_ignored;
