--- conflicted
+++ resolved
@@ -1,5 +1,6 @@
 #include "MantidGeometry/Crystal/SpaceGroup.h"
 #include "MantidGeometry/Crystal/PointGroupFactory.h"
+#include <algorithm>
 
 namespace Mantid {
 namespace Geometry {
@@ -105,22 +106,11 @@
   V3D wrappedPosition = Geometry::getWrappedVector(position);
 
   std::vector<SymmetryOperation> siteSymmetryOps;
-
-<<<<<<< HEAD
-  for (const auto &m_allOperation : m_allOperations) {
-    if (Geometry::getWrappedVector(m_allOperation * wrappedPosition) ==
-        wrappedPosition) {
-      siteSymmetryOps.push_back(m_allOperation);
-=======
   AtomPositionsEqual comparator;
-
-  for (auto op = m_allOperations.begin(); op != m_allOperations.end(); ++op) {
-    if (comparator(Geometry::getWrappedVector((*op) * wrappedPosition),
-                   wrappedPosition)) {
-      siteSymmetryOps.push_back(*op);
->>>>>>> 1cfc6dfc
-    }
-  }
+  std::copy_if(m_allOperations.begin(),m_allOperations.end(),std::inserter(siteSymmetryOps,siteSymmetryOps.begin()),[&](const SymmetryOperation & op)
+               {
+                 return Geometry::getWrappedVector(op * wrappedPosition) == wrappedPosition;
+               });
 
   return GroupFactory::create<Group>(siteSymmetryOps);
 }
