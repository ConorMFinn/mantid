--- conflicted
+++ resolved
@@ -1169,8 +1169,6 @@
   return *m_detectorInfo;
 }
 
-<<<<<<< HEAD
-=======
 /**
  * @brief ParameterMap::hasComponentInfo
  * @return True if a ComponentInfo is stored.
@@ -1192,7 +1190,6 @@
   return *m_componentInfo;
 }
 
->>>>>>> 4ed3b7e6
 /// Only for use by Detector. Returns a detector index for a detector ID.
 size_t ParameterMap::detectorIndex(const detid_t detID) const {
   return m_instrument->detectorIndex(detID);
@@ -1204,15 +1201,12 @@
   m_detectorInfo = std::move(detectorInfo);
 }
 
-<<<<<<< HEAD
-=======
 /// Only for use by ExperimentInfo. Sets the pointer to the ComponentInfo.
 void ParameterMap::setComponentInfo(
     boost::shared_ptr<const Beamline::ComponentInfo> componentInfo) {
   m_componentInfo = std::move(componentInfo);
 }
 
->>>>>>> 4ed3b7e6
 /// Only for use by Instrument. Sets the pointer to the owning instrument.
 void ParameterMap::setInstrument(const Instrument *instrument) {
   m_instrument = instrument;
