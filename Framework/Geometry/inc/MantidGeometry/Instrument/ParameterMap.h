--- conflicted
+++ resolved
@@ -346,11 +346,6 @@
 
   bool hasDetectorInfo(const Instrument *instrument) const;
   const Beamline::DetectorInfo &detectorInfo() const;
-<<<<<<< HEAD
-  size_t detectorIndex(const detid_t detID) const;
-  void
-  setDetectorInfo(boost::shared_ptr<const Beamline::DetectorInfo> detectorInfo);
-=======
   bool hasComponentInfo() const;
   const Beamline::ComponentInfo &componentInfo() const;
   size_t detectorIndex(const detid_t detID) const;
@@ -359,7 +354,6 @@
   setDetectorInfo(boost::shared_ptr<const Beamline::DetectorInfo> detectorInfo);
   void setComponentInfo(
       boost::shared_ptr<const Beamline::ComponentInfo> componentInfo);
->>>>>>> 4ed3b7e6
   void setInstrument(const Instrument *instrument);
 
 private:
@@ -392,10 +386,6 @@
   /// Pointer to the DetectorInfo object. NULL unless the instrument is
   /// associated with an ExperimentInfo object.
   boost::shared_ptr<const Beamline::DetectorInfo> m_detectorInfo{nullptr};
-<<<<<<< HEAD
-  /// Pointer to the owning instrument for translating detector IDs into
-  /// detector indices when accessing the DetectorInfo object.
-=======
   /// Pointer to the ComponentInfo object. NULL unless the instrument is
   /// associated with an ExperimentInfo object.
   boost::shared_ptr<const Beamline::ComponentInfo> m_componentInfo{nullptr};
@@ -403,7 +393,6 @@
   /// detector indices when accessing the DetectorInfo object. If the workspace
   /// distinguishes between a neutronic instrument and a physical instrument
   /// the owning instrument is the neutronic one.
->>>>>>> 4ed3b7e6
   const Instrument *m_instrument{nullptr};
 };
 
