#ifndef MANTID_GEOMETRY_STRUCTUREFACTORCALCULATORSUMMATION_H_
#define MANTID_GEOMETRY_STRUCTUREFACTORCALCULATORSUMMATION_H_

#include "MantidGeometry/DllConfig.h"
#include "MantidGeometry/Crystal/StructureFactorCalculator.h"

namespace Mantid {
namespace Geometry {

/** StructureFactorCalculatorSummation

  This implementation of StructureFactorCalculator uses the summation method
  provided by BraggScatterer and its sub-classes. It obtains all scatterers in
  the unit cell by combining the space group and the scatterers located in the
  asymmetric unit (both taken from CrystalStructure) and stores them.

      @author Michael Wedel, ESS
      @date 05/09/2015

  Copyright &copy; 2015 ISIS Rutherford Appleton Laboratory, NScD Oak Ridge
  National Laboratory & European Spallation Source

  This file is part of Mantid.

  Mantid is free software; you can redistribute it and/or modify
  it under the terms of the GNU General Public License as published by
  the Free Software Foundation; either version 3 of the License, or
  (at your option) any later version.

  Mantid is distributed in the hope that it will be useful,
  but WITHOUT ANY WARRANTY; without even the implied warranty of
  MERCHANTABILITY or FITNESS FOR A PARTICULAR PURPOSE.  See the
  GNU General Public License for more details.

  You should have received a copy of the GNU General Public License
  along with this program.  If not, see <http://www.gnu.org/licenses/>.

  File change history is stored at: <https://github.com/mantidproject/mantid>
  Code Documentation is available at: <http://doxygen.mantidproject.org>
*/
class MANTID_GEOMETRY_DLL StructureFactorCalculatorSummation
    : public StructureFactorCalculator {
public:
  StructureFactorCalculatorSummation();
<<<<<<< HEAD
  virtual ~StructureFactorCalculatorSummation() = default;
=======
  ~StructureFactorCalculatorSummation() override {}
>>>>>>> fa8a40d8

  StructureFactor getF(const Kernel::V3D &hkl) const override;

protected:
  void
  crystalStructureSetHook(const CrystalStructure &crystalStructure) override;

  void updateUnitCellScatterers(const CrystalStructure &crystalStructure);
  std::string getV3DasString(const Kernel::V3D &point) const;

  CompositeBraggScatterer_sptr m_unitCellScatterers;
};

typedef boost::shared_ptr<StructureFactorCalculatorSummation>
    StructureFactorSummation_sptr;

} // namespace Geometry
} // namespace Mantid

#endif /* MANTID_GEOMETRY_STRUCTUREFACTORCALCULATORSUMMATION_H_ */<|MERGE_RESOLUTION|>--- conflicted
+++ resolved
@@ -42,12 +42,6 @@
     : public StructureFactorCalculator {
 public:
   StructureFactorCalculatorSummation();
-<<<<<<< HEAD
-  virtual ~StructureFactorCalculatorSummation() = default;
-=======
-  ~StructureFactorCalculatorSummation() override {}
->>>>>>> fa8a40d8
-
   StructureFactor getF(const Kernel::V3D &hkl) const override;
 
 protected:
