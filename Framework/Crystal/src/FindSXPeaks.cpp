#include "MantidCrystal/FindSXPeaks.h"
#include "MantidAPI/HistogramValidator.h"
#include "MantidGeometry/Instrument/DetectorInfo.h"
#include "MantidAPI/WorkspaceUnitValidator.h"
#include "MantidGeometry/Instrument/DetectorGroup.h"
#include "MantidIndexing/IndexInfo.h"
#include "MantidKernel/BoundedValidator.h"
#include "MantidKernel/CompositeValidator.h"
#include "MantidKernel/EnabledWhenProperty.h"
#include "MantidKernel/ListValidator.h"
#include "MantidTypes/SpectrumDefinition.h"

#include <unordered_map>
#include <vector>

using namespace Mantid::DataObjects;
<<<<<<< HEAD
using namespace Mantid::Crystal::FindSXPeaksHelper;
=======

namespace {
// Anonymous namespace
using namespace Mantid;
using WsIndexToDetIds = std::unordered_map<size_t, std::vector<detid_t>>;

WsIndexToDetIds
mapDetectorsToWsIndexes(const Geometry::DetectorInfo &detectorInfo,
                        const detid2index_map &mapping) {
  const auto &detectorIds = detectorInfo.detectorIDs();
  WsIndexToDetIds indexToDetMapping;

  indexToDetMapping.reserve(detectorIds.size());
  for (const auto detectorID : detectorIds) {
    auto detMapEntry = mapping.find(detectorID);
    if (detMapEntry == mapping.end()) {
      throw std::runtime_error(
          "Detector ID " + std::to_string(detectorID) +
          " was not found in the workspace index mapping.");
    }

    const size_t wsIndex = detMapEntry->second;
    auto indexMapEntry = indexToDetMapping.find(wsIndex);
    if (indexMapEntry == indexToDetMapping.end()) {
      // Create a new vector if one does not exist
      indexToDetMapping[wsIndex] = std::vector<detid_t>{detectorID};
    } else {
      // Otherwise add the detector ID to the current list
      indexToDetMapping[wsIndex].push_back(detectorID);
    }
  }
  return indexToDetMapping;
}
}
>>>>>>> ac728041

namespace Mantid {
namespace Crystal {

const std::string FindSXPeaks::strongestPeakStrategy = "StrongestPeakOnly";
const std::string FindSXPeaks::allPeaksStrategy = "AllPeaks";

const std::string FindSXPeaks::relativeResolutionStrategy =
    "RelativeResolution";
const std::string FindSXPeaks::absoluteResolutionPeaksStrategy =
    "AbsoluteResolution";

// Register the class into the algorithm factory
DECLARE_ALGORITHM(FindSXPeaks)

using namespace Kernel;
using namespace API;

FindSXPeaks::FindSXPeaks()
    : API::Algorithm(), m_MinRange(DBL_MAX), m_MaxRange(-DBL_MAX),
      m_MinWsIndex(0), m_MaxWsIndex(0) {}

/** Initialisation method.
 *
 */
void FindSXPeaks::init() {
  auto wsValidation = boost::make_shared<CompositeValidator>();
  wsValidation->add<HistogramValidator>();
  wsValidation->add<WorkspaceUnitValidator>("TOF");

  declareProperty(make_unique<WorkspaceProperty<>>(
                      "InputWorkspace", "", Direction::Input, wsValidation),
                  "The name of the Workspace2D to take as input");
  declareProperty("RangeLower", EMPTY_DBL(),
                  "The X value to search from (default 0)");
  declareProperty("RangeUpper", EMPTY_DBL(),
                  "The X value to search to (default FindSXPeaks)");
  auto mustBePositive = boost::make_shared<BoundedValidator<int>>();
  mustBePositive->setLower(0);
  declareProperty("StartWorkspaceIndex", 0, mustBePositive,
                  "Start spectrum number (default 0)");
  declareProperty("EndWorkspaceIndex", EMPTY_INT(), mustBePositive,
                  "End spectrum number  (default FindSXPeaks)");

  // ---------------------------------------------------------------
  // Peak strategies + Threshold
  // ---------------------------------------------------------------
  auto mustBePositiveDouble = boost::make_shared<BoundedValidator<double>>();
  mustBePositiveDouble->setLower(0.0);

  std::vector<std::string> peakFindingStrategy = {strongestPeakStrategy,
                                                  allPeaksStrategy};
  declareProperty(
      "PeakFindingStrategy", strongestPeakStrategy,
      boost::make_shared<StringListValidator>(peakFindingStrategy),
      "Different options for peak finding."
      "1. StrongestPeakOnly: Looks only for the the strongest peak in each "
      "spectrum (provided there is "
      "one). This options is more performant than the AllPeaks option.\n"
      "2. AllPeaks: This strategy will find all peaks in each "
      "spectrum. This is slower than StrongestPeakOnly. Note that the "
      "recommended ResolutionStrategy in this mode is AbsoluteResolution.\n");

  // Declare
  declareProperty(
      "SignalBackground", 10.0, mustBePositiveDouble,
      "Multiplication factor for the signal background. Peaks which are"
      " below the estimated background are discarded. The background is "
      "estimated"
      " to be an average of the first and the last signal and multiplied"
      " by the SignalBackground property.\n");

  declareProperty(
      "AbsoluteBackground", 30.0, mustBePositiveDouble,
      "Peaks which are below the specified absolute background are discarded."
      " The background is gloabally specified for all spectra. Inspect your "
      "data in the InstrumentView to get a good feeling for the background "
      "threshold.\n"
      "Background thresholds which are too low will mistake noise for peaks.");

  // Enable
  setPropertySettings("SignalBackground",
                      make_unique<EnabledWhenProperty>(
                          "PeakFindingStrategy",
                          Mantid::Kernel::ePropertyCriterion::IS_EQUAL_TO,
                          strongestPeakStrategy));

  setPropertySettings("AbsoluteBackground",
                      make_unique<EnabledWhenProperty>(
                          "PeakFindingStrategy",
                          Mantid::Kernel::ePropertyCriterion::IS_EQUAL_TO,
                          allPeaksStrategy));

  // Group
  const std::string peakGroup = "Peak Finding Settings";
  setPropertyGroup("PeakFindingStrategy", peakGroup);
  setPropertyGroup("SignalBackground", peakGroup);
  setPropertyGroup("AbsoluteBackground", peakGroup);

  // ---------------------------------------------------------------
  // Resolution
  // ---------------------------------------------------------------
  // Declare
  std::vector<std::string> resolutionStrategy = {
      relativeResolutionStrategy, absoluteResolutionPeaksStrategy};
  declareProperty("ResolutionStrategy", relativeResolutionStrategy,
                  boost::make_shared<StringListValidator>(resolutionStrategy),
                  "Different options for the resolution."
                  "1. RelativeResolution: This defines a relative tolerance "
                  "needed to avoid peak duplication in number of pixels. "
                  "This selection will enable the Resolution property and "
                  "disable the TofResolution, PhiResolution, ThetaResolution.\n"
                  "1. AbsoluteResolution: This defines an absolute tolerance "
                  "needed to avoid peak duplication in number of pixels. "
                  "This selection will disable the Resolution property and "
                  "enable the TofResolution, PhiResolution, "
                  "ThetaResolution.\n");

  declareProperty(
      "Resolution", 0.01, mustBePositiveDouble,
      "Tolerance needed to avoid peak duplication in number of pixels");

  declareProperty("TofResolution", 5000., mustBePositiveDouble,
                  "Absolute tolerance in time-of-flight needed to avoid peak "
                  "duplication in number of pixels. The values are specified "
                  "in microseconds.");

  declareProperty("PhiResolution", 1., mustBePositiveDouble,
                  "Absolute tolerance in the phi "
                  "coordinate needed to avoid peak "
                  "duplication in number of pixels. The "
                  "values are specified in degrees.");

  declareProperty("TwoThetaResolution", 1., mustBePositiveDouble,
                  "Absolute tolerance of two theta value needed to avoid peak "
                  "duplication in number of pixels. The values are specified "
                  "in degrees.");

  // Enable
  setPropertySettings("Resolution",
                      make_unique<EnabledWhenProperty>(
                          "ResolutionStrategy",
                          Mantid::Kernel::ePropertyCriterion::IS_EQUAL_TO,
                          relativeResolutionStrategy));

  setPropertySettings("TofResolution",
                      make_unique<EnabledWhenProperty>(
                          "ResolutionStrategy",
                          Mantid::Kernel::ePropertyCriterion::IS_EQUAL_TO,
                          absoluteResolutionPeaksStrategy));

  setPropertySettings("PhiResolution",
                      make_unique<EnabledWhenProperty>(
                          "ResolutionStrategy",
                          Mantid::Kernel::ePropertyCriterion::IS_EQUAL_TO,
                          absoluteResolutionPeaksStrategy));

  setPropertySettings("TwoThetaResolution",
                      make_unique<EnabledWhenProperty>(
                          "ResolutionStrategy",
                          Mantid::Kernel::ePropertyCriterion::IS_EQUAL_TO,
                          absoluteResolutionPeaksStrategy));

  declareProperty(make_unique<WorkspaceProperty<PeaksWorkspace>>(
                      "OutputWorkspace", "", Direction::Output),
                  "The name of the PeaksWorkspace in which to store the list "
                  "of peaks found");

  // Group
  const std::string resolutionGroup = "Resolution Settings";
  setPropertyGroup("ResolutionStrategy", resolutionGroup);
  setPropertyGroup("Resolution", resolutionGroup);
  setPropertyGroup("TofResolution", resolutionGroup);
  setPropertyGroup("PhiResolution", resolutionGroup);
  setPropertyGroup("TwoThetaResolution", resolutionGroup);

  // Create the output peaks workspace
  m_peaks.reset(new PeaksWorkspace);
}

/** Executes the algorithm
 *
 *  @throw runtime_error Thrown if algorithm cannot execute
 */
void FindSXPeaks::exec() {
  // Try and retrieve the optional properties
  m_MinRange = getProperty("RangeLower");
  m_MaxRange = getProperty("RangeUpper");

  // the assignment below is intended and if removed will break the unit tests
  m_MinWsIndex = static_cast<int>(getProperty("StartWorkspaceIndex"));
  m_MaxWsIndex = static_cast<int>(getProperty("EndWorkspaceIndex"));

  // Get the input workspace
  MatrixWorkspace_const_sptr localworkspace = getProperty("InputWorkspace");

  // copy the instrument across. Cannot generate peaks without doing this
  // first.
  m_peaks->setInstrument(localworkspace->getInstrument());

  size_t numberOfSpectra = localworkspace->getNumberHistograms();

  // Check 'StartSpectrum' is in range 0-numberOfSpectra
  if (m_MinWsIndex > numberOfSpectra) {
    g_log.warning("StartSpectrum out of range! Set to 0.");
    m_MinWsIndex = 0;
  }
  if (m_MinWsIndex > m_MaxWsIndex) {
    throw std::invalid_argument(
        "Cannot have StartWorkspaceIndex > EndWorkspaceIndex");
  }
  if (isEmpty(m_MaxWsIndex))
    m_MaxWsIndex = numberOfSpectra - 1;
  if (m_MaxWsIndex > numberOfSpectra - 1 || m_MaxWsIndex < m_MinWsIndex) {
    g_log.warning("EndSpectrum out of range! Set to max detector number");
    m_MaxWsIndex = numberOfSpectra;
  }
  if (m_MinRange > m_MaxRange) {
    g_log.warning("Range_upper is less than Range_lower. Will integrate up to "
                  "frame maximum.");
    m_MaxRange = 0.0;
  }

  Progress progress(this, 0.0, 1.0, m_MaxWsIndex - m_MinWsIndex + 2);

  // Calculate the primary flight path.
  const auto &spectrumInfo = localworkspace->spectrumInfo();

  // Get the background strategy
  auto backgroundStrategy = getBackgroundStrategy();

  // Get the peak finding strategy
  auto peakFindingStrategy = getPeakFindingStrategy(
      backgroundStrategy.get(), spectrumInfo, m_MinRange, m_MaxRange);

  peakvector entries;
  entries.reserve(m_MaxWsIndex - m_MinWsIndex);
  // Count the peaks so that we can resize the peak vector at the end.
  PARALLEL_FOR_IF(Kernel::threadSafe(*localworkspace))
  for (int wsIndex = static_cast<int>(m_MinWsIndex);
       wsIndex <= static_cast<int>(m_MaxWsIndex); ++wsIndex) {
    PARALLEL_START_INTERUPT_REGION

    // If no detector found / monitor, skip onto the next spectrum
    const size_t wsIndexSize_t = static_cast<size_t>(wsIndex);
    if (!spectrumInfo.hasDetectors(wsIndexSize_t) ||
        spectrumInfo.isMonitor(wsIndexSize_t)) {
      continue;
    }

    // Retrieve the spectrum into a vector
    const auto &x = localworkspace->x(wsIndex);
    const auto &y = localworkspace->y(wsIndex);

    // Run the peak finding strategy
    auto foundPeaks = peakFindingStrategy->findSXPeaks(x, y, wsIndex);
    if (!foundPeaks) {
      continue;
    }

    PARALLEL_CRITICAL(entries) {
      for (const auto &peak : *foundPeaks) {
        entries.push_back(peak);
      }
    }
    progress.report();
    PARALLEL_END_INTERUPT_REGION
  }
  PARALLEL_CHECK_INTERUPT_REGION

  // Now reduce the list with duplicate entries
  reducePeakList(entries, progress);

  setProperty("OutputWorkspace", m_peaks);
  progress.report();
}

/**
Reduce the peak list by removing duplicates
then convert SXPeaks objects to PeakObjects and add them to the output workspace
@param pcv : current peak list containing potential duplicates
@param progress: a progress object
*/
void FindSXPeaks::reducePeakList(const peakvector &pcv, Progress &progress) {
  auto compareStrategy = getCompareStrategy();
  auto reductionStrategy = getReducePeakListStrategy(compareStrategy.get());
  auto finalv = reductionStrategy->reduce(pcv, progress);

  for (auto &finalPeak : finalv) {
    finalPeak.reduce();
    try {
      Geometry::IPeak *peak = m_peaks->createPeak(finalPeak.getQ());
      if (peak) {
        peak->setIntensity(finalPeak.getIntensity());
        peak->setDetectorID(finalPeak.getDetectorId());
        m_peaks->addPeak(*peak);
        delete peak;
      }
    } catch (std::exception &e) {
      g_log.error() << e.what() << '\n';
    }
  }
}

std::unique_ptr<BackgroundStrategy> FindSXPeaks::getBackgroundStrategy() const {
  const std::string peakFindingStrategy = getProperty("PeakFindingStrategy");
  if (peakFindingStrategy == strongestPeakStrategy) {
    const double signalBackground = getProperty("SignalBackground");
    return Mantid::Kernel::make_unique<PerSpectrumBackgroundStrategy>(
        signalBackground);
  } else if (peakFindingStrategy == allPeaksStrategy) {
    const double background = getProperty("AbsoluteBackground");
    return Mantid::Kernel::make_unique<AbsoluteBackgroundStrategy>(background);
  } else {
    throw std::invalid_argument(
        "The selected background strategy has not been implemented yet.");
  }
}

std::unique_ptr<FindSXPeaksHelper::PeakFindingStrategy>
FindSXPeaks::getPeakFindingStrategy(
    const BackgroundStrategy *backgroundStrategy,
    const API::SpectrumInfo &spectrumInfo, const double minValue,
    const double maxValue) const {
  // Get the peak finding stratgy
  std::string peakFindingStrategy = getProperty("PeakFindingStrategy");
  if (peakFindingStrategy == strongestPeakStrategy) {
    return Mantid::Kernel::make_unique<StrongestPeaksStrategy>(
        backgroundStrategy, spectrumInfo, minValue, maxValue);
  } else if (peakFindingStrategy == allPeaksStrategy) {
    return Mantid::Kernel::make_unique<AllPeaksStrategy>(
        backgroundStrategy, spectrumInfo, minValue, maxValue);
  } else {
    throw std::invalid_argument(
        "The selected peak finding strategy has not been implemented yet.");
  }
}

std::unique_ptr<FindSXPeaksHelper::ReducePeakListStrategy>
FindSXPeaks::getReducePeakListStrategy(
    const FindSXPeaksHelper::CompareStrategy *compareStrategy) const {
  const std::string peakFindingStrategy = getProperty("PeakFindingStrategy");
  auto useSimpleReduceStrategy = peakFindingStrategy == strongestPeakStrategy;
  if (useSimpleReduceStrategy) {
    return Mantid::Kernel::make_unique<FindSXPeaksHelper::SimpleReduceStrategy>(
        compareStrategy);
  } else {
    return Mantid::Kernel::make_unique<
        FindSXPeaksHelper::FindMaxReduceStrategy>(compareStrategy);
  }
}

std::unique_ptr<FindSXPeaksHelper::CompareStrategy>
FindSXPeaks::getCompareStrategy() const {
  const std::string resolutionStrategy = getProperty("ResolutionStrategy");
  auto useRelativeResolutionStrategy =
      resolutionStrategy == relativeResolutionStrategy;
  if (useRelativeResolutionStrategy) {
    double resolution = getProperty("Resolution");
    return Mantid::Kernel::make_unique<
        FindSXPeaksHelper::RelativeCompareStrategy>(resolution);
  } else {
    double tofResolution = getProperty("TofResolution");
    double phiResolution = getProperty("PhiResolution");
    double twoThetaResolution = getProperty("TwoThetaResolution");
    return Mantid::Kernel::make_unique<
        FindSXPeaksHelper::AbsoluteCompareStrategy>(
        tofResolution, phiResolution, twoThetaResolution);
  }
}

} // namespace Algorithms
} // namespace Mantid<|MERGE_RESOLUTION|>--- conflicted
+++ resolved
@@ -14,47 +14,11 @@
 #include <vector>
 
 using namespace Mantid::DataObjects;
-<<<<<<< HEAD
 using namespace Mantid::Crystal::FindSXPeaksHelper;
-=======
-
-namespace {
-// Anonymous namespace
-using namespace Mantid;
-using WsIndexToDetIds = std::unordered_map<size_t, std::vector<detid_t>>;
-
-WsIndexToDetIds
-mapDetectorsToWsIndexes(const Geometry::DetectorInfo &detectorInfo,
-                        const detid2index_map &mapping) {
-  const auto &detectorIds = detectorInfo.detectorIDs();
-  WsIndexToDetIds indexToDetMapping;
-
-  indexToDetMapping.reserve(detectorIds.size());
-  for (const auto detectorID : detectorIds) {
-    auto detMapEntry = mapping.find(detectorID);
-    if (detMapEntry == mapping.end()) {
-      throw std::runtime_error(
-          "Detector ID " + std::to_string(detectorID) +
-          " was not found in the workspace index mapping.");
-    }
-
-    const size_t wsIndex = detMapEntry->second;
-    auto indexMapEntry = indexToDetMapping.find(wsIndex);
-    if (indexMapEntry == indexToDetMapping.end()) {
-      // Create a new vector if one does not exist
-      indexToDetMapping[wsIndex] = std::vector<detid_t>{detectorID};
-    } else {
-      // Otherwise add the detector ID to the current list
-      indexToDetMapping[wsIndex].push_back(detectorID);
-    }
-  }
-  return indexToDetMapping;
-}
-}
->>>>>>> ac728041
 
 namespace Mantid {
 namespace Crystal {
+
 
 const std::string FindSXPeaks::strongestPeakStrategy = "StrongestPeakOnly";
 const std::string FindSXPeaks::allPeaksStrategy = "AllPeaks";
