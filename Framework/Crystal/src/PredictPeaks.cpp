#include "MantidCrystal/PredictPeaks.h"
#include "MantidAPI/DetectorInfo.h"
#include "MantidAPI/IMDEventWorkspace.h"
#include "MantidAPI/MatrixWorkspace.h"
#include "MantidAPI/Run.h"
#include "MantidAPI/Sample.h"
#include "MantidGeometry/Crystal/BasicHKLFilters.h"
#include "MantidGeometry/Crystal/HKLFilterWavelength.h"
#include "MantidGeometry/Crystal/HKLGenerator.h"
#include "MantidGeometry/Crystal/StructureFactorCalculatorSummation.h"
#include "MantidGeometry/Objects/InstrumentRayTracer.h"
#include "MantidGeometry/Objects/BoundingBox.h"
#include "MantidGeometry/Instrument/ReferenceFrame.h"
<<<<<<< HEAD
#include "MantidKernel/ListValidator.h"
#include "MantidKernel/EnabledWhenProperty.h"
#include "MantidAPI/DetectorInfo.h"
#include "MantidGeometry/Instrument/RectangularDetector.h"
#include <Eigen/StdVector>
=======
#include "MantidKernel/BoundedValidator.h"
#include "MantidKernel/ListValidator.h"
#include "MantidKernel/EnabledWhenProperty.h"
#include "MantidKernel/make_unique.h"
#include "MantidGeometry/Instrument/RectangularDetector.h"
#include "MantidGeometry/Crystal/EdgePixel.h"
>>>>>>> 5a2b056c

#include <fstream>
using Mantid::Kernel::EnabledWhenProperty;

namespace Mantid {
namespace Crystal {

// Register the algorithm into the AlgorithmFactory
DECLARE_ALGORITHM(PredictPeaks)

using namespace Mantid::API;
using namespace Mantid::DataObjects;
using namespace Mantid::Geometry;
using namespace Mantid::Kernel;

namespace {
/// Small helper function that return -1 if convention
/// is "Crystallography" and 1 otherwise.
double get_factor_for_q_convention(const std::string &convention) {
  if (convention == "Crystallography") {
    return -1.0;
  }

  return 1.0;
}
}

/** Constructor
 */
PredictPeaks::PredictPeaks()
    : m_runNumber(-1), m_inst(), m_pw(), m_sfCalculator(),
      m_qConventionFactor(get_factor_for_q_convention(
          ConfigService::Instance().getString("Q.convention"))) {
  m_refConds = getAllReflectionConditions();
}

/** Initialize the algorithm's properties.
 */
void PredictPeaks::init() {
  declareProperty(make_unique<WorkspaceProperty<Workspace>>(
                      "InputWorkspace", "", Direction::Input),
                  "An input workspace (MatrixWorkspace, MDEventWorkspace, or "
                  "PeaksWorkspace) containing:\n"
                  "  - The relevant Instrument (calibrated as needed).\n"
                  "  - A sample with a UB matrix.\n"
                  "  - The goniometer rotation matrix.");

  declareProperty(
      make_unique<PropertyWithValue<double>>("WavelengthMin", 0.1,
                                             Direction::Input),
      "Minimum wavelength limit at which to start looking for single-crystal "
      "peaks.");
  declareProperty(
      make_unique<PropertyWithValue<double>>("WavelengthMax", 100.0,
                                             Direction::Input),
      "Maximum wavelength limit at which to stop looking for single-crystal "
      "peaks.");

  declareProperty(make_unique<PropertyWithValue<double>>("MinDSpacing", 1.0,
                                                         Direction::Input),
                  "Minimum d-spacing of peaks to consider. Default = 1.0");
  declareProperty(make_unique<PropertyWithValue<double>>("MaxDSpacing", 100.0,
                                                         Direction::Input),
                  "Maximum d-spacing of peaks to consider.");

  // Build up a list of reflection conditions to use
  std::vector<std::string> propOptions;
  for (auto &refCond : m_refConds)
    propOptions.push_back(refCond->getName());
  declareProperty("ReflectionCondition", "Primitive",
                  boost::make_shared<StringListValidator>(propOptions),
                  "Which reflection condition applies to this crystal, "
                  "reducing the number of expected HKL peaks?");

  declareProperty("CalculateStructureFactors", false,
                  "Calculate structure factors for the predicted peaks. This "
                  "option only works if the sample of the input workspace has "
                  "a crystal structure assigned.");

  declareProperty(
      make_unique<WorkspaceProperty<PeaksWorkspace>>(
          "HKLPeaksWorkspace", "", Direction::Input, PropertyMode::Optional),
      "Optional: An input PeaksWorkspace with the HKL of the peaks "
      "that we should predict. \n"
      "The WavelengthMin/Max and Min/MaxDSpacing parameters are "
      "unused if this is specified.");

  declareProperty("RoundHKL", true,
                  "When using HKLPeaksWorkspace, this will round the HKL "
                  "values in the HKLPeaksWorkspace to the nearest integers if "
                  "checked.\n"
                  "Keep unchecked to use the original values");

  setPropertySettings("RoundHKL", make_unique<EnabledWhenProperty>(
                                      "HKLPeaksWorkspace", IS_NOT_DEFAULT));

  // Disable some props when using HKLPeaksWorkspace
  auto makeSet = [] {
    std::unique_ptr<IPropertySettings> set =
        make_unique<EnabledWhenProperty>("HKLPeaksWorkspace", IS_DEFAULT);
    return set;
  };
  setPropertySettings("WavelengthMin", makeSet());
  setPropertySettings("WavelengthMax", makeSet());
  setPropertySettings("MinDSpacing", makeSet());
  setPropertySettings("MaxDSpacing", makeSet());
  setPropertySettings("ReflectionCondition", makeSet());

  declareProperty(make_unique<WorkspaceProperty<PeaksWorkspace>>(
                      "OutputWorkspace", "", Direction::Output),
                  "An output PeaksWorkspace.");

  declareProperty("PredictPeaksOutsideDetectors", false,
                  "Use an extended detector space (if defined for the"
                  " instrument) to predict peaks which do not fall onto any"
                  "detector. This may produce a very high number of results.");

  auto nonNegativeInt = boost::make_shared<BoundedValidator<int>>();
  nonNegativeInt->setLower(0);
  declareProperty("EdgePixels", 0, nonNegativeInt,
                  "Remove peaks that are at pixels this close to edge. ");
}

/** Execute the algorithm.
 */
void PredictPeaks::exec() {
  // Get the input properties
  Workspace_sptr rawInputWorkspace = getProperty("InputWorkspace");
  m_edge = this->getProperty("EdgePixels");

  ExperimentInfo_sptr inputExperimentInfo =
      boost::dynamic_pointer_cast<ExperimentInfo>(rawInputWorkspace);

  MatrixWorkspace_sptr matrixWS =
      boost::dynamic_pointer_cast<MatrixWorkspace>(rawInputWorkspace);
  PeaksWorkspace_sptr peaksWS =
      boost::dynamic_pointer_cast<PeaksWorkspace>(rawInputWorkspace);
  IMDEventWorkspace_sptr mdWS =
      boost::dynamic_pointer_cast<IMDEventWorkspace>(rawInputWorkspace);

  std::vector<DblMatrix> gonioVec;
  if (matrixWS) {
    // Retrieve the goniometer rotation matrix
    try {
      DblMatrix goniometerMatrix = matrixWS->run().getGoniometerMatrix();
      gonioVec.push_back(goniometerMatrix);
    } catch (std::runtime_error &e) {
      // If there is no goniometer matrix, use identity matrix instead.
      g_log.error() << "Error getting the goniometer rotation matrix from the "
                       "InputWorkspace.\n" << e.what() << '\n';
      g_log.warning() << "Using identity goniometer rotation matrix instead.\n";
    }
  } else if (peaksWS) {
    // Sort peaks by run number so that peaks with equal goniometer matrices are
    // adjacent
    std::vector<std::pair<std::string, bool>> criteria;
    criteria.push_back(std::pair<std::string, bool>("RunNumber", true));

    peaksWS->sort(criteria);

    // Get all goniometer matrices
    DblMatrix lastGoniometerMatrix = Matrix<double>(3, 3, false);
    for (int i = 0; i < static_cast<int>(peaksWS->getNumberPeaks()); ++i) {
      IPeak &p = peaksWS->getPeak(i);
      DblMatrix currentGoniometerMatrix = p.getGoniometerMatrix();
      if (!(currentGoniometerMatrix == lastGoniometerMatrix)) {
        gonioVec.push_back(currentGoniometerMatrix);
        lastGoniometerMatrix = currentGoniometerMatrix;
      }
    }

  } else if (mdWS) {
    if (mdWS->getNumExperimentInfo() <= 0)
      throw std::invalid_argument(
          "Specified a MDEventWorkspace as InputWorkspace but it does not have "
          "any ExperimentInfo associated. Please choose a workspace with a "
          "full instrument and sample.");

    inputExperimentInfo = mdWS->getExperimentInfo(0);

    // Retrieve the goniometer rotation matrices for each experiment info
    for (uint16_t i = 0; i < mdWS->getNumExperimentInfo(); ++i) {
      try {
        DblMatrix goniometerMatrix =
            mdWS->getExperimentInfo(i)->mutableRun().getGoniometerMatrix();
        gonioVec.push_back(goniometerMatrix);
      } catch (std::runtime_error &e) {
        // If there is no goniometer matrix, use identity matrix instead.
        gonioVec.push_back(DblMatrix(3, 3, true));

        g_log.error()
            << "Error getting the goniometer rotation matrix from the "
               "InputWorkspace.\n" << e.what() << '\n';
        g_log.warning()
            << "Using identity goniometer rotation matrix instead.\n";
      }
    }
  }

  // If there's no goniometer matrix at this point, push back an identity
  // matrix.
  if (gonioVec.empty()) {
    gonioVec.push_back(DblMatrix(3, 3, true));
  }

  setInstrumentFromInputWorkspace(inputExperimentInfo);
  setRunNumberFromInputWorkspace(inputExperimentInfo);
  setReferenceFrameAndBeamDirection();
  checkBeamDirection();

  // Create the output
  m_pw = boost::make_shared<PeaksWorkspace>();

  // Copy instrument, sample, etc.
  m_pw->copyExperimentInfoFrom(inputExperimentInfo.get());

  const Sample &sample = inputExperimentInfo->sample();

  // Retrieve the OrientedLattice (UnitCell) from the workspace
  const OrientedLattice &orientedLattice = sample.getOrientedLattice();

  // Get the UB matrix from it
  Matrix<double> ub(3, 3, true);
  ub = orientedLattice.getUB();

  std::vector<V3D> possibleHKLs;
  PeaksWorkspace_sptr possibleHKLWorkspace = getProperty("HKLPeaksWorkspace");

  if (!possibleHKLWorkspace) {
    fillPossibleHKLsUsingGenerator(orientedLattice, possibleHKLs);
  } else {
    fillPossibleHKLsUsingPeaksWorkspace(possibleHKLWorkspace, possibleHKLs);
  }

  setStructureFactorCalculatorFromSample(sample);

  /* The wavelength filtering can not be done before because it depends
   * on q being correctly oriented, so an additional filtering step is required.
   */
  double lambdaMin = getProperty("WavelengthMin");
  double lambdaMax = getProperty("WavelengthMax");

  Progress prog(this, 0.0, 1.0, possibleHKLs.size() * gonioVec.size());
  prog.setNotifyStep(0.01);

  m_detectorCacheSearch =
      Kernel::make_unique<DetectorSearcher>(m_inst, m_pw->detectorInfo());

  for (auto &goniometerMatrix : gonioVec) {
    // Final transformation matrix (HKL to Q in lab frame)
    DblMatrix orientedUB = goniometerMatrix * ub;

    /* Because of the additional filtering step it's better to keep track of the
     * allowed peaks with a counter. */
    HKLFilterWavelength lambdaFilter(orientedUB, lambdaMin, lambdaMax);

    size_t allowedPeakCount = 0;

    bool useExtendedDetectorSpace = getProperty("PredictPeaksOutsideDetectors");
    if (useExtendedDetectorSpace &&
        !m_inst->getComponentByName("extended-detector-space")) {
      g_log.warning() << "Attempting to find peaks outside of detectors but "
                         "no extended detector space has been defined\n";
    }

    for (auto &possibleHKL : possibleHKLs) {
      if (lambdaFilter.isAllowed(possibleHKL)) {
        ++allowedPeakCount;
        calculateQAndAddToOutput(possibleHKL, orientedUB, goniometerMatrix);
      }
      prog.report();
    }

    logNumberOfPeaksFound(allowedPeakCount);
  }

  setProperty<PeaksWorkspace_sptr>("OutputWorkspace", m_pw);
}

/**
 * Log the number of peaks found to fall on and off detectors
 *
 * @param allowedPeakCount :: number of candidate peaks found
 */
void PredictPeaks::logNumberOfPeaksFound(size_t allowedPeakCount) const {
  const bool usingExtendedDetectorSpace =
      getProperty("PredictPeaksOutsideDetectors");
  const auto &peaks = m_pw->getPeaks();
  size_t offDetectorPeakCount = 0;
  size_t onDetectorPeakCount = 0;

  for (const auto &peak : peaks) {
    if (peak.getDetectorID() == -1) {
      offDetectorPeakCount++;
    } else {
      onDetectorPeakCount++;
    }
  }

  g_log.notice() << "Out of " << allowedPeakCount
                 << " allowed peaks within parameters, " << onDetectorPeakCount
                 << " were found to hit a detector";

  if (usingExtendedDetectorSpace) {
    g_log.notice() << " and " << offDetectorPeakCount << " were found in "
                   << "extended detector space.";
  }

  g_log.notice() << "\n";
}

/// Tries to set the internally stored instrument from an ExperimentInfo-object.
void PredictPeaks::setInstrumentFromInputWorkspace(
    const ExperimentInfo_sptr &inWS) {
  // Check that there is an input workspace that has a sample.
  if (!inWS || !inWS->getInstrument())
    throw std::invalid_argument("Did not specify a valid InputWorkspace with a "
                                "full instrument.");

  m_inst = inWS->getInstrument();
}

/// Sets the run number from the supplied ExperimentInfo or throws an exception.
void PredictPeaks::setRunNumberFromInputWorkspace(
    const ExperimentInfo_sptr &inWS) {
  if (!inWS) {
    throw std::runtime_error("Failed to get run number");
  }

  m_runNumber = inWS->getRunNumber();
}

/// Checks that the beam direction is +Z, throws exception otherwise.
void PredictPeaks::checkBeamDirection() const {
  V3D samplePos = m_inst->getSample()->getPos();

  // L1 path and direction
  V3D beamDir = m_inst->getSource()->getPos() - samplePos;

  if ((fabs(beamDir.X()) > 1e-2) ||
      (fabs(beamDir.Y()) > 1e-2)) // || (beamDir.Z() < 0))
    throw std::invalid_argument("Instrument must have a beam direction that "
                                "is only in the +Z direction for this "
                                "algorithm to be valid..");
}

/// Fills possibleHKLs with all HKLs that are allowed within d- and
/// lambda-limits.
void PredictPeaks::fillPossibleHKLsUsingGenerator(
    const OrientedLattice &orientedLattice,
    std::vector<V3D> &possibleHKLs) const {
  double dMin = getProperty("MinDSpacing");
  double dMax = getProperty("MaxDSpacing");

  // --- Reflection condition ----
  // Use the primitive by default
  ReflectionCondition_sptr refCond =
      boost::make_shared<ReflectionConditionPrimitive>();
  // Get it from the property
  std::string refCondName = getPropertyValue("ReflectionCondition");
  for (const auto &m_refCond : m_refConds)
    if (m_refCond->getName() == refCondName)
      refCond = m_refCond;

  HKLGenerator gen(orientedLattice, dMin);
  auto filter =
      boost::make_shared<HKLFilterCentering>(refCond) &
      boost::make_shared<HKLFilterDRange>(orientedLattice, dMin, dMax);

  V3D hklMin = *(gen.begin());

  g_log.information() << "HKL range for d_min of " << dMin << " to d_max of "
                      << dMax << " is from " << hklMin << " to "
                      << hklMin * -1.0 << ", a total of " << gen.size()
                      << " possible HKL's\n";

  if (gen.size() > 10000000000)
    throw std::invalid_argument("More than 10 billion HKLs to search. Is "
                                "your d_min value too small?");

  possibleHKLs.clear();
  possibleHKLs.reserve(gen.size());
  std::remove_copy_if(gen.begin(), gen.end(), std::back_inserter(possibleHKLs),
                      (~filter)->fn());
}

/// Fills possibleHKLs with all HKLs from the supplied PeaksWorkspace.
void PredictPeaks::fillPossibleHKLsUsingPeaksWorkspace(
    const PeaksWorkspace_sptr &peaksWorkspace,
    std::vector<V3D> &possibleHKLs) const {
  possibleHKLs.clear();
  possibleHKLs.reserve(peaksWorkspace->getNumberPeaks());

  bool roundHKL = getProperty("RoundHKL");

  /* Q is at the end multiplied with the factor determined in the
   * constructor (-1 for crystallography, 1 otherwise). So to avoid
   * "flippling HKLs" when it's not required, the HKLs of the input
   * workspace are also multiplied by the factor that is appropriate
   * for the convention stored in the workspace.
   */
  double peaks_q_convention_factor =
      get_factor_for_q_convention(peaksWorkspace->getConvention());

  for (int i = 0; i < static_cast<int>(peaksWorkspace->getNumberPeaks()); ++i) {
    IPeak &p = peaksWorkspace->getPeak(i);
    // Get HKL from that peak
    V3D hkl = p.getHKL() * peaks_q_convention_factor;

    if (roundHKL)
      hkl.round();

    possibleHKLs.push_back(hkl);
  } // for each hkl in the workspace
}

/**
 * @brief Assigns a StructureFactorCalculator if available in sample.
 *
 * This method constructs a StructureFactorCalculator using the CrystalStructure
 * stored in sample if available. For consistency it sets the OrientedLattice
 * in the sample as the unit cell of the crystal structure.
 *
 * Additionally, the property CalculateStructureFactors is taken into account.
 * If it's disabled, the calculator will not be assigned, disabling structure
 * factor calculation.
 *
 * @param sample :: Sample, potentially with crystal structure
 */
void PredictPeaks::setStructureFactorCalculatorFromSample(
    const Sample &sample) {
  bool calculateStructureFactors = getProperty("CalculateStructureFactors");

  if (calculateStructureFactors && sample.hasCrystalStructure()) {
    CrystalStructure crystalStructure = sample.getCrystalStructure();
    crystalStructure.setCell(sample.getOrientedLattice());

    m_sfCalculator = StructureFactorCalculatorFactory::create<
        StructureFactorCalculatorSummation>(crystalStructure);
  }
}

/**
 * @brief Calculates Q from HKL and adds a peak to the output workspace
 *
 * This method takes HKL and uses the oriented UB matrix (UB multiplied by the
 * goniometer matrix) to calculate Q. It then creates a Peak-object using
 * that Q-vector and the internally stored instrument. If the corresponding
 * diffracted beam intersects with a detector, the peak is added to the output-
 * workspace.
 *
 * @param hkl
 * @param orientedUB
 * @param goniometerMatrix
 */
void PredictPeaks::calculateQAndAddToOutput(const V3D &hkl,
                                            const DblMatrix &orientedUB,
                                            const DblMatrix &goniometerMatrix) {
  // The q-vector direction of the peak is = goniometer * ub * hkl_vector
  // This is in inelastic convention: momentum transfer of the LATTICE!
  // Also, q does have a 2pi factor = it is equal to 2pi/wavelength.
<<<<<<< HEAD
  const V3D q = orientedUB * hkl * (2.0 * M_PI * m_qConventionFactor);

  const auto convention =
      Kernel::ConfigService::Instance().getString("Q.convention");
  double norm_q = q.norm();
  boost::shared_ptr<const ReferenceFrame> refFrame =
      this->m_inst->getReferenceFrame();
  const V3D refBeamDir = refFrame->vecPointingAlongBeam();
  // Default for ki-kf has -q
  double qSign = 1.0;
  if (convention == "Crystallography")
    qSign = -1.0;
  const double qBeam = q.scalar_prod(refBeamDir) * qSign;
  double one_over_wl = (norm_q * norm_q) / (2.0 * qBeam);
  double wl = (2.0 * M_PI) / one_over_wl;
  // Default for ki-kf has -q
  qSign = -1.0;
  if (convention == "Crystallography")
    qSign = 1.0;

  V3D detectorDir = q * qSign;
  detectorDir[refFrame->pointingAlongBeam()] = one_over_wl - qBeam;
  detectorDir.normalize();
=======
  const auto q = orientedUB * hkl * (2.0 * M_PI * m_qConventionFactor);
  const auto params = getPeakParametersFromQ(q);
  const auto detectorDir = std::get<0>(params);
  const auto wl = std::get<1>(params);
>>>>>>> 5a2b056c

  const bool useExtendedDetectorSpace =
      getProperty("PredictPeaksOutsideDetectors");
  const auto result = m_detectorCacheSearch->findDetectorIndex(q);
  const auto hitDetector = std::get<0>(result);
  const auto index = std::get<1>(result);

  if (!hitDetector && !useExtendedDetectorSpace) {
<<<<<<< HEAD
=======
    return;
  }

  const auto &detInfo = m_pw->detectorInfo();
  const auto &det = detInfo.detector(index);
  std::unique_ptr<Peak> peak;

  if (hitDetector) {
    // peak hit a detector to add it to the list
    peak = Kernel::make_unique<Peak>(m_inst, det.getID(), wl);
    if (!peak->getDetector())
      return;

  } else if (useExtendedDetectorSpace) {
    // use extended detector space to try and guess peak position
    const auto component =
        m_inst->getComponentByName("extended-detector-space");
    const auto c = boost::dynamic_pointer_cast<const ObjComponent>(component);
    if (!c)
      throw std::runtime_error("PredictPeaks: user requested use of a extended "
                               "detector space to predict peaks but there is no"
                               "definition in the IDF");

    // find where this Q vector should intersect with "extended" space
    Geometry::Track track(detInfo.samplePosition(), detectorDir);
    if (!c->interceptSurface(track))
      return;

    // The exit point is the vector to the place that we hit a detector
    const auto magnitude = track.back().exitPoint.norm();
    peak = Kernel::make_unique<Peak>(m_inst, q,
                                     boost::optional<double>(magnitude));
  }

  if (m_edge > 0 && edgePixel(m_inst, peak->getBankName(), peak->getCol(),
                              peak->getRow(), m_edge))
>>>>>>> 5a2b056c
    return;
  }

<<<<<<< HEAD
  const auto &detInfo = m_pw->detectorInfo();
  const auto &det = detInfo.detector(index);
  if (hitDetector) {
    // peak hit a detector to add it to the list
    Peak peak(m_inst, det.getID(), wl);
    if (!peak.getDetector())
      return;

    // Only add peaks that hit the detector
    peak.setGoniometerMatrix(goniometerMatrix);
    // Save the run number found before.
    peak.setRunNumber(m_runNumber);
    peak.setHKL(hkl * m_qConventionFactor);

    if (m_sfCalculator) {
      peak.setIntensity(m_sfCalculator->getFSquared(hkl));
    }

    // Add it to the workspace
    m_pw->addPeak(peak);
  } else if (useExtendedDetectorSpace) {
    // use extended detector space to try and guess peak position
    const auto component =
        m_inst->getComponentByName("extended-detector-space");
    const auto c = boost::dynamic_pointer_cast<const ObjComponent>(component);
    if (!c)
      return;

    // find where this Q vector should intersect with "extended" space
    Geometry::Track track(detInfo.samplePosition(), detectorDir);
    if (!c->interceptSurface(track))
      return;

    const auto magnitude = track.back().exitPoint.norm();
    Peak peak(m_inst, q, boost::optional<double>(magnitude));

    // Only add peaks that hit the detector
    peak.setGoniometerMatrix(goniometerMatrix);
    // Save the run number found before.
    peak.setRunNumber(m_runNumber);
    peak.setHKL(hkl * m_qConventionFactor);

    if (m_sfCalculator) {
      peak.setIntensity(m_sfCalculator->getFSquared(hkl));
    }

    // Add it to the workspace
    m_pw->addPeak(peak);
  }
=======
  // Only add peaks that hit the detector
  peak->setGoniometerMatrix(goniometerMatrix);
  // Save the run number found before.
  peak->setRunNumber(m_runNumber);
  peak->setHKL(hkl * m_qConventionFactor);

  if (m_sfCalculator) {
    peak->setIntensity(m_sfCalculator->getFSquared(hkl));
  }

  // Add it to the workspace
  m_pw->addPeak(*peak);
}

/** Get the detector direction and wavelength of a peak from it's QLab vector
 *
 * @param q :: the q lab vector for this peak
 * @return a tuple containing the detector direction and the wavelength
 */
std::tuple<V3D, double>
PredictPeaks::getPeakParametersFromQ(const V3D &q) const {
  double norm_q = q.norm();
  // Default for ki-kf has -q
  const double qBeam = q.scalar_prod(m_refBeamDir) * m_qConventionFactor;
  double one_over_wl = (norm_q * norm_q) / (2.0 * qBeam);
  double wl = (2.0 * M_PI) / one_over_wl;
  // Default for ki-kf has -q
  V3D detectorDir = q * -m_qConventionFactor;
  detectorDir[m_refFrame->pointingAlongBeam()] = one_over_wl - qBeam;
  detectorDir.normalize();
  return std::make_tuple(detectorDir, wl);
}

/** Cache the reference frame and beam direction using the instrument
 */
void PredictPeaks::setReferenceFrameAndBeamDirection() {
  m_refFrame = m_inst->getReferenceFrame();
  m_refBeamDir = m_refFrame->vecPointingAlongBeam();
>>>>>>> 5a2b056c
}

} // namespace Mantid
} // namespace Crystal<|MERGE_RESOLUTION|>--- conflicted
+++ resolved
@@ -11,20 +11,12 @@
 #include "MantidGeometry/Objects/InstrumentRayTracer.h"
 #include "MantidGeometry/Objects/BoundingBox.h"
 #include "MantidGeometry/Instrument/ReferenceFrame.h"
-<<<<<<< HEAD
-#include "MantidKernel/ListValidator.h"
-#include "MantidKernel/EnabledWhenProperty.h"
-#include "MantidAPI/DetectorInfo.h"
-#include "MantidGeometry/Instrument/RectangularDetector.h"
-#include <Eigen/StdVector>
-=======
 #include "MantidKernel/BoundedValidator.h"
 #include "MantidKernel/ListValidator.h"
 #include "MantidKernel/EnabledWhenProperty.h"
 #include "MantidKernel/make_unique.h"
 #include "MantidGeometry/Instrument/RectangularDetector.h"
 #include "MantidGeometry/Crystal/EdgePixel.h"
->>>>>>> 5a2b056c
 
 #include <fstream>
 using Mantid::Kernel::EnabledWhenProperty;
@@ -486,36 +478,10 @@
   // The q-vector direction of the peak is = goniometer * ub * hkl_vector
   // This is in inelastic convention: momentum transfer of the LATTICE!
   // Also, q does have a 2pi factor = it is equal to 2pi/wavelength.
-<<<<<<< HEAD
-  const V3D q = orientedUB * hkl * (2.0 * M_PI * m_qConventionFactor);
-
-  const auto convention =
-      Kernel::ConfigService::Instance().getString("Q.convention");
-  double norm_q = q.norm();
-  boost::shared_ptr<const ReferenceFrame> refFrame =
-      this->m_inst->getReferenceFrame();
-  const V3D refBeamDir = refFrame->vecPointingAlongBeam();
-  // Default for ki-kf has -q
-  double qSign = 1.0;
-  if (convention == "Crystallography")
-    qSign = -1.0;
-  const double qBeam = q.scalar_prod(refBeamDir) * qSign;
-  double one_over_wl = (norm_q * norm_q) / (2.0 * qBeam);
-  double wl = (2.0 * M_PI) / one_over_wl;
-  // Default for ki-kf has -q
-  qSign = -1.0;
-  if (convention == "Crystallography")
-    qSign = 1.0;
-
-  V3D detectorDir = q * qSign;
-  detectorDir[refFrame->pointingAlongBeam()] = one_over_wl - qBeam;
-  detectorDir.normalize();
-=======
   const auto q = orientedUB * hkl * (2.0 * M_PI * m_qConventionFactor);
   const auto params = getPeakParametersFromQ(q);
   const auto detectorDir = std::get<0>(params);
   const auto wl = std::get<1>(params);
->>>>>>> 5a2b056c
 
   const bool useExtendedDetectorSpace =
       getProperty("PredictPeaksOutsideDetectors");
@@ -524,8 +490,6 @@
   const auto index = std::get<1>(result);
 
   if (!hitDetector && !useExtendedDetectorSpace) {
-<<<<<<< HEAD
-=======
     return;
   }
 
@@ -562,61 +526,8 @@
 
   if (m_edge > 0 && edgePixel(m_inst, peak->getBankName(), peak->getCol(),
                               peak->getRow(), m_edge))
->>>>>>> 5a2b056c
     return;
-  }
-
-<<<<<<< HEAD
-  const auto &detInfo = m_pw->detectorInfo();
-  const auto &det = detInfo.detector(index);
-  if (hitDetector) {
-    // peak hit a detector to add it to the list
-    Peak peak(m_inst, det.getID(), wl);
-    if (!peak.getDetector())
-      return;
-
-    // Only add peaks that hit the detector
-    peak.setGoniometerMatrix(goniometerMatrix);
-    // Save the run number found before.
-    peak.setRunNumber(m_runNumber);
-    peak.setHKL(hkl * m_qConventionFactor);
-
-    if (m_sfCalculator) {
-      peak.setIntensity(m_sfCalculator->getFSquared(hkl));
-    }
-
-    // Add it to the workspace
-    m_pw->addPeak(peak);
-  } else if (useExtendedDetectorSpace) {
-    // use extended detector space to try and guess peak position
-    const auto component =
-        m_inst->getComponentByName("extended-detector-space");
-    const auto c = boost::dynamic_pointer_cast<const ObjComponent>(component);
-    if (!c)
-      return;
-
-    // find where this Q vector should intersect with "extended" space
-    Geometry::Track track(detInfo.samplePosition(), detectorDir);
-    if (!c->interceptSurface(track))
-      return;
-
-    const auto magnitude = track.back().exitPoint.norm();
-    Peak peak(m_inst, q, boost::optional<double>(magnitude));
-
-    // Only add peaks that hit the detector
-    peak.setGoniometerMatrix(goniometerMatrix);
-    // Save the run number found before.
-    peak.setRunNumber(m_runNumber);
-    peak.setHKL(hkl * m_qConventionFactor);
-
-    if (m_sfCalculator) {
-      peak.setIntensity(m_sfCalculator->getFSquared(hkl));
-    }
-
-    // Add it to the workspace
-    m_pw->addPeak(peak);
-  }
-=======
+
   // Only add peaks that hit the detector
   peak->setGoniometerMatrix(goniometerMatrix);
   // Save the run number found before.
@@ -655,7 +566,6 @@
 void PredictPeaks::setReferenceFrameAndBeamDirection() {
   m_refFrame = m_inst->getReferenceFrame();
   m_refBeamDir = m_refFrame->vecPointingAlongBeam();
->>>>>>> 5a2b056c
 }
 
 } // namespace Mantid
