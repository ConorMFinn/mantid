#include "MantidVatesAPI/MDEWRebinningPresenter.h"
#include "MantidVatesAPI/MDRebinningView.h"
#include "MantidGeometry/MDGeometry/MDGeometryXMLDefinitions.h"
#include "MantidGeometry/MDGeometry/MDGeometryXMLBuilder.h"
#include "MantidGeometry/MDGeometry/CompositeImplicitFunction.h"
#include "MantidGeometry/MDGeometry/NullImplicitFunction.h"
#include "MantidVatesAPI/RebinningActionManager.h"
#include "MantidVatesAPI/ProgressAction.h"
#include "MantidVatesAPI/vtkDataSetToGeometry.h"
#include "MantidVatesAPI/RebinningCutterXMLDefinitions.h"
#include "MantidVatesAPI/FieldDataToMetadata.h"
#include "MantidVatesAPI/MetadataToFieldData.h"
#include "MantidVatesAPI/vtkDataSetFactory.h"
#include "MantidVatesAPI/WorkspaceProvider.h"
#include "MantidVatesAPI/vtkDataSetToImplicitFunction.h"
#include "MantidVatesAPI/vtkDataSetToWsLocation.h"
#include "MantidVatesAPI/vtkDataSetToWsName.h"
#include "MantidVatesAPI/Common.h"
#include "MantidAPI/AlgorithmManager.h"
#include "MantidAPI/ImplicitFunctionFactory.h"
#include "MantidKernel/VMD.h"
#include <vtkDataSet.h>
#include <vtkFieldData.h>
#include <vtkPlane.h>

using namespace Mantid::API;
using namespace Mantid::Kernel;

namespace Mantid
{
  namespace VATES
  {
    
    /**
    Constructor.
    @param input : input vtk dataset containing existing metadata.
    @param request : object performing decision making on what rebinning action to take.
    @param view : mvp view handle to use.
    @param wsProvider : ref to object used to determine the availability of the correct ws for this prsenter to work on.
    */
    MDEWRebinningPresenter::MDEWRebinningPresenter(vtkDataSet* input, RebinningActionManager* request, MDRebinningView* view, const WorkspaceProvider& wsProvider) :
    m_inputParser(input),
      m_input(input), 
      m_request(request), 
      m_view(view), 
      m_maxThreshold(0),
      m_minThreshold(0),
      m_timestep(0),
      m_wsGeometry(""),
      m_serializer(LocationNotRequired),
      m_function(Mantid::Geometry::MDImplicitFunction_sptr(new Mantid::Geometry::NullImplicitFunction())),
      m_applyClipping(false),
      m_bOutputHistogramWS(true)
    {
      using namespace Mantid::API;
      vtkFieldData* fd = input->GetFieldData();
      if(NULL == fd || NULL == fd->GetArray(XMLDefinitions::metaDataId().c_str()))
      {
        throw std::logic_error("Rebinning operations require Rebinning Metadata");
      }
      std::string wsName = vtkDataSetToWsName::exec(m_input);
      if(!wsProvider.canProvideWorkspace(wsName))
      {
        throw std::invalid_argument("Wrong type of Workspace stored. Cannot handle with this presenter");
      }

      vtkDataSetToGeometry parser(input);
      parser.execute();

      using Mantid::Geometry::MDGeometryBuilderXML;
      using Mantid::Geometry::NoDimensionPolicy;
      MDGeometryBuilderXML<NoDimensionPolicy> xmlBuilder;

      Mantid::Geometry::VecIMDDimension_sptr dimensions =parser.getAllDimensions();
      DimensionVec::iterator it = dimensions.begin();
      for(;it != dimensions.end(); ++it)
      {
        xmlBuilder.addOrdinaryDimension(*it);
      }
      if(parser.hasXDimension())
      {
        xmlBuilder.addXDimension(parser.getXDimension());
      }
      if(parser.hasYDimension())
      {
        xmlBuilder.addYDimension(parser.getYDimension());
      }
      if(parser.hasZDimension())
      {
        xmlBuilder.addZDimension(parser.getZDimension());
      }
      if(parser.hasTDimension())
      {
        xmlBuilder.addTDimension(parser.getTDimension());
      }

      //Apply the geometry.
      m_serializer.setGeometryXML(xmlBuilder.create());
      //Apply the workspace name after extraction from the input xml.
      m_serializer.setWorkspaceName( wsName);

    }

    /// Destructor
    MDEWRebinningPresenter::~MDEWRebinningPresenter()
    {
      delete m_view;
    }

    /*
    Records and accumulates function knowledge so that it can be seralized to xml later.
    */
    void MDEWRebinningPresenter::addFunctionKnowledge()
    {
      //Add existing functions.
      Mantid::Geometry::CompositeImplicitFunction* compFunction = new Mantid::Geometry::CompositeImplicitFunction;
      compFunction->addFunction(m_function);
      Mantid::Geometry::MDImplicitFunction* existingFunctions = vtkDataSetToImplicitFunction::exec(m_input);
      if (existingFunctions != NULL)
      {
        compFunction->addFunction(Mantid::Geometry::MDImplicitFunction_sptr(existingFunctions));
      }
      //Apply the implicit function.
      m_serializer.setImplicitFunction(Mantid::Geometry::MDImplicitFunction_sptr(compFunction));
    }

    /**
    Uses the state of the MVP view to determine what rebinning action to take next. Also updates the internal
    members according to the state of the view so that the 'Delta' between the view and this presenter can 
    be compared and determined again at a later point.
    */
    void MDEWRebinningPresenter::updateModel()
    {
      if(m_view->getTimeStep() != m_timestep)
      {
        m_request->ask(RecalculateVisualDataSetOnly);
      }
      if(m_view->getMaxThreshold() != m_maxThreshold)
      {
        m_request->ask(RecalculateVisualDataSetOnly); 
      }
      if(m_view->getMinThreshold() != m_minThreshold)
      {
        m_request->ask(RecalculateVisualDataSetOnly);
      }
      const bool bOutputHistogramWS = m_view->getOutputHistogramWS();
      if(bOutputHistogramWS != m_bOutputHistogramWS)
      {
        m_request->ask(RecalculateAll);
      }

      bool hasAppliedClipping = m_view->getApplyClip();

      //Recalculation is always required if this property is toggled.
      if(m_applyClipping != hasAppliedClipping)
      {
        m_applyClipping = hasAppliedClipping;
        m_request->ask(RecalculateAll);
      }

      //Should always do clipping comparison if clipping has been set to on.
      if(m_applyClipping == true)
      {
        using Mantid::Kernel::V3D;
        //Check all parameters, which define the clipping.
        V3D temp_origin = m_view->getOrigin();
        V3D temp_b1 = m_view->getB1();
        V3D temp_b2 = m_view->getB2();
        double temp_length_b1 = m_view->getLengthB1();
        double temp_length_b2 = m_view->getLengthB2();
        double temp_length_b3 = m_view->getLengthB3();

        if(temp_origin != m_origin)
        {
          m_request->ask(RecalculateAll);
        }
        if(temp_b1 != m_b1)
        {
          m_request->ask(RecalculateAll);
        }
        if(temp_b2 != m_b2)
        {
          m_request->ask(RecalculateAll);
        }
        if(temp_length_b1 != m_lengthB1)
        {
          m_request->ask(RecalculateAll);
        }
        if(temp_length_b2 != m_lengthB2)
        {
          m_request->ask(RecalculateAll);
        }
        if(temp_length_b3 != m_lengthB3)
        {
          m_request->ask(RecalculateAll);
        }
        if(m_view->getForceOrthogonal() != m_ForceOrthogonal)
        {
          m_request->ask(RecalculateAll);
        }
        //Update coord transform fields.
        m_origin = temp_origin;
        m_b1 = temp_b1;
        m_b2 = temp_b2;
        m_lengthB1 = temp_length_b1;
        m_lengthB2 = temp_length_b2;
        m_lengthB3 = temp_length_b3;
        m_ForceOrthogonal = m_view->getForceOrthogonal();
        m_bOutputHistogramWS = m_view->getOutputHistogramWS();
      }

      if(m_view->getAppliedGeometryXML() != m_serializer.getWorkspaceGeometry())
      {
        m_request->ask(RecalculateAll);
      }

      //Update the presenter fields.
      m_timestep = m_view->getTimeStep();
      m_maxThreshold = m_view->getMaxThreshold(); 
      m_minThreshold = m_view->getMinThreshold();
      m_applyClipping = hasAppliedClipping;
      m_bOutputHistogramWS = bOutputHistogramWS;
      addFunctionKnowledge(); //calls m_serializer.setImplicitFunction()
      m_serializer.setGeometryXML( m_view->getAppliedGeometryXML() );
    }

    /** Mantid properties for rebinning algorithm require formatted information.
     * This is for the AlignedDim0... props
    @param dimension : dimension to extract property value for.
    @return true available, false otherwise.
    */
    std::string MDEWRebinningPresenter::extractFormattedPropertyFromDimension(Mantid::Geometry::IMDDimension_sptr dimension) const
    {
      double min = dimension->getMinimum();
      double max = dimension->getMaximum();
      size_t nbins = dimension->getNBins();
      std::string id = dimension->getDimensionId();
      return boost::str(boost::format("%s, %f, %f, %d") %id %min %max % nbins);
    }

    /**  Mantid properties for rebinning algorithm require formatted information.
     * This is for the BasisVector0... parameters
     *
    @param basis : basis vector.
    @param length : length of vector?
    @param dimension : dimension to extract property value for.
    @return true available, false otherwise.
    */
    std::string MDEWRebinningPresenter::extractFormattedPropertyFromDimension(const Mantid::Kernel::V3D& basis, const size_t totalNDims, double length,  Mantid::Geometry::IMDDimension_sptr dimension) const
    {
      UNUSED_ARG(length);

      MantidVec localBasis(3);
      localBasis[0] = basis.X();
      localBasis[1] = basis.Y();
      localBasis[2] = basis.Z();
      size_t nAdditionalDimensions = totalNDims - 3;
      if(nAdditionalDimensions >= 1)
      {
        for(size_t i = 0; i < nAdditionalDimensions; ++i)
        {
          localBasis.push_back(0);
        }
      }

      std::string units = dimension->getUnits();
      std::string id = dimension->getDimensionId();
      return boost::str(boost::format("%s, %s, %s") %id %units %VMD(localBasis).toString(",") );
    }

    /**
    Direct Mantid Algorithms and Workspaces to produce a visual dataset.
    @param factory : Factory, or chain of factories used for Workspace to VTK dataset conversion.
    @param rebinningProgressUpdate : Handler for GUI updates while algorithm progresses.
    @param drawingProgressUpdate : Handler for GUI updates while vtkDataSetFactory::create occurs.
    */
    vtkDataSet* MDEWRebinningPresenter::execute(vtkDataSetFactory* factory, ProgressAction& rebinningProgressUpdate, ProgressAction& drawingProgressUpdate)
    {
      std::string wsName = m_serializer.getWorkspaceName();

      std::string outWsName = wsName + "_visual_md";

      using namespace Mantid::API;
      if(RecalculateAll == m_request->action())
      {
        Mantid::Geometry::MDGeometryXMLParser sourceGeometry(m_view->getAppliedGeometryXML());
        sourceGeometry.execute();

        IAlgorithm_sptr binningAlg  =  m_bOutputHistogramWS  ? AlgorithmManager::Instance().create("BinMD") : AlgorithmManager::Instance().create("SliceMD");
        binningAlg->initialize();
        binningAlg->setPropertyValue("InputWorkspace", wsName); 
        if(!m_bOutputHistogramWS)
        {
          //SliceMD only! This means that iterators will only go through top-level boxes. So iterators will always hit boxes worth visualising.
          binningAlg->setProperty("TakeMaxRecursionDepthFromInput", false);
          binningAlg->setProperty("MaxRecursionDepth", 1) ;
        }

        if(m_view->getApplyClip())
        {
          using namespace Mantid::Kernel;
          const size_t totalNDims = sourceGeometry.getAllDimensions().size();
          V3D b3 = m_b1.cross_prod(m_b2);
          binningAlg->setPropertyValue("Translation", VMD(m_origin).toString(",") );
          binningAlg->setProperty("AxisAligned", false);
          binningAlg->setProperty("ForceOrthogonal", m_ForceOrthogonal );
          std::vector<int> OutputBins;
          std::vector<double> OutputExtents;
          if(sourceGeometry.hasXDimension())
          {
            binningAlg->setPropertyValue("BasisVector0", extractFormattedPropertyFromDimension(m_b1, totalNDims, m_lengthB1, sourceGeometry.getXDimension()));
            OutputExtents.push_back(0);
            OutputExtents.push_back(m_lengthB1);
            OutputBins.push_back(int(sourceGeometry.getXDimension()->getNBins()));
          }
          if(sourceGeometry.hasYDimension())
          {
            binningAlg->setPropertyValue("BasisVector1", extractFormattedPropertyFromDimension(m_b2, totalNDims, m_lengthB2, sourceGeometry.getYDimension()));
            OutputExtents.push_back(0);
            OutputExtents.push_back(m_lengthB2);
            OutputBins.push_back(int(sourceGeometry.getYDimension()->getNBins()));
          }
          if(sourceGeometry.hasZDimension())
          {
            binningAlg->setPropertyValue("BasisVector2", extractFormattedPropertyFromDimension(b3, totalNDims, m_lengthB3, sourceGeometry.getZDimension()));
            OutputExtents.push_back(0);
            OutputExtents.push_back(m_lengthB3);
            OutputBins.push_back(int(sourceGeometry.getYDimension()->getNBins()));
          }
          if(sourceGeometry.hasTDimension())
          {
            // Create a basis vector parallel to the current time vector.
            auto dimT = sourceGeometry.getTDimension();
            std::string units = dimT->getUnits();
            std::string id = dimT->getDimensionId();
            std::string formattedTInput = boost::str(boost::format("%s, %s, 0,0,0,1") %id %units); 
            binningAlg->setPropertyValue("BasisVector3", formattedTInput);

            // Set up extents and bins for this dimension.
            OutputExtents.push_back(dimT->getMinimum());
            OutputExtents.push_back(dimT->getMaximum());
            OutputBins.push_back(int(dimT->getNBins()));

            // Overwrite the translation.
            binningAlg->setPropertyValue("Translation", boost::str(boost::format("%s, 0") %VMD(m_origin).toString(",")) );
          }
          binningAlg->setProperty("OutputExtents", OutputExtents);
          binningAlg->setProperty("OutputBins", OutputBins);
        }
        else
        {
          binningAlg->setProperty("AxisAligned", true);
          if(sourceGeometry.hasXDimension())
          {
            binningAlg->setPropertyValue("AlignedDim0",  extractFormattedPropertyFromDimension(sourceGeometry.getXDimension()));
          }
          if(sourceGeometry.hasYDimension())
          {
            binningAlg->setPropertyValue("AlignedDim1",  extractFormattedPropertyFromDimension(sourceGeometry.getYDimension()));
          }
          if(sourceGeometry.hasZDimension())
          {
            binningAlg->setPropertyValue("AlignedDim2",  extractFormattedPropertyFromDimension(sourceGeometry.getZDimension()));
          }
          if(sourceGeometry.hasTDimension())
          {
            binningAlg->setPropertyValue("AlignedDim3", extractFormattedPropertyFromDimension(sourceGeometry.getTDimension()));
          }
        }

        binningAlg->setPropertyValue("OutputWorkspace", outWsName);
        Poco::NObserver<ProgressAction, Mantid::API::Algorithm::ProgressNotification> observer(rebinningProgressUpdate, &ProgressAction::handler);
        //Add observer.
        binningAlg->addObserver(observer);
        //Run the rebinning algorithm.
        binningAlg->setRethrows(true);
        binningAlg->execute();
        //Remove observer
        binningAlg->removeObserver(observer);
      }

      Mantid::API::Workspace_sptr result=Mantid::API::AnalysisDataService::Instance().retrieve(outWsName);

      vtkDataSet* temp = factory->oneStepCreate(result, drawingProgressUpdate);

      persistReductionKnowledge(temp, this->m_serializer, XMLDefinitions::metaDataId().c_str());
      m_request->reset();
      return temp;
    }

    const std::string& MDEWRebinningPresenter::getAppliedGeometryXML() const
    {
      return m_serializer.getWorkspaceGeometry();
    }

    bool MDEWRebinningPresenter::hasTDimensionAvailable() const
    {
      Mantid::Geometry::MDGeometryXMLParser sourceGeometry(m_view->getAppliedGeometryXML());
      sourceGeometry.execute();
      return sourceGeometry.hasTDimension();
    }

    std::vector<double> MDEWRebinningPresenter::getTimeStepValues() const
    {
      Mantid::Geometry::MDGeometryXMLParser sourceGeometry(m_view->getAppliedGeometryXML());
      sourceGeometry.execute();

      double min = sourceGeometry.getTDimension()->getMinimum();
      double max = sourceGeometry.getTDimension()->getMaximum(); 
      unsigned int nBins = static_cast<int>(sourceGeometry.getTDimension()->getNBins() );
      double increment = (max - min) / nBins;
      std::vector<double> timeStepValues(nBins);
      for (unsigned int i = 0; i < nBins; i++)
      {
        timeStepValues[i] = min + (i * increment);
      }
      return timeStepValues;
    }

<<<<<<< HEAD
    void MDEWRebinningPresenter::setAxisLabels(vtkDataSet *visualDataSet)
    {
      Mantid::Geometry::MDGeometryXMLParser sourceGeometry(m_view->getAppliedGeometryXML());
      sourceGeometry.execute();
      vtkFieldData* fieldData = visualDataSet->GetFieldData();
      setAxisLabel("AxisTitleForX",
                   makeAxisTitle(sourceGeometry.getXDimension()), fieldData);
      setAxisLabel("AxisTitleForY",
                   makeAxisTitle(sourceGeometry.getYDimension()), fieldData);
      setAxisLabel("AxisTitleForZ",
                   makeAxisTitle(sourceGeometry.getZDimension()), fieldData);
=======
    /**
     * Create a label for the "time" coordinate
     * @return the "time" coordinate label
     */
    std::string MDEWRebinningPresenter::getTimeStepLabel() const
    {
      Mantid::Geometry::MDGeometryXMLParser sourceGeometry(m_view->getAppliedGeometryXML());
      sourceGeometry.execute();
      std::string label = sourceGeometry.getTDimension()->getName();
      label += " (";
      label += sourceGeometry.getTDimension()->getUnits();
      label += ")";
      return label;
>>>>>>> 38f1ba35
    }

    void MDEWRebinningPresenter::persistReductionKnowledge(vtkDataSet* out_ds, const
      RebinningKnowledgeSerializer& xmlGenerator, const char* id)
    {
      vtkFieldData* fd = vtkFieldData::New();

      MetadataToFieldData convert;
      convert(fd, xmlGenerator.createXMLString().c_str(), id);

      out_ds->SetFieldData(fd);
      fd->Delete();
    }

  }
}<|MERGE_RESOLUTION|>--- conflicted
+++ resolved
@@ -417,7 +417,21 @@
       return timeStepValues;
     }
 
-<<<<<<< HEAD
+    /**
+     * Create a label for the "time" coordinate
+     * @return the "time" coordinate label
+     */
+    std::string MDEWRebinningPresenter::getTimeStepLabel() const
+    {
+      Mantid::Geometry::MDGeometryXMLParser sourceGeometry(m_view->getAppliedGeometryXML());
+      sourceGeometry.execute();
+      std::string label = sourceGeometry.getTDimension()->getName();
+      label += " (";
+      label += sourceGeometry.getTDimension()->getUnits();
+      label += ")";
+      return label;
+    }
+
     void MDEWRebinningPresenter::setAxisLabels(vtkDataSet *visualDataSet)
     {
       Mantid::Geometry::MDGeometryXMLParser sourceGeometry(m_view->getAppliedGeometryXML());
@@ -429,21 +443,6 @@
                    makeAxisTitle(sourceGeometry.getYDimension()), fieldData);
       setAxisLabel("AxisTitleForZ",
                    makeAxisTitle(sourceGeometry.getZDimension()), fieldData);
-=======
-    /**
-     * Create a label for the "time" coordinate
-     * @return the "time" coordinate label
-     */
-    std::string MDEWRebinningPresenter::getTimeStepLabel() const
-    {
-      Mantid::Geometry::MDGeometryXMLParser sourceGeometry(m_view->getAppliedGeometryXML());
-      sourceGeometry.execute();
-      std::string label = sourceGeometry.getTDimension()->getName();
-      label += " (";
-      label += sourceGeometry.getTDimension()->getUnits();
-      label += ")";
-      return label;
->>>>>>> 38f1ba35
     }
 
     void MDEWRebinningPresenter::persistReductionKnowledge(vtkDataSet* out_ds, const
