--- conflicted
+++ resolved
@@ -17,18 +17,10 @@
 Historically the work performed by this algorithm was known as the Quick
 script.
 
-<<<<<<< HEAD
 If :literal:`MonitorBackgroundWavelengthMin` and
 :literal:`MonitorBackgroundWavelengthMax` are both set to :literal:`0`, then
 background normalization will not be performed on the monitors.
 
-Workflow
-########
-
-.. diagram:: ReflectometryReductionOne-v1_wkflw.dot
-
-=======
->>>>>>> d611cee8
 Analysis Modes
 ##############
 
