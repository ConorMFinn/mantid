--- conflicted
+++ resolved
@@ -9,11 +9,7 @@
 Description
 -----------
 
-<<<<<<< HEAD
-Converts a 2D workspace in `units <http://www.mantidproject.org/Units>`_ 
-=======
 Converts a 2D workspace in `units <http://www.mantidproject.org/Unit_Factory>`_ 
->>>>>>> 904d1153
 of spectrum number/**energy transfer** to 
 the intensity as a function of momentum transfer 
 :math:`Q` and energy transfer :math:`\Delta E`. 
