<?xml version="1.0" encoding="UTF-8"?>
<ui version="4.0">
 <class>IndirectDataAnalysis</class>
 <widget class="QWidget" name="IndirectDataAnalysis">
  <property name="geometry">
   <rect>
    <x>0</x>
    <y>0</y>
    <width>776</width>
    <height>577</height>
   </rect>
  </property>
  <property name="windowTitle">
   <string>Indirect Data Analysis</string>
  </property>
  <layout class="QVBoxLayout" name="verticalLayout">
   <item>
    <widget class="QTabWidget" name="tabWidget">
     <property name="enabled">
      <bool>true</bool>
     </property>
     <property name="tabShape">
      <enum>QTabWidget::Rounded</enum>
     </property>
     <property name="currentIndex">
      <number>0</number>
     </property>
     <widget class="QWidget" name="tabElwin">
      <attribute name="title">
       <string>Elwin</string>
      </attribute>
      <layout class="QVBoxLayout" name="layoutElwin">
       <item>
        <layout class="QHBoxLayout" name="horizontalLayout_16">
         <item>
          <widget class="MantidQt::MantidWidgets::MWRunFiles" name="elwin_inputFile">
           <property name="sizePolicy">
            <sizepolicy hsizetype="Preferred" vsizetype="Fixed">
             <horstretch>0</horstretch>
             <verstretch>41</verstretch>
            </sizepolicy>
           </property>
           <property name="findRunFiles" stdset="0">
            <bool>false</bool>
           </property>
           <property name="label" stdset="0">
            <string>Input File</string>
           </property>
           <property name="multipleFiles" stdset="0">
            <bool>true</bool>
           </property>
           <property name="fileExtensions">
            <stringlist>
             <string>_red.nxs</string>
            </stringlist>
           </property>
          </widget>
         </item>
         <item>
          <widget class="QPushButton" name="elwin_pbPlotInput">
           <property name="text">
            <string>Plot Input</string>
           </property>
          </widget>
         </item>
        </layout>
       </item>
       <item>
        <layout class="QHBoxLayout" name="horizontalLayout_7">
         <item>
          <layout class="QVBoxLayout" name="elwin_properties"/>
         </item>
         <item>
          <layout class="QHBoxLayout" name="elwin_plot"/>
         </item>
        </layout>
       </item>
       <item>
        <layout class="QGridLayout" name="gridLayout">
         <item row="0" column="4">
          <widget class="QCheckBox" name="elwin_ckNormalise">
           <property name="text">
            <string>Normalise to Lowest Temperature</string>
           </property>
          </widget>
         </item>
         <item row="0" column="3">
          <spacer name="horizontalSpacer_28">
           <property name="orientation">
            <enum>Qt::Horizontal</enum>
           </property>
           <property name="sizeHint" stdset="0">
            <size>
             <width>40</width>
             <height>20</height>
            </size>
           </property>
          </spacer>
         </item>
         <item row="0" column="0">
          <widget class="QLabel" name="label_2">
           <property name="text">
            <string>SE log name: </string>
           </property>
          </widget>
         </item>
         <item row="0" column="1">
          <widget class="QLineEdit" name="leLogName">
           <property name="text">
            <string/>
           </property>
          </widget>
         </item>
         <item row="0" column="2">
          <spacer name="horizontalSpacer_29">
           <property name="orientation">
            <enum>Qt::Horizontal</enum>
           </property>
           <property name="sizeHint" stdset="0">
            <size>
             <width>40</width>
             <height>20</height>
            </size>
           </property>
          </spacer>
         </item>
        </layout>
       </item>
       <item>
        <layout class="QHBoxLayout" name="horizontalLayout_5">
         <item>
          <widget class="QCheckBox" name="elwin_ckVerbose">
           <property name="enabled">
            <bool>true</bool>
           </property>
           <property name="text">
            <string>Verbose</string>
           </property>
           <property name="checked">
            <bool>true</bool>
           </property>
          </widget>
         </item>
         <item>
          <spacer name="horizontalSpacer_8">
           <property name="orientation">
            <enum>Qt::Horizontal</enum>
           </property>
           <property name="sizeHint" stdset="0">
            <size>
             <width>40</width>
             <height>20</height>
            </size>
           </property>
          </spacer>
         </item>
         <item>
          <widget class="QCheckBox" name="elwin_ckPlot">
           <property name="text">
            <string>Plot Result</string>
           </property>
          </widget>
         </item>
         <item>
          <spacer name="horizontalSpacer_10">
           <property name="orientation">
            <enum>Qt::Horizontal</enum>
           </property>
           <property name="sizeHint" stdset="0">
            <size>
             <width>40</width>
             <height>20</height>
            </size>
           </property>
          </spacer>
         </item>
         <item>
          <widget class="QCheckBox" name="elwin_ckSave">
           <property name="text">
            <string>Save Result</string>
           </property>
          </widget>
         </item>
        </layout>
       </item>
      </layout>
     </widget>
     <widget class="QWidget" name="tabMSD">
      <attribute name="title">
       <string>MSD Fit</string>
      </attribute>
      <layout class="QVBoxLayout" name="verticalLayout_5">
       <item>
        <layout class="QHBoxLayout" name="horizontalLayout_18">
         <item>
          <widget class="MantidQt::MantidWidgets::DataSelector" name="msd_dsSampleInput">
           <property name="sizePolicy">
            <sizepolicy hsizetype="Minimum" vsizetype="Fixed">
             <horstretch>0</horstretch>
             <verstretch>0</verstretch>
            </sizepolicy>
           </property>
           <property name="workspaceSuffixes" stdset="0">
            <stringlist>
             <string>_eq2</string>
            </stringlist>
           </property>
           <property name="fileBrowserSuffixes" stdset="0">
            <stringlist>
             <string>_eq2.nxs</string>
            </stringlist>
           </property>
           <property name="showLoad">
            <bool>false</bool>
           </property>
          </widget>
         </item>
        </layout>
       </item>
       <item>
        <layout class="QHBoxLayout" name="horizontalLayout_3">
         <item>
          <layout class="QVBoxLayout" name="msd_properties"/>
         </item>
         <item>
<<<<<<< HEAD
          <layout class="QVBoxLayout" name="verticalLayout_4">
=======
          <layout class="QVBoxLayout" name="verticalLayout_41">
>>>>>>> 5fe9c230
           <item>
            <layout class="QVBoxLayout" name="msd_plot"/>
           </item>
           <item>
            <layout class="QHBoxLayout" name="horizontalLayout">
             <item>
<<<<<<< HEAD
              <widget class="QLabel" name="label_5">
=======
              <widget class="QLabel" name="label_51">
>>>>>>> 5fe9c230
               <property name="text">
                <string>Plot Spectrum:</string>
               </property>
              </widget>
             </item>
             <item>
              <widget class="QLineEdit" name="msd_lePlotSpectrum">
               <property name="maximumSize">
                <size>
                 <width>50</width>
                 <height>16777215</height>
                </size>
               </property>
              </widget>
             </item>
             <item>
              <spacer name="horizontalSpacer_24">
               <property name="orientation">
                <enum>Qt::Horizontal</enum>
               </property>
               <property name="sizeType">
                <enum>QSizePolicy::Expanding</enum>
               </property>
               <property name="sizeHint" stdset="0">
                <size>
                 <width>40</width>
                 <height>20</height>
                </size>
               </property>
              </spacer>
             </item>
             <item>
<<<<<<< HEAD
              <widget class="QLabel" name="label_3">
=======
              <widget class="QLabel" name="label_31">
>>>>>>> 5fe9c230
               <property name="sizePolicy">
                <sizepolicy hsizetype="Preferred" vsizetype="Fixed">
                 <horstretch>0</horstretch>
                 <verstretch>0</verstretch>
                </sizepolicy>
               </property>
               <property name="text">
                <string>Spectra Range:</string>
               </property>
              </widget>
             </item>
             <item>
              <widget class="QLineEdit" name="msd_leSpectraMin">
               <property name="sizePolicy">
                <sizepolicy hsizetype="Minimum" vsizetype="Fixed">
                 <horstretch>0</horstretch>
                 <verstretch>0</verstretch>
                </sizepolicy>
               </property>
               <property name="maximumSize">
                <size>
                 <width>50</width>
                 <height>16777215</height>
                </size>
               </property>
              </widget>
             </item>
             <item>
<<<<<<< HEAD
              <widget class="QLabel" name="label_4">
=======
              <widget class="QLabel" name="label_41">
>>>>>>> 5fe9c230
               <property name="sizePolicy">
                <sizepolicy hsizetype="Preferred" vsizetype="Fixed">
                 <horstretch>0</horstretch>
                 <verstretch>0</verstretch>
                </sizepolicy>
               </property>
               <property name="text">
                <string>to</string>
               </property>
              </widget>
             </item>
             <item>
              <widget class="QLineEdit" name="msd_leSpectraMax">
               <property name="sizePolicy">
                <sizepolicy hsizetype="Minimum" vsizetype="Fixed">
                 <horstretch>0</horstretch>
                 <verstretch>0</verstretch>
                </sizepolicy>
               </property>
               <property name="maximumSize">
                <size>
                 <width>50</width>
                 <height>16777215</height>
                </size>
               </property>
              </widget>
             </item>
            </layout>
           </item>
          </layout>
         </item>
        </layout>
       </item>
       <item>
        <layout class="QHBoxLayout" name="horizontalLayout_21">
         <item>
          <spacer name="horizontalSpacer_17">
           <property name="orientation">
            <enum>Qt::Horizontal</enum>
           </property>
           <property name="sizeType">
            <enum>QSizePolicy::Expanding</enum>
           </property>
           <property name="sizeHint" stdset="0">
            <size>
             <width>40</width>
             <height>0</height>
            </size>
           </property>
          </spacer>
         </item>
         <item>
          <widget class="QPushButton" name="msd_pbSequential">
           <property name="text">
            <string>Run Sequential</string>
           </property>
          </widget>
         </item>
        </layout>
       </item>
       <item>
        <layout class="QHBoxLayout" name="horizontalLayout_8">
         <item>
          <widget class="QCheckBox" name="msd_ckVerbose">
           <property name="enabled">
            <bool>true</bool>
           </property>
           <property name="text">
            <string>Verbose</string>
           </property>
           <property name="checked">
            <bool>true</bool>
           </property>
          </widget>
         </item>
         <item>
          <spacer name="horizontalSpacer_22">
           <property name="orientation">
            <enum>Qt::Horizontal</enum>
           </property>
           <property name="sizeHint" stdset="0">
            <size>
             <width>40</width>
             <height>20</height>
            </size>
           </property>
          </spacer>
         </item>
         <item>
          <widget class="QCheckBox" name="msd_ckPlot">
           <property name="text">
            <string>Plot Result</string>
           </property>
           <property name="checked">
            <bool>true</bool>
           </property>
          </widget>
         </item>
         <item>
          <spacer name="horizontalSpacer_23">
           <property name="orientation">
            <enum>Qt::Horizontal</enum>
           </property>
           <property name="sizeHint" stdset="0">
            <size>
             <width>40</width>
             <height>20</height>
            </size>
           </property>
          </spacer>
         </item>
         <item>
          <widget class="QCheckBox" name="msd_ckSave">
           <property name="text">
            <string>Save Result</string>
           </property>
          </widget>
         </item>
        </layout>
       </item>
      </layout>
     </widget>
     <widget class="QWidget" name="tabFury">
      <attribute name="title">
       <string>Fury</string>
      </attribute>
      <layout class="QVBoxLayout" name="layoutFury">
       <item>
        <layout class="QGridLayout" name="fury_layoutFiles">
         <item row="2" column="0">
          <widget class="QLabel" name="label_6">
           <property name="sizePolicy">
            <sizepolicy hsizetype="Fixed" vsizetype="Preferred">
             <horstretch>0</horstretch>
             <verstretch>0</verstretch>
            </sizepolicy>
           </property>
           <property name="text">
            <string>Resolution</string>
           </property>
          </widget>
         </item>
         <item row="1" column="0">
<<<<<<< HEAD
          <widget class="QLabel" name="label_5">
=======
          <widget class="QLabel" name="label_52">
>>>>>>> 5fe9c230
           <property name="sizePolicy">
            <sizepolicy hsizetype="Fixed" vsizetype="Preferred">
             <horstretch>0</horstretch>
             <verstretch>0</verstretch>
            </sizepolicy>
           </property>
           <property name="text">
            <string>Sample</string>
           </property>
          </widget>
         </item>
         <item row="1" column="1" colspan="2">
          <widget class="MantidQt::MantidWidgets::DataSelector" name="fury_dsInput">
           <property name="sizePolicy">
            <sizepolicy hsizetype="Minimum" vsizetype="Fixed">
             <horstretch>0</horstretch>
             <verstretch>0</verstretch>
            </sizepolicy>
           </property>
           <property name="loadLabelText" stdset="0">
            <string>Plot Input</string>
           </property>
           <property name="workspaceSuffixes" stdset="0">
            <stringlist>
             <string>_red</string>
             <string>_sqw</string>
            </stringlist>
           </property>
           <property name="fileBrowserSuffixes" stdset="0">
            <stringlist>
             <string>_red.nxs</string>
             <string>_sqw.nxs</string>
            </stringlist>
           </property>
           <property name="showLoad">
            <bool>false</bool>
           </property>
          </widget>
         </item>
         <item row="2" column="1" colspan="2">
          <widget class="MantidQt::MantidWidgets::DataSelector" name="fury_dsResInput">
           <property name="sizePolicy">
            <sizepolicy hsizetype="Minimum" vsizetype="Fixed">
             <horstretch>0</horstretch>
             <verstretch>0</verstretch>
            </sizepolicy>
           </property>
           <property name="autoLoad">
            <bool>false</bool>
           </property>
           <property name="workspaceSuffixes" stdset="0">
            <stringlist>
             <string>_res</string>
             <string>_red</string>
            </stringlist>
           </property>
           <property name="fileBrowserSuffixes" stdset="0">
            <stringlist>
             <string>_res.nxs</string>
             <string>_red.nxs</string>
            </stringlist>
           </property>
           <property name="showLoad">
            <bool>false</bool>
           </property>
          </widget>
         </item>
        </layout>
       </item>
       <item>
        <layout class="QHBoxLayout" name="horizontalLayout_22">
         <item>
          <layout class="QVBoxLayout" name="fury_TreeSpace"/>
         </item>
         <item>
          <layout class="QVBoxLayout" name="fury_PlotSpace"/>
         </item>
        </layout>
       </item>
       <item>
        <layout class="QHBoxLayout" name="horizontalLayout_9">
         <item>
          <widget class="QCheckBox" name="fury_ckVerbose">
           <property name="enabled">
            <bool>true</bool>
           </property>
           <property name="text">
            <string>Verbose</string>
           </property>
           <property name="checked">
            <bool>true</bool>
           </property>
          </widget>
         </item>
         <item>
          <spacer name="horizontalSpacer_7">
           <property name="orientation">
            <enum>Qt::Horizontal</enum>
           </property>
           <property name="sizeHint" stdset="0">
            <size>
             <width>40</width>
             <height>20</height>
            </size>
           </property>
          </spacer>
         </item>
         <item>
          <widget class="QCheckBox" name="fury_ckPlot">
           <property name="text">
            <string>Plot Result</string>
           </property>
          </widget>
         </item>
         <item>
          <spacer name="horizontalSpacer_18">
           <property name="orientation">
            <enum>Qt::Horizontal</enum>
           </property>
           <property name="sizeHint" stdset="0">
            <size>
             <width>40</width>
             <height>20</height>
            </size>
           </property>
          </spacer>
         </item>
         <item>
          <widget class="QCheckBox" name="fury_ckSave">
           <property name="text">
            <string>Save Result</string>
           </property>
          </widget>
         </item>
        </layout>
       </item>
      </layout>
     </widget>
     <widget class="QWidget" name="tabFuryFit">
      <attribute name="title">
       <string>FuryFit</string>
      </attribute>
      <layout class="QVBoxLayout" name="layoutFuryFit">
       <item>
        <layout class="QHBoxLayout" name="furyfit_layoutInput">
         <item>
          <widget class="QComboBox" name="furyfit_cbInputType">
           <item>
            <property name="text">
             <string>File</string>
            </property>
           </item>
           <item>
            <property name="text">
             <string>Workspace</string>
            </property>
           </item>
          </widget>
         </item>
         <item>
          <widget class="QStackedWidget" name="furyfit_swInput">
           <property name="sizePolicy">
            <sizepolicy hsizetype="Preferred" vsizetype="Maximum">
             <horstretch>0</horstretch>
             <verstretch>0</verstretch>
            </sizepolicy>
           </property>
           <property name="currentIndex">
            <number>0</number>
           </property>
           <widget class="QWidget" name="furyfit_page_inputFile">
            <layout class="QHBoxLayout" name="horizontalLayout_19">
             <item>
              <widget class="MantidQt::MantidWidgets::MWRunFiles" name="furyfit_inputFile">
               <property name="sizePolicy">
                <sizepolicy hsizetype="Preferred" vsizetype="Fixed">
                 <horstretch>0</horstretch>
                 <verstretch>41</verstretch>
                </sizepolicy>
               </property>
               <property name="findRunFiles" stdset="0">
                <bool>false</bool>
               </property>
               <property name="label" stdset="0">
                <string/>
               </property>
               <property name="multipleFiles" stdset="0">
                <bool>false</bool>
               </property>
               <property name="fileExtensions">
                <stringlist>
                 <string>_iqt.nxs</string>
                </stringlist>
               </property>
              </widget>
             </item>
             <item>
              <widget class="QPushButton" name="furyfit_pbPlotInput">
               <property name="text">
                <string>Plot Input</string>
               </property>
              </widget>
             </item>
            </layout>
           </widget>
           <widget class="QWidget" name="furyfit_page_inputWorkspace">
            <layout class="QHBoxLayout" name="horizontalLayout_12">
             <item>
              <widget class="MantidQt::MantidWidgets::WorkspaceSelector" name="furyfit_wsIqt">
               <property name="WorkspaceTypes">
                <stringlist/>
               </property>
               <property name="Suffix" stdset="0">
                <stringlist>
                 <string>_iqt</string>
                </stringlist>
               </property>
              </widget>
             </item>
            </layout>
           </widget>
          </widget>
         </item>
        </layout>
       </item>
       <item>
        <layout class="QHBoxLayout" name="horizontalLayout_25">
         <item>
          <layout class="QVBoxLayout" name="furyfit_vlTreeProp">
           <item>
            <layout class="QVBoxLayout" name="verticalLayout_8">
             <item>
              <widget class="QLabel" name="furyfit_lbFitType">
               <property name="sizePolicy">
                <sizepolicy hsizetype="Preferred" vsizetype="Maximum">
                 <horstretch>0</horstretch>
                 <verstretch>0</verstretch>
                </sizepolicy>
               </property>
               <property name="text">
                <string>Fit Type:</string>
               </property>
              </widget>
             </item>
             <item>
              <widget class="QComboBox" name="furyfit_cbFitType">
               <item>
                <property name="text">
                 <string>1 Exponential</string>
                </property>
               </item>
               <item>
                <property name="text">
                 <string>2 Exponentials</string>
                </property>
               </item>
               <item>
                <property name="text">
                 <string>1 Stretched Exponential</string>
                </property>
               </item>
               <item>
                <property name="text">
                 <string>1 Stretched Exponential and 1 Exponential</string>
                </property>
               </item>
              </widget>
             </item>
            </layout>
           </item>
           <item>
            <layout class="QGridLayout" name="gridLayout_5">
             <item row="0" column="1">
              <widget class="QCheckBox" name="furyfit_ckPlotGuess">
               <property name="text">
                <string>Plot Guess</string>
               </property>
               <property name="checked">
                <bool>true</bool>
               </property>
              </widget>
             </item>
             <item row="0" column="0">
              <widget class="QCheckBox" name="furyfit_ckConstrainIntensities">
               <property name="text">
                <string>Constrain Intensities</string>
               </property>
               <property name="checked">
                <bool>true</bool>
               </property>
              </widget>
             </item>
             <item row="1" column="0">
              <widget class="QCheckBox" name="furyfit_ckConstrainBeta">
               <property name="enabled">
                <bool>false</bool>
               </property>
               <property name="text">
                <string>Constrain Beta Over All Q</string>
               </property>
              </widget>
             </item>
            </layout>
           </item>
           <item>
            <layout class="QHBoxLayout" name="furyfit_properties"/>
           </item>
          </layout>
         </item>
         <item>
          <layout class="QVBoxLayout" name="verticalLayout_6">
           <item>
            <layout class="QVBoxLayout" name="furyfit_vlPlot"/>
           </item>
           <item>
            <layout class="QHBoxLayout" name="horizontalLayout_27">
             <item>
              <widget class="QLabel" name="furyfit_lbSpectra">
               <property name="text">
                <string>Spectrum:</string>
               </property>
              </widget>
             </item>
             <item>
              <widget class="QLineEdit" name="furyfit_leSpecNo">
               <property name="text">
                <string>0</string>
               </property>
              </widget>
             </item>
             <item>
              <spacer name="horizontalSpacer_13">
               <property name="orientation">
                <enum>Qt::Horizontal</enum>
               </property>
               <property name="sizeHint" stdset="0">
                <size>
                 <width>40</width>
                 <height>20</height>
                </size>
               </property>
              </spacer>
             </item>
            </layout>
           </item>
          </layout>
         </item>
        </layout>
       </item>
       <item>
        <layout class="QHBoxLayout" name="horizontalLayout_26">
         <item>
          <layout class="QVBoxLayout" name="verticalLayout_10"/>
         </item>
         <item>
          <spacer name="horizontalSpacer_2">
           <property name="orientation">
            <enum>Qt::Horizontal</enum>
           </property>
           <property name="sizeHint" stdset="0">
            <size>
             <width>40</width>
             <height>20</height>
            </size>
           </property>
          </spacer>
         </item>
         <item>
          <layout class="QVBoxLayout" name="verticalLayout_7">
           <item>
            <layout class="QHBoxLayout" name="horizontalLayout_13">
             <item>
              <widget class="QLabel" name="furyfit_lbPlotOutputSeq">
               <property name="text">
                <string>Plot Output: </string>
               </property>
              </widget>
             </item>
             <item>
              <widget class="QComboBox" name="furyfit_cbPlotOutput">
               <item>
                <property name="text">
                 <string>None</string>
                </property>
               </item>
               <item>
                <property name="text">
                 <string>Intensity</string>
                </property>
               </item>
               <item>
                <property name="text">
                 <string>Tau</string>
                </property>
               </item>
               <item>
                <property name="text">
                 <string>Beta</string>
                </property>
               </item>
              </widget>
             </item>
             <item>
              <spacer name="horizontalSpacer_19">
               <property name="orientation">
                <enum>Qt::Horizontal</enum>
               </property>
               <property name="sizeHint" stdset="0">
                <size>
                 <width>40</width>
                 <height>20</height>
                </size>
               </property>
              </spacer>
             </item>
             <item>
              <widget class="QPushButton" name="furyfit_pbSeqFit">
               <property name="text">
                <string>Run Sequential Fit</string>
               </property>
              </widget>
             </item>
            </layout>
           </item>
          </layout>
         </item>
        </layout>
       </item>
       <item>
        <layout class="QHBoxLayout" name="horizontalLayout_14">
         <item>
          <widget class="QCheckBox" name="furyfit_ckVerbose">
           <property name="text">
            <string>Verbose</string>
           </property>
           <property name="checked">
            <bool>true</bool>
           </property>
          </widget>
         </item>
         <item>
          <spacer name="horizontalSpacer_5">
           <property name="orientation">
            <enum>Qt::Horizontal</enum>
           </property>
           <property name="sizeHint" stdset="0">
            <size>
             <width>40</width>
             <height>20</height>
            </size>
           </property>
          </spacer>
         </item>
         <item>
          <widget class="QCheckBox" name="furyfit_ckPlotOutput">
           <property name="text">
            <string>Plot Output (Single Run)</string>
           </property>
          </widget>
         </item>
         <item>
          <spacer name="horizontalSpacer_20">
           <property name="orientation">
            <enum>Qt::Horizontal</enum>
           </property>
           <property name="sizeHint" stdset="0">
            <size>
             <width>40</width>
             <height>20</height>
            </size>
           </property>
          </spacer>
         </item>
         <item>
          <widget class="QCheckBox" name="furyfit_ckSaveSeq">
           <property name="text">
            <string>Save Result</string>
           </property>
          </widget>
         </item>
        </layout>
       </item>
      </layout>
     </widget>
     <widget class="QWidget" name="tabConFit">
      <attribute name="title">
       <string>ConvFit</string>
      </attribute>
      <layout class="QVBoxLayout" name="verticalLayout_42">
       <item>
        <layout class="QGridLayout" name="confit_layoutFiles">
         <item row="0" column="0">
<<<<<<< HEAD
          <widget class="QLabel" name="label_4">
=======
          <widget class="QLabel" name="label_42">
>>>>>>> 5fe9c230
           <property name="sizePolicy">
            <sizepolicy hsizetype="Fixed" vsizetype="Preferred">
             <horstretch>0</horstretch>
             <verstretch>0</verstretch>
            </sizepolicy>
           </property>
           <property name="text">
            <string>Sample</string>
           </property>
          </widget>
         </item>
         <item row="1" column="0">
<<<<<<< HEAD
          <widget class="QLabel" name="label_3">
=======
          <widget class="QLabel" name="label_32">
>>>>>>> 5fe9c230
           <property name="sizePolicy">
            <sizepolicy hsizetype="Fixed" vsizetype="Preferred">
             <horstretch>0</horstretch>
             <verstretch>0</verstretch>
            </sizepolicy>
           </property>
           <property name="text">
            <string>Resolution</string>
           </property>
          </widget>
         </item>
         <item row="0" column="1" colspan="2">
          <widget class="MantidQt::MantidWidgets::DataSelector" name="confit_dsSampleInput">
           <property name="sizePolicy">
            <sizepolicy hsizetype="Minimum" vsizetype="Fixed">
             <horstretch>0</horstretch>
             <verstretch>0</verstretch>
            </sizepolicy>
           </property>
           <property name="autoLoad">
            <bool>true</bool>
           </property>
           <property name="workspaceSuffixes" stdset="0">
            <stringlist>
             <string>_red</string>
             <string>_sqw</string>
            </stringlist>
           </property>
           <property name="fileBrowserSuffixes" stdset="0">
            <stringlist>
             <string>_red.nxs</string>
             <string>_sqw.nxs</string>
             <string>.sqw</string>
             <string>.red</string>
            </stringlist>
           </property>
           <property name="showLoad">
            <bool>false</bool>
           </property>
          </widget>
         </item>
         <item row="1" column="1" colspan="2">
          <widget class="MantidQt::MantidWidgets::DataSelector" name="confit_dsResInput">
           <property name="sizePolicy">
            <sizepolicy hsizetype="Minimum" vsizetype="Fixed">
             <horstretch>0</horstretch>
             <verstretch>0</verstretch>
            </sizepolicy>
           </property>
           <property name="autoLoad">
            <bool>false</bool>
           </property>
           <property name="workspaceSuffixes" stdset="0">
            <stringlist>
             <string>_res</string>
             <string>_red</string>
            </stringlist>
           </property>
           <property name="fileBrowserSuffixes" stdset="0">
            <stringlist>
             <string>_res.nxs</string>
             <string>_red.nxs</string>
            </stringlist>
           </property>
           <property name="showLoad">
            <bool>false</bool>
           </property>
          </widget>
         </item>
        </layout>
       </item>
       <item>
        <layout class="QHBoxLayout" name="confit_layoutPlotArea">
         <item>
          <layout class="QVBoxLayout" name="confit_layoutProperties">
           <item>
            <layout class="QVBoxLayout" name="confit_layoutOptions">
             <item>
              <layout class="QHBoxLayout" name="confit_layoutFitType">
               <item>
                <widget class="QLabel" name="confit_lbFitType">
                 <property name="text">
                  <string>Fit Type:</string>
                 </property>
                </widget>
               </item>
               <item>
                <widget class="QComboBox" name="confit_cbFitType">
                 <item>
                  <property name="text">
                   <string>Zero Lorentzians</string>
                  </property>
                 </item>
                 <item>
                  <property name="text">
                   <string>One Lorentzian</string>
                  </property>
                 </item>
                 <item>
                  <property name="text">
                   <string>Two Lorentzians</string>
                  </property>
                 </item>
                </widget>
               </item>
              </layout>
             </item>
             <item>
              <layout class="QHBoxLayout" name="confit_layoutBackground">
               <item>
                <widget class="QLabel" name="confit_lbBackground">
                 <property name="text">
                  <string>Background</string>
                 </property>
                </widget>
               </item>
               <item>
                <widget class="QComboBox" name="confit_cbBackground">
                 <item>
                  <property name="text">
                   <string>Fixed Flat</string>
                  </property>
                 </item>
                 <item>
                  <property name="text">
                   <string>Fit Flat</string>
                  </property>
                 </item>
                 <item>
                  <property name="text">
                   <string>Fit Linear</string>
                  </property>
                 </item>
                </widget>
               </item>
              </layout>
             </item>
             <item>
              <layout class="QHBoxLayout" name="horizontalLayout_28">
               <item>
                <widget class="QCheckBox" name="confit_ckTempCorrection">
                 <property name="text">
                  <string>Temp. Correction</string>
                 </property>
                </widget>
               </item>
               <item>
                <widget class="QLineEdit" name="confit_leTempCorrection">
                 <property name="enabled">
                  <bool>false</bool>
                 </property>
                 <property name="sizePolicy">
                  <sizepolicy hsizetype="Preferred" vsizetype="Fixed">
                   <horstretch>0</horstretch>
                   <verstretch>0</verstretch>
                  </sizepolicy>
                 </property>
                 <property name="toolTip">
                  <string>If set, applies the correction x*temp / 1-exp(x*temp) to the lorentzian before convolution.</string>
                 </property>
                </widget>
               </item>
              </layout>
             </item>
             <item>
              <layout class="QHBoxLayout" name="horizontalLayout_30">
               <item>
                <widget class="QCheckBox" name="confit_ckPlotGuess">
                 <property name="text">
                  <string>Plot Guess</string>
                 </property>
                </widget>
               </item>
               <item>
                <widget class="QCheckBox" name="confit_ckTieCentres">
                 <property name="text">
                  <string>Tie Centres</string>
                 </property>
                </widget>
               </item>
              </layout>
             </item>
            </layout>
           </item>
           <item>
            <layout class="QVBoxLayout" name="confit_properties"/>
           </item>
          </layout>
         </item>
         <item>
          <layout class="QVBoxLayout" name="confit_layoutMiniPlot">
           <item>
            <layout class="QHBoxLayout" name="confit_plot"/>
           </item>
           <item>
            <layout class="QHBoxLayout" name="confit_layoutSpectra">
             <item>
              <widget class="QLabel" name="confit_lbSpecNo">
               <property name="text">
                <string>Spectra Range</string>
               </property>
              </widget>
             </item>
             <item>
              <widget class="QLineEdit" name="confit_leSpecNo">
               <property name="sizePolicy">
                <sizepolicy hsizetype="Maximum" vsizetype="Fixed">
                 <horstretch>0</horstretch>
                 <verstretch>0</verstretch>
                </sizepolicy>
               </property>
               <property name="maximumSize">
                <size>
                 <width>65</width>
                 <height>16777215</height>
                </size>
               </property>
               <property name="text">
                <string>0</string>
               </property>
              </widget>
             </item>
             <item>
              <widget class="QLabel" name="confit_lbTo">
               <property name="text">
                <string>to</string>
               </property>
              </widget>
             </item>
             <item>
              <widget class="QLineEdit" name="confit_leSpecMax">
               <property name="sizePolicy">
                <sizepolicy hsizetype="Maximum" vsizetype="Fixed">
                 <horstretch>0</horstretch>
                 <verstretch>0</verstretch>
                </sizepolicy>
               </property>
               <property name="maximumSize">
                <size>
                 <width>65</width>
                 <height>16777215</height>
                </size>
               </property>
               <property name="text">
                <string>-1</string>
               </property>
              </widget>
             </item>
            </layout>
           </item>
          </layout>
         </item>
        </layout>
       </item>
       <item>
        <layout class="QHBoxLayout" name="confit_layoutOuputOptions">
         <item>
          <layout class="QVBoxLayout" name="confit_layoutSeq_2"/>
         </item>
         <item>
          <spacer name="horizontalSpacer">
           <property name="orientation">
            <enum>Qt::Horizontal</enum>
           </property>
           <property name="sizeHint" stdset="0">
            <size>
             <width>40</width>
             <height>20</height>
            </size>
           </property>
          </spacer>
         </item>
         <item>
          <layout class="QVBoxLayout" name="confit_layoutSeq">
           <item>
            <layout class="QHBoxLayout" name="confit_layoutSeqPlot">
             <item>
              <widget class="QLabel" name="confit_lbPlotSeq">
               <property name="text">
                <string>Plot Output:</string>
               </property>
              </widget>
             </item>
             <item>
              <widget class="QComboBox" name="confit_cbPlotOutput">
               <item>
                <property name="text">
                 <string>None</string>
                </property>
               </item>
               <item>
                <property name="text">
                 <string>All</string>
                </property>
               </item>
               <item>
                <property name="text">
                 <string>Amplitude</string>
                </property>
               </item>
               <item>
                <property name="text">
                 <string>FWHM</string>
                </property>
               </item>
              </widget>
             </item>
             <item>
              <spacer name="horizontalSpacer_3">
               <property name="orientation">
                <enum>Qt::Horizontal</enum>
               </property>
               <property name="sizeHint" stdset="0">
                <size>
                 <width>40</width>
                 <height>20</height>
                </size>
               </property>
              </spacer>
             </item>
             <item>
              <widget class="QPushButton" name="confit_pbSequential">
               <property name="text">
                <string>Run Sequential Fit</string>
               </property>
              </widget>
             </item>
            </layout>
           </item>
          </layout>
         </item>
        </layout>
       </item>
       <item>
        <layout class="QHBoxLayout" name="horizontalLayout_20">
         <item>
          <widget class="QCheckBox" name="confit_ckVerbose">
           <property name="text">
            <string>Verbose</string>
           </property>
           <property name="checked">
            <bool>true</bool>
           </property>
          </widget>
         </item>
         <item>
          <spacer name="horizontalSpacer_21">
           <property name="orientation">
            <enum>Qt::Horizontal</enum>
           </property>
           <property name="sizeHint" stdset="0">
            <size>
             <width>40</width>
             <height>20</height>
            </size>
           </property>
          </spacer>
         </item>
         <item>
          <widget class="QCheckBox" name="confit_ckPlotOutput">
           <property name="text">
            <string>Plot Output (Single Run)</string>
           </property>
          </widget>
         </item>
         <item>
          <spacer name="horizontalSpacer_4">
           <property name="orientation">
            <enum>Qt::Horizontal</enum>
           </property>
           <property name="sizeHint" stdset="0">
            <size>
             <width>40</width>
             <height>20</height>
            </size>
           </property>
          </spacer>
         </item>
         <item>
          <widget class="QCheckBox" name="confit_ckSaveSeq">
           <property name="text">
            <string>Save Result</string>
           </property>
          </widget>
         </item>
        </layout>
       </item>
      </layout>
     </widget>
     <widget class="QWidget" name="tabAbsF2P">
      <attribute name="title">
       <string>Calculate Corrections</string>
      </attribute>
      <layout class="QVBoxLayout" name="layoutAbsF2P">
       <item>
        <layout class="QHBoxLayout" name="horizontalLayout_23">
         <item>
          <widget class="QLabel" name="label">
           <property name="text">
            <string>Input type:</string>
           </property>
          </widget>
         </item>
         <item>
          <widget class="QComboBox" name="absp_cbInputType">
           <item>
            <property name="text">
             <string>File</string>
            </property>
           </item>
           <item>
            <property name="text">
             <string>Workspace</string>
            </property>
           </item>
          </widget>
         </item>
         <item>
          <widget class="QStackedWidget" name="absp_swInput">
           <property name="currentIndex">
            <number>0</number>
           </property>
           <widget class="QWidget" name="page">
            <layout class="QVBoxLayout" name="verticalLayout_16">
             <property name="spacing">
              <number>0</number>
             </property>
             <property name="margin">
              <number>0</number>
             </property>
             <item>
              <widget class="MantidQt::MantidWidgets::MWRunFiles" name="absp_inputFile">
               <property name="sizePolicy">
                <sizepolicy hsizetype="Preferred" vsizetype="Maximum">
                 <horstretch>0</horstretch>
                 <verstretch>41</verstretch>
                </sizepolicy>
               </property>
               <property name="findRunFiles" stdset="0">
                <bool>false</bool>
               </property>
               <property name="label" stdset="0">
                <string>Sample file:</string>
               </property>
               <property name="multipleFiles" stdset="0">
                <bool>false</bool>
               </property>
               <property name="fileExtensions">
                <stringlist>
                 <string>_red.nxs</string>
                </stringlist>
               </property>
              </widget>
             </item>
            </layout>
           </widget>
           <widget class="QWidget" name="page_2">
            <layout class="QHBoxLayout" name="horizontalLayout_24">
             <property name="spacing">
              <number>0</number>
             </property>
             <property name="margin">
              <number>0</number>
             </property>
             <item>
              <widget class="MantidQt::MantidWidgets::WorkspaceSelector" name="absp_wsInput">
               <property name="WorkspaceTypes">
                <stringlist/>
               </property>
               <property name="Suffix" stdset="0">
                <stringlist>
                 <string>_red</string>
                </stringlist>
               </property>
              </widget>
             </item>
            </layout>
           </widget>
          </widget>
         </item>
        </layout>
       </item>
       <item>
        <widget class="QCheckBox" name="absp_ckUseCan">
         <property name="text">
          <string>Use Can</string>
         </property>
        </widget>
       </item>
       <item>
        <widget class="QGroupBox" name="absp_gbShape">
         <property name="title">
          <string>Shape Details</string>
         </property>
         <layout class="QVBoxLayout" name="verticalLayout_15">
          <item>
           <layout class="QHBoxLayout" name="horizontalLayout_2">
            <item>
             <widget class="QLabel" name="absp_lbSampleShape">
              <property name="sizePolicy">
               <sizepolicy hsizetype="Maximum" vsizetype="Preferred">
                <horstretch>0</horstretch>
                <verstretch>0</verstretch>
               </sizepolicy>
              </property>
              <property name="text">
               <string>Sample Shape:</string>
              </property>
             </widget>
            </item>
            <item>
             <widget class="QComboBox" name="absp_cbShape">
              <item>
               <property name="text">
                <string>Flat</string>
               </property>
              </item>
              <item>
               <property name="text">
                <string>Cylinder</string>
               </property>
              </item>
             </widget>
            </item>
           </layout>
          </item>
          <item>
           <widget class="QStackedWidget" name="absp_swShapeDetails">
            <property name="sizePolicy">
             <sizepolicy hsizetype="Preferred" vsizetype="Maximum">
              <horstretch>0</horstretch>
              <verstretch>0</verstretch>
             </sizepolicy>
            </property>
            <property name="currentIndex">
             <number>0</number>
            </property>
            <widget class="QWidget" name="absp_page_Flat">
             <layout class="QGridLayout" name="gridLayout_2">
              <property name="margin">
               <number>0</number>
              </property>
              <property name="horizontalSpacing">
               <number>6</number>
              </property>
              <item row="0" column="0">
               <widget class="QLabel" name="absp_lbts">
                <property name="text">
                 <string>Thickness</string>
                </property>
               </widget>
              </item>
              <item row="0" column="1">
               <widget class="QLineEdit" name="absp_lets">
                <property name="text">
                 <string/>
                </property>
               </widget>
              </item>
              <item row="1" column="1">
               <widget class="QLineEdit" name="absp_letc1">
                <property name="text">
                 <string/>
                </property>
               </widget>
              </item>
              <item row="2" column="1">
               <widget class="QLineEdit" name="absp_letc2">
                <property name="text">
                 <string/>
                </property>
               </widget>
              </item>
              <item row="1" column="0">
               <widget class="QLabel" name="absp_lbtc1">
                <property name="text">
                 <string>Front Thickness</string>
                </property>
               </widget>
              </item>
              <item row="2" column="0">
               <widget class="QLabel" name="absp_lbtc2">
                <property name="text">
                 <string>Back Thickness</string>
                </property>
               </widget>
              </item>
              <item row="0" column="2">
               <widget class="QLabel" name="absp_valts">
                <property name="styleSheet">
                 <string notr="true">color: rgb(255, 0, 0);</string>
                </property>
                <property name="text">
                 <string>*</string>
                </property>
               </widget>
              </item>
              <item row="1" column="2">
               <widget class="QLabel" name="absp_valtc1">
                <property name="styleSheet">
                 <string notr="true">color: rgb(255, 0, 0);</string>
                </property>
                <property name="text">
                 <string>*</string>
                </property>
               </widget>
              </item>
              <item row="2" column="2">
               <widget class="QLabel" name="absp_valtc2">
                <property name="styleSheet">
                 <string notr="true">color: rgb(255, 0, 0);</string>
                </property>
                <property name="text">
                 <string>*</string>
                </property>
               </widget>
              </item>
             </layout>
            </widget>
            <widget class="QWidget" name="absp_pageCylinder">
             <layout class="QGridLayout" name="gridLayout_3">
              <property name="margin">
               <number>0</number>
              </property>
              <item row="0" column="1">
               <widget class="QLineEdit" name="absp_ler1">
                <property name="text">
                 <string/>
                </property>
               </widget>
              </item>
              <item row="2" column="1">
               <widget class="QLineEdit" name="absp_ler3">
                <property name="enabled">
                 <bool>false</bool>
                </property>
                <property name="text">
                 <string/>
                </property>
               </widget>
              </item>
              <item row="0" column="0">
               <widget class="QLabel" name="absp_lbR1">
                <property name="text">
                 <string>Radius 1</string>
                </property>
               </widget>
              </item>
              <item row="2" column="0">
               <widget class="QLabel" name="absp_lbR3">
                <property name="enabled">
                 <bool>false</bool>
                </property>
                <property name="text">
                 <string>Radius 3</string>
                </property>
               </widget>
              </item>
              <item row="0" column="2">
               <widget class="QLabel" name="absp_valR1">
                <property name="styleSheet">
                 <string notr="true">color: rgb(255, 0, 0);</string>
                </property>
                <property name="text">
                 <string>*</string>
                </property>
               </widget>
              </item>
              <item row="2" column="2">
               <widget class="QLabel" name="absp_valR3">
                <property name="enabled">
                 <bool>false</bool>
                </property>
                <property name="styleSheet">
                 <string notr="true">color: rgb(255, 0, 0);</string>
                </property>
                <property name="text">
                 <string>*</string>
                </property>
               </widget>
              </item>
              <item row="1" column="0">
               <widget class="QLabel" name="absp_lbR2">
                <property name="text">
                 <string>Radius 2</string>
                </property>
               </widget>
              </item>
              <item row="1" column="1">
               <widget class="QLineEdit" name="absp_ler2">
                <property name="text">
                 <string/>
                </property>
               </widget>
              </item>
              <item row="1" column="2">
               <widget class="QLabel" name="absp_valR2">
                <property name="styleSheet">
                 <string notr="true">color: rgb(255, 0, 0);</string>
                </property>
                <property name="text">
                 <string>*</string>
                </property>
               </widget>
              </item>
             </layout>
            </widget>
           </widget>
          </item>
          <item>
           <layout class="QHBoxLayout" name="horizontalLayout_11">
            <item>
             <widget class="QLabel" name="absp_lbAvar">
              <property name="text">
               <string>Can Angle to Beam</string>
              </property>
             </widget>
            </item>
            <item>
             <widget class="QLineEdit" name="absp_leavar">
              <property name="text">
               <string/>
              </property>
             </widget>
            </item>
            <item>
             <widget class="QLabel" name="absp_valAvar">
              <property name="styleSheet">
               <string notr="true">color: rgb(255, 0, 0);</string>
              </property>
              <property name="text">
               <string>*</string>
              </property>
             </widget>
            </item>
           </layout>
          </item>
         </layout>
        </widget>
       </item>
       <item>
        <layout class="QHBoxLayout" name="horizontalLayout_15">
         <item>
          <widget class="QLabel" name="absp_lbWidth">
           <property name="text">
            <string>Beam Width</string>
           </property>
          </widget>
         </item>
         <item>
          <widget class="QLineEdit" name="absp_lewidth">
           <property name="text">
            <string/>
           </property>
          </widget>
         </item>
         <item>
          <widget class="QLabel" name="absp_valWidth">
           <property name="styleSheet">
            <string notr="true">color: rgb(255, 0, 0);</string>
           </property>
           <property name="text">
            <string>*</string>
           </property>
          </widget>
         </item>
        </layout>
       </item>
       <item>
        <widget class="QGroupBox" name="absp_gbSample">
         <property name="title">
          <string>Sample Details</string>
         </property>
         <layout class="QGridLayout" name="gridLayout_8">
          <item row="0" column="0">
           <widget class="QLabel" name="absp_lbsamden">
            <property name="text">
             <string>Number Density</string>
            </property>
           </widget>
          </item>
          <item row="0" column="1">
           <widget class="QLineEdit" name="absp_lesamden">
            <property name="text">
             <string/>
            </property>
           </widget>
          </item>
          <item row="0" column="3">
           <widget class="QLabel" name="absp_lbsamsigs">
            <property name="text">
             <string>Scattering cross-section</string>
            </property>
           </widget>
          </item>
          <item row="0" column="4">
           <widget class="QLineEdit" name="absp_lesamsigs">
            <property name="text">
             <string/>
            </property>
           </widget>
          </item>
          <item row="0" column="6">
           <widget class="QLabel" name="absp_lbsamsiga">
            <property name="text">
             <string>Absorption cross-section</string>
            </property>
           </widget>
          </item>
          <item row="0" column="7">
           <widget class="QLineEdit" name="absp_lesamsiga">
            <property name="text">
             <string/>
            </property>
           </widget>
          </item>
          <item row="0" column="2">
           <widget class="QLabel" name="absp_valSamden">
            <property name="styleSheet">
             <string notr="true">color: rgb(255, 0, 0);</string>
            </property>
            <property name="text">
             <string>*</string>
            </property>
           </widget>
          </item>
          <item row="0" column="5">
           <widget class="QLabel" name="absp_valSamsigs">
            <property name="styleSheet">
             <string notr="true">color: rgb(255, 0, 0);</string>
            </property>
            <property name="text">
             <string>*</string>
            </property>
           </widget>
          </item>
          <item row="0" column="8">
           <widget class="QLabel" name="absp_valSamsiga">
            <property name="styleSheet">
             <string notr="true">color: rgb(255, 0, 0);</string>
            </property>
            <property name="text">
             <string>*</string>
            </property>
           </widget>
          </item>
         </layout>
        </widget>
       </item>
       <item>
        <widget class="QGroupBox" name="absp_gbCan">
         <property name="enabled">
          <bool>false</bool>
         </property>
         <property name="title">
          <string>Can Details</string>
         </property>
         <layout class="QGridLayout" name="gridLayout_7">
          <item row="1" column="1">
           <widget class="QLineEdit" name="absp_lecanden">
            <property name="text">
             <string/>
            </property>
           </widget>
          </item>
          <item row="1" column="0">
           <widget class="QLabel" name="absp_lbCanden">
            <property name="text">
             <string>Number Density</string>
            </property>
           </widget>
          </item>
          <item row="1" column="3">
           <widget class="QLabel" name="absp_lbCansigs">
            <property name="text">
             <string>Scattering cross-section</string>
            </property>
           </widget>
          </item>
          <item row="1" column="4">
           <widget class="QLineEdit" name="absp_lecansigs">
            <property name="text">
             <string/>
            </property>
           </widget>
          </item>
          <item row="1" column="6">
           <widget class="QLabel" name="absp_lbCansiga">
            <property name="text">
             <string>Absorption cross-section</string>
            </property>
           </widget>
          </item>
          <item row="1" column="7">
           <widget class="QLineEdit" name="absp_lecansiga">
            <property name="text">
             <string/>
            </property>
           </widget>
          </item>
          <item row="1" column="2">
           <widget class="QLabel" name="absp_valCanden">
            <property name="styleSheet">
             <string notr="true">color: rgb(255, 0, 0);</string>
            </property>
            <property name="text">
             <string>*</string>
            </property>
           </widget>
          </item>
          <item row="1" column="5">
           <widget class="QLabel" name="absp_valCansigs">
            <property name="styleSheet">
             <string notr="true">color: rgb(255, 0, 0);</string>
            </property>
            <property name="text">
             <string>*</string>
            </property>
           </widget>
          </item>
          <item row="1" column="8">
           <widget class="QLabel" name="absp_valCansiga">
            <property name="styleSheet">
             <string notr="true">color: rgb(255, 0, 0);</string>
            </property>
            <property name="text">
             <string>*</string>
            </property>
           </widget>
          </item>
         </layout>
        </widget>
       </item>
       <item>
        <layout class="QHBoxLayout" name="horizontalLayout_6">
         <item>
          <widget class="QCheckBox" name="absp_ckVerbose">
           <property name="enabled">
            <bool>true</bool>
           </property>
           <property name="text">
            <string>Verbose</string>
           </property>
           <property name="checkable">
            <bool>true</bool>
           </property>
           <property name="checked">
            <bool>true</bool>
           </property>
          </widget>
         </item>
         <item>
          <spacer name="horizontalSpacer_6">
           <property name="orientation">
            <enum>Qt::Horizontal</enum>
           </property>
           <property name="sizeHint" stdset="0">
            <size>
             <width>40</width>
             <height>20</height>
            </size>
           </property>
          </spacer>
         </item>
         <item>
          <widget class="QLabel" name="absp_lbPlotOutput">
           <property name="sizePolicy">
            <sizepolicy hsizetype="Maximum" vsizetype="Preferred">
             <horstretch>0</horstretch>
             <verstretch>0</verstretch>
            </sizepolicy>
           </property>
           <property name="text">
            <string>Plot Output</string>
           </property>
          </widget>
         </item>
         <item>
          <widget class="QComboBox" name="absp_cbPlotOutput">
           <item>
            <property name="text">
             <string>None</string>
            </property>
           </item>
           <item>
            <property name="text">
             <string>Wavelength</string>
            </property>
           </item>
           <item>
            <property name="text">
             <string>Angle</string>
            </property>
           </item>
           <item>
            <property name="text">
             <string>Both</string>
            </property>
           </item>
          </widget>
         </item>
         <item>
          <spacer name="horizontalSpacer_12">
           <property name="orientation">
            <enum>Qt::Horizontal</enum>
           </property>
           <property name="sizeHint" stdset="0">
            <size>
             <width>40</width>
             <height>20</height>
            </size>
           </property>
          </spacer>
         </item>
         <item>
          <widget class="QCheckBox" name="absp_ckSave">
           <property name="text">
            <string>Save Result</string>
           </property>
          </widget>
         </item>
        </layout>
       </item>
      </layout>
     </widget>
     <widget class="QWidget" name="tabApplyAbsorptionCorrections">
      <attribute name="title">
       <string>Apply Corrections</string>
      </attribute>
      <layout class="QVBoxLayout" name="verticalLayout_2">
       <item>
        <widget class="MantidQt::MantidWidgets::DataSelector" name="abscor_dsSample">
         <property name="sizePolicy">
          <sizepolicy hsizetype="Minimum" vsizetype="Fixed">
           <horstretch>0</horstretch>
           <verstretch>0</verstretch>
          </sizepolicy>
         </property>
         <property name="autoLoad">
          <bool>false</bool>
         </property>
         <property name="workspaceSuffixes" stdset="0">
          <stringlist>
           <string>_red</string>
          </stringlist>
         </property>
         <property name="fileBrowserSuffixes" stdset="0">
          <stringlist>
           <string>_red.nxs</string>
          </stringlist>
         </property>
         <property name="showLoad">
          <bool>false</bool>
         </property>
        </widget>
       </item>
       <item>
        <layout class="QGridLayout" name="gridLayout_4">
         <item row="0" column="0">
          <widget class="QLabel" name="abscor_lbGeometry">
           <property name="text">
            <string>Geometry:</string>
           </property>
          </widget>
         </item>
         <item row="0" column="1">
          <widget class="QComboBox" name="abscor_cbGeometry">
           <item>
            <property name="text">
             <string>Flat</string>
            </property>
           </item>
           <item>
            <property name="text">
             <string>Cylinder</string>
            </property>
           </item>
          </widget>
         </item>
         <item row="1" column="0">
          <widget class="QCheckBox" name="abscor_ckUseCan">
           <property name="text">
            <string>Use Can:</string>
           </property>
          </widget>
         </item>
         <item row="1" column="1">
          <widget class="MantidQt::MantidWidgets::DataSelector" name="abscor_dsContainer">
           <property name="enabled">
            <bool>false</bool>
           </property>
           <property name="sizePolicy">
            <sizepolicy hsizetype="Minimum" vsizetype="Fixed">
             <horstretch>0</horstretch>
             <verstretch>0</verstretch>
            </sizepolicy>
           </property>
           <property name="autoLoad">
            <bool>false</bool>
           </property>
           <property name="workspaceSuffixes" stdset="0">
            <stringlist>
             <string>_red</string>
            </stringlist>
           </property>
           <property name="fileBrowserSuffixes" stdset="0">
            <stringlist>
             <string>_red.nxs</string>
            </stringlist>
           </property>
           <property name="showLoad">
            <bool>false</bool>
           </property>
          </widget>
         </item>
         <item row="2" column="1">
          <layout class="QHBoxLayout" name="horizontalLayout_4">
           <item>
            <widget class="QCheckBox" name="abscor_ckScaleMultiplier">
             <property name="enabled">
              <bool>false</bool>
             </property>
             <property name="text">
              <string>Scale Can By:</string>
             </property>
             <property name="checked">
              <bool>false</bool>
             </property>
            </widget>
           </item>
           <item>
            <widget class="QLineEdit" name="abscor_leScaleMultiplier">
             <property name="enabled">
              <bool>false</bool>
             </property>
             <property name="text">
              <string>1.0</string>
             </property>
            </widget>
           </item>
          </layout>
         </item>
         <item row="3" column="0">
          <widget class="QCheckBox" name="abscor_ckUseCorrections">
           <property name="text">
            <string>Use Corrections:</string>
           </property>
          </widget>
         </item>
         <item row="3" column="1">
          <widget class="MantidQt::MantidWidgets::DataSelector" name="abscor_dsCorrections">
           <property name="enabled">
            <bool>false</bool>
           </property>
           <property name="sizePolicy">
            <sizepolicy hsizetype="Minimum" vsizetype="Fixed">
             <horstretch>0</horstretch>
             <verstretch>0</verstretch>
            </sizepolicy>
           </property>
           <property name="autoLoad">
            <bool>false</bool>
           </property>
           <property name="workspaceSuffixes" stdset="0">
            <stringlist>
             <string>_flt_Abs</string>
            </stringlist>
           </property>
           <property name="fileBrowserSuffixes" stdset="0">
            <stringlist>
             <string>_flt_Abs.nxs</string>
            </stringlist>
           </property>
           <property name="showLoad">
            <bool>false</bool>
           </property>
          </widget>
         </item>
        </layout>
       </item>
       <item>
        <spacer name="abscor_verticalSpacer">
         <property name="orientation">
          <enum>Qt::Vertical</enum>
         </property>
         <property name="sizeHint" stdset="0">
          <size>
           <width>20</width>
           <height>40</height>
          </size>
         </property>
        </spacer>
       </item>
       <item>
        <widget class="QGroupBox" name="groupBox">
         <property name="title">
          <string>Output Options</string>
         </property>
         <layout class="QVBoxLayout" name="verticalLayout_3">
          <item>
           <layout class="QHBoxLayout" name="horizontalLayout_33">
            <item>
             <spacer name="horizontalSpacer_9">
              <property name="orientation">
               <enum>Qt::Horizontal</enum>
              </property>
              <property name="sizeHint" stdset="0">
               <size>
                <width>40</width>
                <height>20</height>
               </size>
              </property>
             </spacer>
            </item>
            <item>
             <widget class="QCheckBox" name="abscor_ckPlotContrib">
              <property name="enabled">
               <bool>false</bool>
              </property>
              <property name="text">
               <string>Plot Contributions</string>
              </property>
             </widget>
            </item>
            <item>
             <spacer name="horizontalSpacer_25">
              <property name="orientation">
               <enum>Qt::Horizontal</enum>
              </property>
              <property name="sizeHint" stdset="0">
               <size>
                <width>40</width>
                <height>20</height>
               </size>
              </property>
             </spacer>
            </item>
           </layout>
          </item>
          <item>
           <layout class="QHBoxLayout" name="abscor_layoutPlotOutput">
            <item>
             <widget class="QCheckBox" name="abscor_ckVerbose">
              <property name="enabled">
               <bool>true</bool>
              </property>
              <property name="text">
               <string>Verbose</string>
              </property>
              <property name="checkable">
               <bool>true</bool>
              </property>
              <property name="checked">
               <bool>false</bool>
              </property>
             </widget>
            </item>
            <item>
             <spacer name="horizontalSpacer_16">
              <property name="orientation">
               <enum>Qt::Horizontal</enum>
              </property>
              <property name="sizeHint" stdset="0">
               <size>
                <width>40</width>
                <height>20</height>
               </size>
              </property>
             </spacer>
            </item>
            <item>
             <widget class="QLabel" name="abscor_lbPlotOutput">
              <property name="sizePolicy">
               <sizepolicy hsizetype="Maximum" vsizetype="Preferred">
                <horstretch>0</horstretch>
                <verstretch>0</verstretch>
               </sizepolicy>
              </property>
              <property name="text">
               <string>Plot Output:</string>
              </property>
             </widget>
            </item>
            <item>
             <widget class="QComboBox" name="abscor_cbPlotOutput">
              <item>
               <property name="text">
                <string>None</string>
               </property>
              </item>
              <item>
               <property name="text">
                <string>Contour</string>
               </property>
              </item>
              <item>
               <property name="text">
                <string>Spectra</string>
               </property>
              </item>
              <item>
               <property name="text">
                <string>Both</string>
               </property>
              </item>
             </widget>
            </item>
            <item>
             <spacer name="horizontalSpacer_26">
              <property name="orientation">
               <enum>Qt::Horizontal</enum>
              </property>
              <property name="sizeHint" stdset="0">
               <size>
                <width>40</width>
                <height>20</height>
               </size>
              </property>
             </spacer>
            </item>
            <item>
             <widget class="QCheckBox" name="abscor_ckSave">
              <property name="text">
               <string>Save Result</string>
              </property>
             </widget>
            </item>
           </layout>
          </item>
         </layout>
        </widget>
       </item>
      </layout>
     </widget>
    </widget>
   </item>
   <item>
    <layout class="QHBoxLayout" name="layout_bottom">
     <item>
      <widget class="QPushButton" name="pbHelp">
       <property name="enabled">
        <bool>true</bool>
       </property>
       <property name="sizePolicy">
        <sizepolicy hsizetype="Minimum" vsizetype="Fixed">
         <horstretch>0</horstretch>
         <verstretch>0</verstretch>
        </sizepolicy>
       </property>
       <property name="maximumSize">
        <size>
         <width>20</width>
         <height>20</height>
        </size>
       </property>
       <property name="text">
        <string>?</string>
       </property>
      </widget>
     </item>
     <item>
      <spacer name="horizontalSpacer_14">
       <property name="orientation">
        <enum>Qt::Horizontal</enum>
       </property>
       <property name="sizeHint" stdset="0">
        <size>
         <width>40</width>
         <height>20</height>
        </size>
       </property>
      </spacer>
     </item>
     <item>
      <widget class="QPushButton" name="pbRun">
       <property name="text">
        <string>Run</string>
       </property>
      </widget>
     </item>
     <item>
      <spacer name="horizontalSpacer_11">
       <property name="orientation">
        <enum>Qt::Horizontal</enum>
       </property>
       <property name="sizeHint" stdset="0">
        <size>
         <width>40</width>
         <height>20</height>
        </size>
       </property>
      </spacer>
     </item>
     <item>
      <widget class="QPushButton" name="pbManageDirs">
       <property name="text">
        <string>Manage Directories</string>
       </property>
      </widget>
     </item>
    </layout>
   </item>
  </layout>
 </widget>
 <customwidgets>
  <customwidget>
   <class>MantidQt::MantidWidgets::MWRunFiles</class>
   <extends>QWidget</extends>
   <header>MantidQtMantidWidgets/MWRunFiles.h</header>
  </customwidget>
  <customwidget>
   <class>MantidQt::MantidWidgets::WorkspaceSelector</class>
   <extends>QComboBox</extends>
   <header>MantidQtMantidWidgets/WorkspaceSelector.h</header>
  </customwidget>
  <customwidget>
   <class>MantidQt::MantidWidgets::DataSelector</class>
   <extends>QWidget</extends>
   <header>MantidQtMantidWidgets/DataSelector.h</header>
  </customwidget>
 </customwidgets>
 <tabstops>
  <tabstop>tabWidget</tabstop>
  <tabstop>elwin_pbPlotInput</tabstop>
  <tabstop>elwin_ckVerbose</tabstop>
  <tabstop>elwin_ckPlot</tabstop>
  <tabstop>elwin_ckSave</tabstop>
  <tabstop>msd_ckVerbose</tabstop>
  <tabstop>msd_ckPlot</tabstop>
  <tabstop>msd_ckSave</tabstop>
  <tabstop>fury_ckVerbose</tabstop>
  <tabstop>fury_ckPlot</tabstop>
  <tabstop>fury_ckSave</tabstop>
  <tabstop>furyfit_cbInputType</tabstop>
  <tabstop>furyfit_cbFitType</tabstop>
  <tabstop>furyfit_ckConstrainIntensities</tabstop>
  <tabstop>furyfit_ckPlotGuess</tabstop>
  <tabstop>furyfit_leSpecNo</tabstop>
  <tabstop>confit_cbFitType</tabstop>
  <tabstop>confit_cbBackground</tabstop>
  <tabstop>confit_ckPlotGuess</tabstop>
  <tabstop>confit_leSpecNo</tabstop>
  <tabstop>confit_leSpecMax</tabstop>
  <tabstop>confit_cbPlotOutput</tabstop>
  <tabstop>absp_cbInputType</tabstop>
  <tabstop>absp_ckUseCan</tabstop>
  <tabstop>absp_cbShape</tabstop>
  <tabstop>absp_lets</tabstop>
  <tabstop>absp_letc1</tabstop>
  <tabstop>absp_letc2</tabstop>
  <tabstop>absp_ler1</tabstop>
  <tabstop>absp_ler2</tabstop>
  <tabstop>absp_ler3</tabstop>
  <tabstop>absp_leavar</tabstop>
  <tabstop>absp_lewidth</tabstop>
  <tabstop>absp_lesamden</tabstop>
  <tabstop>absp_lesamsigs</tabstop>
  <tabstop>absp_lesamsiga</tabstop>
  <tabstop>absp_lecanden</tabstop>
  <tabstop>absp_lecansigs</tabstop>
  <tabstop>absp_lecansiga</tabstop>
  <tabstop>absp_cbPlotOutput</tabstop>
  <tabstop>abscor_cbPlotOutput</tabstop>
  <tabstop>pbHelp</tabstop>
  <tabstop>pbRun</tabstop>
  <tabstop>pbManageDirs</tabstop>
 </tabstops>
 <resources/>
 <connections/>
</ui><|MERGE_RESOLUTION|>--- conflicted
+++ resolved
@@ -223,22 +223,14 @@
           <layout class="QVBoxLayout" name="msd_properties"/>
          </item>
          <item>
-<<<<<<< HEAD
-          <layout class="QVBoxLayout" name="verticalLayout_4">
-=======
           <layout class="QVBoxLayout" name="verticalLayout_41">
->>>>>>> 5fe9c230
            <item>
             <layout class="QVBoxLayout" name="msd_plot"/>
            </item>
            <item>
             <layout class="QHBoxLayout" name="horizontalLayout">
              <item>
-<<<<<<< HEAD
-              <widget class="QLabel" name="label_5">
-=======
               <widget class="QLabel" name="label_51">
->>>>>>> 5fe9c230
                <property name="text">
                 <string>Plot Spectrum:</string>
                </property>
@@ -271,11 +263,7 @@
               </spacer>
              </item>
              <item>
-<<<<<<< HEAD
-              <widget class="QLabel" name="label_3">
-=======
               <widget class="QLabel" name="label_31">
->>>>>>> 5fe9c230
                <property name="sizePolicy">
                 <sizepolicy hsizetype="Preferred" vsizetype="Fixed">
                  <horstretch>0</horstretch>
@@ -304,11 +292,7 @@
               </widget>
              </item>
              <item>
-<<<<<<< HEAD
-              <widget class="QLabel" name="label_4">
-=======
               <widget class="QLabel" name="label_41">
->>>>>>> 5fe9c230
                <property name="sizePolicy">
                 <sizepolicy hsizetype="Preferred" vsizetype="Fixed">
                  <horstretch>0</horstretch>
@@ -452,11 +436,7 @@
           </widget>
          </item>
          <item row="1" column="0">
-<<<<<<< HEAD
-          <widget class="QLabel" name="label_5">
-=======
           <widget class="QLabel" name="label_52">
->>>>>>> 5fe9c230
            <property name="sizePolicy">
             <sizepolicy hsizetype="Fixed" vsizetype="Preferred">
              <horstretch>0</horstretch>
@@ -949,11 +929,7 @@
        <item>
         <layout class="QGridLayout" name="confit_layoutFiles">
          <item row="0" column="0">
-<<<<<<< HEAD
-          <widget class="QLabel" name="label_4">
-=======
           <widget class="QLabel" name="label_42">
->>>>>>> 5fe9c230
            <property name="sizePolicy">
             <sizepolicy hsizetype="Fixed" vsizetype="Preferred">
              <horstretch>0</horstretch>
@@ -966,11 +942,7 @@
           </widget>
          </item>
          <item row="1" column="0">
-<<<<<<< HEAD
-          <widget class="QLabel" name="label_3">
-=======
           <widget class="QLabel" name="label_32">
->>>>>>> 5fe9c230
            <property name="sizePolicy">
             <sizepolicy hsizetype="Fixed" vsizetype="Preferred">
              <horstretch>0</horstretch>
