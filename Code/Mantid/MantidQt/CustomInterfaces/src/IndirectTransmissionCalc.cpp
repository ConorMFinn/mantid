#include "MantidAPI/AlgorithmManager.h"
#include "MantidAPI/ExperimentInfo.h"
#include "MantidAPI/MatrixWorkspace.h"
#include "MantidAPI/ITableWorkspace.h"
#include "MantidQtCustomInterfaces/IndirectTransmissionCalc.h"
#include "MantidQtCustomInterfaces/UserInputValidator.h"

#include <QTreeWidgetItem>

using namespace Mantid::API;
using namespace Mantid::Geometry;

namespace
{
  Mantid::Kernel::Logger g_log("IndirectTransmissionCalc");
}

namespace MantidQt
{
  namespace CustomInterfaces
  {
    IndirectTransmissionCalc::IndirectTransmissionCalc(QWidget * parent) :
      IndirectToolsTab(parent)
    {
      m_uiForm.setupUi(parent);

      connect(m_batchAlgoRunner, SIGNAL(batchComplete(bool)), this, SLOT(algorithmComplete(bool)));
    }


    /*
     * Run any tab setup code.
     */
    void IndirectTransmissionCalc::setup()
    {
<<<<<<< HEAD
      instrumentSelected(m_uiForm.cbInstrument->currentText());

      connect(m_uiForm.cbInstrument, SIGNAL(currentIndexChanged(const QString&)), this, SLOT(instrumentSelected(const QString&)));
      connect(m_uiForm.cbAnalyser, SIGNAL(currentIndexChanged(int)), this, SLOT(analyserSelected(int)));

      QRegExp chemicalFormulaRegex("[A-Za-z0-9\\-\\(\\)]*");
      QValidator *chemicalFormulaValidator = new QRegExpValidator(chemicalFormulaRegex, this);
      m_uiForm.leChemicalFormula->setValidator(chemicalFormulaValidator);
=======
>>>>>>> 72a0bd8d
    }


    /**
     * Validate the form to check the algorithm can be run.
     *
     * @return Whether the form was valid
     */
    bool IndirectTransmissionCalc::validate()
    {
      UserInputValidator uiv;

      uiv.checkFieldIsNotEmpty("Chemical Formula", m_uiForm.leChemicalFormula, m_uiForm.valChemicalFormula);

      QString error = uiv.generateErrorMessage();
      showMessageBox(error);

      return error.isEmpty();
    }


    /**
     * Run the tab, invoking the IndirectTransmission algorithm.
     */
    void IndirectTransmissionCalc::run()
    {
      std::string instrumentName = m_uiForm.iicInstrumentConfiguration->getInstrumentName().toStdString();
      std::string outWsName = instrumentName + "_transmission";

      IAlgorithm_sptr transAlg = AlgorithmManager::Instance().create("IndirectTransmission");
      transAlg->initialize();
      transAlg->setProperty("Instrument", instrumentName);
      transAlg->setProperty("Analyser", m_uiForm.iicInstrumentConfiguration->getAnalyserName().toStdString());
      transAlg->setProperty("Reflection", m_uiForm.iicInstrumentConfiguration->getReflectionName().toStdString());
      transAlg->setProperty("ChemicalFormula", m_uiForm.leChemicalFormula->text().toStdString());
      transAlg->setProperty("NumberDensity", m_uiForm.spNumberDensity->value());
      transAlg->setProperty("Thickness", m_uiForm.spThickness->value());
      transAlg->setProperty("OutputWorkspace", outWsName);

      // Run the algorithm async
      runAlgorithm(transAlg);
    }


    /**
     * Handles completion of the IndirectTransmission algorithm.
     *
     * @param error If the algorithm encountered an error during execution
     */
    void IndirectTransmissionCalc::algorithmComplete(bool error)
    {
      if(error)
      {
        emit showMessageBox("Failed to execute IndirectTransmission algorithm.\nSee Results Log for details.");
        return;
      }

      std::string instrumentName = m_uiForm.iicInstrumentConfiguration->getInstrumentName().toStdString();
      std::string outWsName = instrumentName + "_transmission";

      ITableWorkspace_const_sptr resultTable = AnalysisDataService::Instance().retrieveWS<ITableWorkspace>(outWsName);
      Column_const_sptr propertyNames = resultTable->getColumn("Name");
      Column_const_sptr propertyValues = resultTable->getColumn("Value");

      // Update the table in the GUI
      m_uiForm.tvResultsTable->clear();

      for(size_t i = 0; i < resultTable->rowCount(); i++)
      {
        QTreeWidgetItem *item = new QTreeWidgetItem();
        item->setText(0, QString::fromStdString(propertyNames->cell<std::string>(i)));
        item->setText(1, QString::number(propertyValues->cell<double>(i)));
        m_uiForm.tvResultsTable->addTopLevelItem(item);
      }
    }


    /**
     * Set the file browser to use the default save directory
     * when browsing for input files.
     *
     * @param settings The settings to loading into the interface
     */
    void IndirectTransmissionCalc::loadSettings(const QSettings& settings)
    {
      UNUSED_ARG(settings);
    }

  } // namespace CustomInterfaces
} // namespace MantidQt<|MERGE_RESOLUTION|>--- conflicted
+++ resolved
@@ -33,17 +33,9 @@
      */
     void IndirectTransmissionCalc::setup()
     {
-<<<<<<< HEAD
-      instrumentSelected(m_uiForm.cbInstrument->currentText());
-
-      connect(m_uiForm.cbInstrument, SIGNAL(currentIndexChanged(const QString&)), this, SLOT(instrumentSelected(const QString&)));
-      connect(m_uiForm.cbAnalyser, SIGNAL(currentIndexChanged(int)), this, SLOT(analyserSelected(int)));
-
       QRegExp chemicalFormulaRegex("[A-Za-z0-9\\-\\(\\)]*");
       QValidator *chemicalFormulaValidator = new QRegExpValidator(chemicalFormulaRegex, this);
       m_uiForm.leChemicalFormula->setValidator(chemicalFormulaValidator);
-=======
->>>>>>> 72a0bd8d
     }
 
 
