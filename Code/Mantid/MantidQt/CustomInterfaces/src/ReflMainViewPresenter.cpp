#include "MantidQtCustomInterfaces/ReflMainViewPresenter.h"
#include "MantidAPI/AlgorithmManager.h"
#include "MantidAPI/ITableWorkspace.h"
#include "MantidAPI/TableRow.h"
#include "MantidGeometry/Instrument/ParameterMap.h"
#include "MantidKernel/Strings.h"
#include "MantidKernel/TimeSeriesProperty.h"
#include "MantidKernel/Utils.h"
#include "MantidQtCustomInterfaces/ReflMainView.h"
#include "MantidQtCustomInterfaces/QReflTableModel.h"
#include "MantidQtCustomInterfaces/QtReflOptionsDialog.h"
#include "MantidQtMantidWidgets/AlgorithmHintStrategy.h"

#include <boost/regex.hpp>
#include <boost/tokenizer.hpp>

#include <QSettings>

using namespace Mantid::API;
using namespace Mantid::Geometry;
using namespace Mantid::Kernel;
using namespace MantidQt::MantidWidgets;

namespace
{
  const QString ReflSettingsGroup = "Mantid/CustomInterfaces/ISISReflectometry";

  void validateModel(ITableWorkspace_sptr model)
  {
    if(!model)
      throw std::runtime_error("Null pointer");

    if(model->columnCount() != 9)
      throw std::runtime_error("Selected table has the incorrect number of columns (9) to be used as a reflectometry table.");

    try
    {
      model->String(0,0);
      model->String(0,1);
      model->String(0,2);
      model->String(0,3);
      model->String(0,4);
      model->String(0,5);
      model->Double(0,6);
      model->Int(0,7);
      model->String(0,8);
    }
    catch(const std::runtime_error&)
    {
      throw std::runtime_error("Selected table does not meet the specifications to become a model for this interface.");
    }
  }

  bool isValidModel(Workspace_sptr model)
  {
    try
    {
      validateModel(boost::dynamic_pointer_cast<ITableWorkspace>(model));
    }
    catch(...)
    {
      return false;
    }
    return true;
  }

  ITableWorkspace_sptr createWorkspace()
  {
    ITableWorkspace_sptr ws = WorkspaceFactory::Instance().createTable();
    auto colRuns = ws->addColumn("str","Run(s)");
    auto colTheta = ws->addColumn("str","ThetaIn");
    auto colTrans = ws->addColumn("str","TransRun(s)");
    auto colQmin = ws->addColumn("str","Qmin");
    auto colQmax = ws->addColumn("str","Qmax");
    auto colDqq = ws->addColumn("str","dq/q");
    auto colScale = ws->addColumn("double","Scale");
    auto colStitch = ws->addColumn("int","StitchGroup");
    auto colOptions = ws->addColumn("str","Options");

    colRuns->setPlotType(0);
    colTheta->setPlotType(0);
    colTrans->setPlotType(0);
    colQmin->setPlotType(0);
    colQmax->setPlotType(0);
    colDqq->setPlotType(0);
    colScale->setPlotType(0);
    colStitch->setPlotType(0);
    colOptions->setPlotType(0);

    return ws;
  }

  ITableWorkspace_sptr createDefaultWorkspace()
  {
    //Create a blank workspace with one line and set the scale column to 1
    auto ws = createWorkspace();
    ws->appendRow();
    ws->Double(0, MantidQt::CustomInterfaces::ReflMainViewPresenter::COL_SCALE) = 1.0;
    return ws;
  }
}

namespace MantidQt
{
  namespace CustomInterfaces
  {
    ReflMainViewPresenter::ReflMainViewPresenter(ReflMainView* view):
      m_view(view),
      m_tableDirty(false),
      m_addObserver(*this, &ReflMainViewPresenter::handleAddEvent),
      m_remObserver(*this, &ReflMainViewPresenter::handleRemEvent),
      m_clearObserver(*this, &ReflMainViewPresenter::handleClearEvent),
      m_renameObserver(*this, &ReflMainViewPresenter::handleRenameEvent),
      m_replaceObserver(*this, &ReflMainViewPresenter::handleReplaceEvent)
    {
      //Initialise options
      initOptions();

      //Set up the instrument selectors
      std::vector<std::string> instruments;
      instruments.push_back("INTER");
      instruments.push_back("SURF");
      instruments.push_back("CRISP");
      instruments.push_back("POLREF");

      //If the user's configured default instrument is in this list, set it as the default, otherwise use INTER
      const std::string defaultInst = Mantid::Kernel::ConfigService::Instance().getString("default.instrument");
      if(std::find(instruments.begin(), instruments.end(), defaultInst) != instruments.end())
        m_view->setInstrumentList(instruments, defaultInst);
      else
        m_view->setInstrumentList(instruments, "INTER");

      //Populate an initial list of valid tables to open, and subscribe to the ADS to keep it up to date
      Mantid::API::AnalysisDataServiceImpl& ads = Mantid::API::AnalysisDataService::Instance();

      std::set<std::string> items;
      items = ads.getObjectNames();
      for(auto it = items.begin(); it != items.end(); ++it )
      {
        const std::string name = *it;
        Workspace_sptr ws = ads.retrieve(name);

        if(isValidModel(ws))
          m_workspaceList.insert(name);
      }

      ads.notificationCenter.addObserver(m_addObserver);
      ads.notificationCenter.addObserver(m_remObserver);
      ads.notificationCenter.addObserver(m_renameObserver);
      ads.notificationCenter.addObserver(m_clearObserver);
      ads.notificationCenter.addObserver(m_replaceObserver);

      if(m_view)
        m_view->setTableList(m_workspaceList);

      //Provide autocompletion hints for the options column. We use the algorithm's properties minus
      //those we blacklist. We blacklist any useless properties or ones we're handling that the user
      //should'nt touch.
      IAlgorithm_sptr alg = AlgorithmManager::Instance().create("ReflectometryReductionOneAuto");
      std::set<std::string> blacklist;
      blacklist.insert("ThetaIn");
      blacklist.insert("ThetaOut");
      blacklist.insert("InputWorkspace");
      blacklist.insert("OutputWorkspace");
      blacklist.insert("OutputWorkspaceWavelength");
      blacklist.insert("FirstTransmissionRun");
      blacklist.insert("SecondTransmissionRun");
      m_view->setOptionsHintStrategy(new AlgorithmHintStrategy(alg, blacklist));

      //Start with a blank table
      newTable();
    }

    ReflMainViewPresenter::~ReflMainViewPresenter()
    {
      Mantid::API::AnalysisDataServiceImpl& ads = Mantid::API::AnalysisDataService::Instance();
      ads.notificationCenter.removeObserver(m_addObserver);
      ads.notificationCenter.removeObserver(m_remObserver);
      ads.notificationCenter.removeObserver(m_clearObserver);
      ads.notificationCenter.removeObserver(m_renameObserver);
      ads.notificationCenter.removeObserver(m_replaceObserver);
    }

    /**
     * Finds the first unused group id
     */
    int ReflMainViewPresenter::getUnusedGroup(std::set<int> ignoredRows) const
    {
      std::set<int> usedGroups;

      //Scan through all the rows, working out which group ids are used
      for(int idx = 0; idx < m_model->rowCount(); ++idx)
      {
        if(ignoredRows.find(idx) != ignoredRows.end())
          continue;

        //This is an unselected row. Add it to the list of used group ids
        usedGroups.insert(m_model->data(m_model->index(idx, COL_GROUP)).toInt());
      }

      int groupId = 0;

      //While the group id is one of the used ones, increment it by 1
      while(usedGroups.find(groupId) != usedGroups.end())
        groupId++;

      return groupId;
    }

    /**
    Parses a string in the format `a = 1,b=2, c = "1,2,3,4", d = 5.0, e='a,b,c'` into a map of key/value pairs
    @param str The input string
    @throws std::runtime_error on an invalid input string
    */
    std::map<std::string,std::string> ReflMainViewPresenter::parseKeyValueString(const std::string& str)
    {
      //Tokenise, using '\' as an escape character, ',' as a delimiter and " and ' as quote characters
      boost::tokenizer<boost::escaped_list_separator<char> > tok(str, boost::escaped_list_separator<char>("\\", ",", "\"'"));

      std::map<std::string,std::string> kvp;

      for(auto it = tok.begin(); it != tok.end(); ++it)
      {
        std::vector<std::string> valVec;
        boost::split(valVec, *it, boost::is_any_of("="));

        if(valVec.size() > 1)
        {
          //We split on all '='s. The first delimits the key, the rest are assumed to be part of the value
          std::string key = valVec[0];
          //Drop the key from the values vector
          valVec.erase(valVec.begin());
          //Join the remaining sections,
          std::string value = boost::algorithm::join(valVec, "=");

          //Remove any unwanted whitespace
          boost::trim(key);
          boost::trim(value);

          if(key.empty() || value.empty())
            throw std::runtime_error("Invalid key value pair, '" + *it + "'");


          kvp[key] = value;
        }
        else
        {
          throw std::runtime_error("Invalid key value pair, '" + *it + "'");
        }
      }
      return kvp;
    }

    /**
    Process selected rows
    */
    void ReflMainViewPresenter::process()
    {
      if(m_model->rowCount() == 0)
      {
        m_view->giveUserWarning("Cannot process an empty Table","Warning");
        return;
      }

      std::set<int> rows = m_view->getSelectedRows();
      if(rows.empty())
      {
        if(m_options["WarnProcessAll"].toBool())
        {
          //Does the user want to abort?
          if(!m_view->askUserYesNo("This will process all rows in the table. Continue?","Process all rows?"))
            return;
        }

        //They want to process all rows, so populate rows with every index in the model
        for(int idx = 0; idx < m_model->rowCount(); ++idx)
          rows.insert(idx);
      }

      //Map group numbers to the set of rows in that group we want to process
      std::map<int,std::set<int> > groups;
      for(auto it = rows.begin(); it != rows.end(); ++it)
        groups[m_model->data(m_model->index(*it, COL_GROUP)).toInt()].insert(*it);

      //Check each group and warn if we're only partially processing it
      for(auto gIt = groups.begin(); gIt != groups.end(); ++gIt)
      {
        const int& groupId = gIt->first;
        const std::set<int>& groupRows = gIt->second;
        //Are we only partially processing a group?
        if(groupRows.size() < numRowsInGroup(gIt->first))
        {
          std::stringstream err;
          err << "You have only selected " << groupRows.size() << " of the ";
          err << numRowsInGroup(groupId) << " rows in group " << groupId << ".";
          err << " Are you sure you want to continue?";
          if(!m_view->askUserYesNo(err.str(), "Continue Processing?"))
            return;
        }
      }

      //Validate the rows
      for(auto it = rows.begin(); it != rows.end(); ++it)
      {
        try
        {
          validateRow(*it);
          autofillRow(*it);
        }
        catch(std::exception& ex)
        {
          const std::string rowNo = Mantid::Kernel::Strings::toString<int>(*it + 1);
          m_view->giveUserCritical("Error found in row " + rowNo + ":\n" + ex.what(), "Error");
          return;
        }
      }

      int progress = 0;
      //Each group and each row within count as a progress step.
      const int maxProgress = (int)(rows.size() + groups.size());
      m_view->setProgressRange(progress, maxProgress);
      m_view->setProgress(progress);

      for(auto gIt = groups.begin(); gIt != groups.end(); ++gIt)
      {
        const std::set<int> groupRows = gIt->second;

        //Reduce each row
        for(auto rIt = groupRows.begin(); rIt != groupRows.end(); ++rIt)
        {
          try
          {
            reduceRow(*rIt);
            m_view->setProgress(++progress);
          }
          catch(std::exception& ex)
          {
            const std::string rowNo = Mantid::Kernel::Strings::toString<int>(*rIt + 1);
            const std::string message = "Error encountered while processing row " + rowNo + ":\n";
            m_view->giveUserCritical(message + ex.what(), "Error");
            m_view->setProgress(0);
            return;
          }
        }

        try
        {
          stitchRows(groupRows);
          m_view->setProgress(++progress);
        }
        catch(std::exception& ex)
        {
          const std::string groupNo = Mantid::Kernel::Strings::toString<int>(gIt->first);
          const std::string message = "Error encountered while stitching group " + groupNo + ":\n";
          m_view->giveUserCritical(message + ex.what(), "Error");
          m_view->setProgress(0);
          return;
        }
      }
    }

    /**
    Validate a row.
    If a row passes validation, it is ready to be autofilled, but
    not necessarily ready for processing.
    @param rowNo : The row in the model to validate
    @throws std::invalid_argument if the row fails validation
    */
    void ReflMainViewPresenter::validateRow(int rowNo) const
    {
      if(rowNo >= m_model->rowCount())
        throw std::invalid_argument("Invalid row");

      if(m_model->data(m_model->index(rowNo, COL_RUNS)).toString().isEmpty())
        throw std::invalid_argument("Run column may not be empty.");
    }

    /**
    Autofill a row
    @param rowNo : The row in the model to autofill
    @throws std::runtime_error if the row could not be auto-filled
    */
    void ReflMainViewPresenter::autofillRow(int rowNo)
    {
      if(rowNo >= m_model->rowCount())
        throw std::runtime_error("Invalid row");

      const std::string runStr = m_model->data(m_model->index(rowNo, COL_RUNS)).toString().toStdString();
      MatrixWorkspace_sptr run = boost::dynamic_pointer_cast<MatrixWorkspace>(loadRun(runStr, m_view->getProcessInstrument()));

      //Fetch two theta from the log if needed
      if(m_model->data(m_model->index(rowNo, COL_ANGLE)).toString().isEmpty())
      {
        Property* logData = NULL;

        //First try TwoTheta
        try
        {
          logData = run->mutableRun().getLogData("Theta");
        }
        catch(std::exception&)
        {
          throw std::runtime_error("Value for two theta could not be found in log.");
        }

        auto logPWV = dynamic_cast<const PropertyWithValue<double>*>(logData);
        auto logTSP = dynamic_cast<const TimeSeriesProperty<double>*>(logData);

        double thetaVal;
        if(logPWV)
          thetaVal = *logPWV;
        else if(logTSP && logTSP->realSize() > 0)
          thetaVal = logTSP->lastValue();
        else
          throw std::runtime_error("Value for two theta could not be found in log.");

        //Update the model
<<<<<<< HEAD
        if(m_options["RoundAngle"].toBool())
          thetaVal = Utils::roundToDP(thetaVal, m_options["RoundAnglePrecision"].toInt());

        m_model->String(rowNo, COL_ANGLE) = Strings::toString<double>(thetaVal);
=======
        m_model->setData(m_model->index(rowNo, COL_ANGLE), Utils::roundToDP(thetaVal, 3));
>>>>>>> d48fb151
        m_tableDirty = true;
      }

      //If we need to calculate the resolution, do.
      if(m_model->data(m_model->index(rowNo, COL_DQQ)).toString().isEmpty())
      {
        IAlgorithm_sptr calcResAlg = AlgorithmManager::Instance().create("CalculateResolution");
        calcResAlg->setProperty("Workspace", run);
        calcResAlg->setProperty("TwoTheta", m_model->data(m_model->index(rowNo, COL_ANGLE)).toString().toStdString());
        calcResAlg->execute();

        //Update the model
        double dqqVal = calcResAlg->getProperty("Resolution");
<<<<<<< HEAD

        if(m_options["RoundDQQ"].toBool())
          dqqVal = Utils::roundToDP(dqqVal, m_options["RoundDQQPrecision"].toInt());

        m_model->String(rowNo, COL_DQQ) = Strings::toString<double>(dqqVal);
=======
        m_model->setData(m_model->index(rowNo, COL_DQQ), dqqVal);
>>>>>>> d48fb151
        m_tableDirty = true;
      }
    }

    /**
    Extracts the run number of a workspace
    @param ws : The workspace to fetch the run number from
    @returns The run number of the workspace
    */
    std::string ReflMainViewPresenter::getRunNumber(const Workspace_sptr& ws)
    {
      //If we can, use the run number from the workspace's sample log
      MatrixWorkspace_sptr mws = boost::dynamic_pointer_cast<MatrixWorkspace>(ws);
      if(mws)
      {
        try
        {
          const Property* runProperty = mws->mutableRun().getLogData("run_number");
          auto runNumber = dynamic_cast<const PropertyWithValue<std::string>*>(runProperty);
          if(runNumber)
            return *runNumber;
        }
        catch(Mantid::Kernel::Exception::NotFoundError&)
        {
          //We'll just fall back to looking at the workspace's name
        }
      }

      //Okay, let's see what we can get from the workspace's name
      const std::string wsName = ws->name();

      //Matches TOF_13460 -> 13460
      boost::regex outputRegex("(TOF|IvsQ|IvsLam)_([0-9]+)");

      //Matches INTER13460 -> 13460
      boost::regex instrumentRegex("[a-zA-Z]{3,}([0-9]{3,})");

      boost::smatch matches;

      if(boost::regex_match(wsName, matches, outputRegex))
      {
        return matches[2].str();
      }
      else if(boost::regex_match(wsName, matches, instrumentRegex))
      {
        return matches[1].str();
      }

      //Resort to using the workspace name
      return wsName;
    }

    /**
    Loads a run from disk or fetches it from the AnalysisDataService
    @param run : The name of the run
    @param instrument : The instrument the run belongs to
    @throws std::runtime_error if the run could not be loaded
    @returns a shared pointer to the workspace
    */
    Workspace_sptr ReflMainViewPresenter::loadRun(const std::string& run, const std::string& instrument = "")
    {
      //First, let's see if the run given is the name of a workspace in the ADS
      if(AnalysisDataService::Instance().doesExist(run))
        return AnalysisDataService::Instance().retrieveWS<Workspace>(run);

      //Is the run string is numeric
      if(boost::regex_match(run, boost::regex("\\d+")))
      {
        std::string wsName;

        //Look "TOF_<run_number>" in the ADS
        wsName = "TOF_" + run;
        if(AnalysisDataService::Instance().doesExist(wsName))
          return AnalysisDataService::Instance().retrieveWS<Workspace>(wsName);

        //Look for "<instrument><run_number>" in the ADS
        wsName = instrument + run;
        if(AnalysisDataService::Instance().doesExist(wsName))
          return AnalysisDataService::Instance().retrieveWS<Workspace>(wsName);
      }

      //We'll just have to load it ourselves
      const std::string filename = instrument + run;
      IAlgorithm_sptr algLoadRun = AlgorithmManager::Instance().create("Load");
      algLoadRun->initialize();
      algLoadRun->setProperty("Filename", filename);
      algLoadRun->setProperty("OutputWorkspace", "TOF_" + run);
      algLoadRun->execute();

      if(!algLoadRun->isExecuted())
        throw std::runtime_error("Could not open " + filename);

      return AnalysisDataService::Instance().retrieveWS<Workspace>("TOF_" + run);
    }

    /**
    Reduce a row
    @param rowNo : The row in the model to reduce
    @throws std::runtime_error if reduction fails
    */
    void ReflMainViewPresenter::reduceRow(int rowNo)
    {
      const std::string      run = m_model->data(m_model->index(rowNo, COL_RUNS)).toString().toStdString();
      const std::string transStr = m_model->data(m_model->index(rowNo, COL_TRANSMISSION)).toString().toStdString();
      const std::string  options = m_model->data(m_model->index(rowNo, COL_OPTIONS)).toString().toStdString();

      double theta = 0;

      const bool thetaGiven = !m_model->data(m_model->index(rowNo, COL_ANGLE)).toString().isEmpty();

      if(thetaGiven)
        theta = m_model->data(m_model->index(rowNo, COL_ANGLE)).toDouble();

      Workspace_sptr runWS = loadRun(run, m_view->getProcessInstrument());
      const std::string runNo = getRunNumber(runWS);

      MatrixWorkspace_sptr transWS;
      if(!transStr.empty())
        transWS = makeTransWS(transStr);

      IAlgorithm_sptr algReflOne = AlgorithmManager::Instance().create("ReflectometryReductionOneAuto");
      algReflOne->initialize();
      algReflOne->setProperty("InputWorkspace", runWS);
      if(transWS)
        algReflOne->setProperty("FirstTransmissionRun", transWS);
      algReflOne->setProperty("OutputWorkspace", "IvsQ_" + runNo);
      algReflOne->setProperty("OutputWorkspaceWaveLength", "IvsLam_" + runNo);
      algReflOne->setProperty("ThetaIn", theta);

      //Parse and set any user-specified options
      auto optionsMap = parseKeyValueString(options);
      for(auto kvp = optionsMap.begin(); kvp != optionsMap.end(); ++kvp)
      {
        try
        {
          algReflOne->setProperty(kvp->first, kvp->second);
        }
        catch(Mantid::Kernel::Exception::NotFoundError&)
        {
          throw std::runtime_error("Invalid property in options column: " + kvp->first);
        }
      }

      algReflOne->execute();

      if(!algReflOne->isExecuted())
        throw std::runtime_error("Failed to run ReflectometryReductionOneAuto.");

      const double scale = m_model->data(m_model->index(rowNo, COL_SCALE)).toDouble();
      if(scale != 1.0)
      {
        IAlgorithm_sptr algScale = AlgorithmManager::Instance().create("Scale");
        algScale->initialize();
        algScale->setProperty("InputWorkspace", "IvsQ_" + runNo);
        algScale->setProperty("OutputWorkspace", "IvsQ_" + runNo);
        algScale->setProperty("Factor", 1.0 / scale);
        algScale->execute();

        if(!algScale->isExecuted())
          throw std::runtime_error("Failed to run Scale algorithm");
      }

      //Reduction has completed. Put Qmin and Qmax into the table if needed, for stitching.
      if(m_model->data(m_model->index(rowNo, COL_QMIN)).toString().isEmpty() || m_model->data(m_model->index(rowNo, COL_QMAX)).toString().isEmpty())
      {
        MatrixWorkspace_sptr ws = AnalysisDataService::Instance().retrieveWS<MatrixWorkspace>("IvsQ_" + runNo);
        std::vector<double> qrange = calcQRange(ws, theta);

        if(m_model->data(m_model->index(rowNo, COL_QMIN)).toString().isEmpty())
          m_model->setData(m_model->index(rowNo, COL_QMIN), qrange[0]);

        if(m_model->data(m_model->index(rowNo, COL_QMAX)).toString().isEmpty())
          m_model->setData(m_model->index(rowNo, COL_QMAX), qrange[1]);

        m_tableDirty = true;
      }
    }

    /**
    Calculates the minimum and maximum values for Q
    @param ws : The workspace to fetch the instrument values from
    @param theta : The value of two theta to use in calculations
    */
    std::vector<double> ReflMainViewPresenter::calcQRange(MatrixWorkspace_sptr ws, double theta)
    {
      double lmin, lmax;
      try
      {
        const Instrument_const_sptr instrument = ws->getInstrument();
        lmin = instrument->getNumberParameter("LambdaMin")[0];
        lmax = instrument->getNumberParameter("LambdaMax")[0];
      }
      catch(std::exception&)
      {
        throw std::runtime_error("LambdaMin/LambdaMax instrument parameters are required to calculate qmin/qmax");
      }

      double qmin = 4 * M_PI / lmax * sin(theta * M_PI / 180.0);
      double qmax = 4 * M_PI / lmin * sin(theta * M_PI / 180.0);

      if(m_options["RoundQMin"].toBool())
        qmin = Utils::roundToDP(qmin, m_options["RoundQMinPrecision"].toInt());

      if(m_options["RoundQMax"].toBool())
        qmax = Utils::roundToDP(qmax, m_options["RoundQMaxPrecision"].toInt());

      std::vector<double> ret;
      ret.push_back(qmin);
      ret.push_back(qmax);
      return ret;
    }

    /**
    Stitches the workspaces created by the given rows together.
    @param rows : the list of rows
    */
    void ReflMainViewPresenter::stitchRows(std::set<int> rows)
    {
      //If we can get away with doing nothing, do.
      if(rows.size() < 2)
        return;

      //Properties for Stitch1DMany
      std::vector<std::string> workspaceNames;
      std::vector<std::string> runs;

      std::vector<double> params;
      std::vector<double> startOverlaps;
      std::vector<double> endOverlaps;

      //Go through each row and prepare the properties
      for(auto rowIt = rows.begin(); rowIt != rows.end(); ++rowIt)
      {
        const std::string  runStr = m_model->data(m_model->index(*rowIt, COL_RUNS)).toString().toStdString();
        const double         qmin = m_model->data(m_model->index(*rowIt, COL_QMIN)).toDouble();
        const double         qmax = m_model->data(m_model->index(*rowIt, COL_QMAX)).toDouble();

        Workspace_sptr runWS = loadRun(runStr);
        if(runWS)
        {
          const std::string runNo = getRunNumber(runWS);
          if(AnalysisDataService::Instance().doesExist("IvsQ_" + runNo))
          {
            runs.push_back(runNo);
            workspaceNames.push_back("IvsQ_" + runNo);
          }
        }

        startOverlaps.push_back(qmin);
        endOverlaps.push_back(qmax);
      }

      double dqq = m_model->data(m_model->index(*(rows.begin()), COL_DQQ)).toDouble();

      //params are qmin, -dqq, qmax for the final output
      params.push_back(*std::min_element(startOverlaps.begin(), startOverlaps.end()));
      params.push_back(-dqq);
      params.push_back(*std::max_element(endOverlaps.begin(), endOverlaps.end()));

      //startOverlaps and endOverlaps need to be slightly offset from each other
      //See usage examples of Stitch1DMany to see why we discard first qmin and last qmax
      startOverlaps.erase(startOverlaps.begin());
      endOverlaps.pop_back();

      std::string outputWSName = "IvsQ_" + boost::algorithm::join(runs, "_");

      IAlgorithm_sptr algStitch = AlgorithmManager::Instance().create("Stitch1DMany");
      algStitch->initialize();
      algStitch->setProperty("InputWorkspaces", workspaceNames);
      algStitch->setProperty("OutputWorkspace", outputWSName);
      algStitch->setProperty("Params", params);
      algStitch->setProperty("StartOverlaps", startOverlaps);
      algStitch->setProperty("EndOverlaps", endOverlaps);

      algStitch->execute();

      if(!algStitch->isExecuted())
        throw std::runtime_error("Failed to run Stitch1DMany on IvsQ workspaces.");
    }

    /**
    Create a transmission workspace
    @param transString : the numbers of the transmission runs to use
    */
    MatrixWorkspace_sptr ReflMainViewPresenter::makeTransWS(const std::string& transString)
    {
      const size_t maxTransWS = 2;

      std::vector<std::string> transVec;
      std::vector<Workspace_sptr> transWSVec;

      //Take the first two run numbers
      boost::split(transVec, transString, boost::is_any_of(","));
      if(transVec.size() > maxTransWS)
        transVec.resize(maxTransWS);

      if(transVec.size() == 0)
        throw std::runtime_error("Failed to parse the transmission run list.");

      for(auto it = transVec.begin(); it != transVec.end(); ++it)
        transWSVec.push_back(loadRun(*it, m_view->getProcessInstrument()));

      //If the transmission workspace is already in the ADS, re-use it
      std::string lastName = "TRANS_" + boost::algorithm::join(transVec, "_");
      if(AnalysisDataService::Instance().doesExist(lastName))
        return AnalysisDataService::Instance().retrieveWS<MatrixWorkspace>(lastName);

      //We have the runs, so we can create a TransWS
      IAlgorithm_sptr algCreateTrans = AlgorithmManager::Instance().create("CreateTransmissionWorkspaceAuto");
      algCreateTrans->initialize();
      algCreateTrans->setProperty("FirstTransmissionRun", transWSVec[0]->name());
      if(transWSVec.size() > 1)
        algCreateTrans->setProperty("SecondTransmissionRun", transWSVec[1]->name());

      std::string wsName = "TRANS_" + getRunNumber(transWSVec[0]);
      if(transWSVec.size() > 1)
        wsName += "_" + getRunNumber(transWSVec[1]);

      algCreateTrans->setProperty("OutputWorkspace", wsName);

      if(!algCreateTrans->isInitialized())
        throw std::runtime_error("Could not initialize CreateTransmissionWorkspaceAuto");

      algCreateTrans->execute();

      if(!algCreateTrans->isExecuted())
        throw std::runtime_error("CreateTransmissionWorkspaceAuto failed to execute");

      return AnalysisDataService::Instance().retrieveWS<MatrixWorkspace>(wsName);
    }

    /**
    Inserts a new row in the specified location
    @param index The index to insert the new row before
    */
    void ReflMainViewPresenter::insertRow(int index)
    {
      const int groupId = getUnusedGroup();
      if(!m_model->insertRow(index))
        return;
      //Set the default scale to 1.0
      m_model->setData(m_model->index(index, COL_SCALE), 1.0);
      //Set the group id of the new row
      m_model->setData(m_model->index(index, COL_GROUP), groupId);
    }

    /**
    Insert a row after the last selected row
    */
    void ReflMainViewPresenter::appendRow()
    {
      std::set<int> rows = m_view->getSelectedRows();
      if(rows.empty())
        insertRow(m_model->rowCount());
      else
        insertRow(*rows.rbegin() + 1);
      m_tableDirty = true;
    }

    /**
    Insert a row before the first selected row
    */
    void ReflMainViewPresenter::prependRow()
    {
      std::set<int> rows = m_view->getSelectedRows();
      if(rows.empty())
        insertRow(0);
      else
        insertRow(*rows.begin());
      m_tableDirty = true;
    }

    /**
    Delete row(s) from the model
    */
    void ReflMainViewPresenter::deleteRow()
    {
      std::set<int> rows = m_view->getSelectedRows();
      for(auto row = rows.rbegin(); row != rows.rend(); ++row)
        m_model->removeRow(*row);

      m_tableDirty = true;
    }

    /**
    Group rows together
    */
    void ReflMainViewPresenter::groupRows()
    {
      const std::set<int> rows = m_view->getSelectedRows();
      //Find the first unused group id, ignoring the selected rows
      const int groupId = getUnusedGroup(rows);

      //Now we just have to set the group id on the selected rows
      for(auto it = rows.begin(); it != rows.end(); ++it)
        m_model->setData(m_model->index(*it, COL_GROUP), groupId);

      m_tableDirty = true;
    }

    /**
    Used by the view to tell the presenter something has changed
    */
    void ReflMainViewPresenter::notify(int flag)
    {
      switch(flag)
      {
      case ReflMainView::SaveAsFlag:          saveTableAs();        break;
      case ReflMainView::SaveFlag:            saveTable();          break;
      case ReflMainView::AppendRowFlag:       appendRow();          break;
      case ReflMainView::PrependRowFlag:      prependRow();         break;
      case ReflMainView::DeleteRowFlag:       deleteRow();          break;
      case ReflMainView::ProcessFlag:         process();            break;
      case ReflMainView::GroupRowsFlag:       groupRows();          break;
      case ReflMainView::OpenTableFlag:       openTable();          break;
      case ReflMainView::NewTableFlag:        newTable();           break;
      case ReflMainView::TableUpdatedFlag:    m_tableDirty = true;  break;
      case ReflMainView::ExpandSelectionFlag: expandSelection();    break;
      case ReflMainView::OptionsDialogFlag:   showOptionsDialog();  break;

      case ReflMainView::NoFlags:       return;
      }
      //Not having a 'default' case is deliberate. gcc issues a warning if there's a flag we aren't handling.
    }

    /**
    Press changes to the same item in the ADS
    */
    void ReflMainViewPresenter::saveTable()
    {
      if(!m_wsName.empty())
      {
        AnalysisDataService::Instance().addOrReplace(m_wsName,boost::shared_ptr<ITableWorkspace>(m_ws->clone()));
        m_tableDirty = false;
      }
      else
      {
        saveTableAs();
      }
    }

    /**
    Press changes to a new item in the ADS
    */
    void ReflMainViewPresenter::saveTableAs()
    {
      const std::string userString = m_view->askUserString("Save As", "Enter a workspace name:", "Workspace");
      if(!userString.empty())
      {
        m_wsName = userString;
        saveTable();
      }
    }

    /**
    Start a new, untitled table
    */
    void ReflMainViewPresenter::newTable()
    {
      if(m_tableDirty && m_options["WarnDiscardChanges"].toBool())
        if(!m_view->askUserYesNo("Your current table has unsaved changes. Are you sure you want to discard them?","Start New Table?"))
          return;

      m_ws = createDefaultWorkspace();
      m_model.reset(new QReflTableModel(m_ws));
      m_wsName.clear();
      m_view->showTable(m_model);

      m_tableDirty = false;
    }

    /**
    Open a table from the ADS
    */
    void ReflMainViewPresenter::openTable()
    {
      if(m_tableDirty && m_options["WarnDiscardChanges"].toBool())
        if(!m_view->askUserYesNo("Your current table has unsaved changes. Are you sure you want to discard them?","Open Table?"))
          return;

      auto& ads = AnalysisDataService::Instance();
      const std::string toOpen = m_view->getWorkspaceToOpen();

      if(toOpen.empty())
        return;

      if(!ads.isValid(toOpen).empty())
      {
        m_view->giveUserCritical("Could not open workspace: " + toOpen, "Error");
        return;
      }

      ITableWorkspace_sptr origTable = AnalysisDataService::Instance().retrieveWS<ITableWorkspace>(toOpen);

      //We create a clone of the table for live editing. The original is not updated unless we explicitly save.
      ITableWorkspace_sptr newTable = boost::shared_ptr<ITableWorkspace>(origTable->clone());
      try
      {
        validateModel(newTable);
        m_ws = newTable;
        m_model.reset(new QReflTableModel(m_ws));
        m_wsName = toOpen;
        m_view->showTable(m_model);
        m_tableDirty = false;
      }
      catch(std::runtime_error& e)
      {
        m_view->giveUserCritical("Could not open workspace: " + std::string(e.what()), "Error");
      }
    }

    /**
    Handle ADS add events
    */
    void ReflMainViewPresenter::handleAddEvent(Mantid::API::WorkspaceAddNotification_ptr pNf)
    {
      const std::string name = pNf->objectName();

      if(Mantid::API::AnalysisDataService::Instance().isHiddenDataServiceObject(name))
        return;

      if(!isValidModel(pNf->object()))
        return;

      m_workspaceList.insert(name);
      if(m_view)
        m_view->setTableList(m_workspaceList);
    }

    /**
    Handle ADS remove events
    */
    void ReflMainViewPresenter::handleRemEvent(Mantid::API::WorkspacePostDeleteNotification_ptr pNf)
    {
      const std::string name = pNf->objectName();
      m_workspaceList.erase(name);
      if(m_view)
        m_view->setTableList(m_workspaceList);
    }

    /**
    Handle ADS clear events
    */
    void ReflMainViewPresenter::handleClearEvent(Mantid::API::ClearADSNotification_ptr)
    {
      m_workspaceList.clear();
      if(m_view)
        m_view->setTableList(m_workspaceList);
    }

    /**
    Handle ADS rename events
    */
    void ReflMainViewPresenter::handleRenameEvent(Mantid::API::WorkspaceRenameNotification_ptr pNf)
    {
      //If we have this workspace, rename it
      const std::string name = pNf->objectName();
      const std::string newName = pNf->newObjectName();

      if(m_workspaceList.find(name) == m_workspaceList.end())
        return;

      m_workspaceList.erase(name);
      m_workspaceList.insert(newName);
      if(m_view)
        m_view->setTableList(m_workspaceList);
    }

    /**
    Handle ADS replace events
    */
    void ReflMainViewPresenter::handleReplaceEvent(Mantid::API::WorkspaceAfterReplaceNotification_ptr pNf)
    {
      const std::string name = pNf->objectName();
      //Erase it
      m_workspaceList.erase(name);

      //If it's a table workspace, bring it back
      if(isValidModel(pNf->object()))
        m_workspaceList.insert(name);

      if(m_view)
        m_view->setTableList(m_workspaceList);
    }

    /** Returns how many rows there are in a given group
        @param groupId : The id of the group to count the rows of
        @returns The number of rows in the group
     */
    size_t ReflMainViewPresenter::numRowsInGroup(int groupId) const
    {
      size_t count = 0;
      for(int i = 0; i < m_model->rowCount(); ++i)
        if(m_model->data(m_model->index(i, COL_GROUP)).toInt() == groupId)
          count++;
      return count;
    }

    /** Expands the current selection to all the rows in the selected groups */
    void ReflMainViewPresenter::expandSelection()
    {
      std::set<int> groupIds;

      std::set<int> rows = m_view->getSelectedRows();
      for(auto row = rows.begin(); row != rows.end(); ++row)
        groupIds.insert(m_model->data(m_model->index(*row, COL_GROUP)).toInt());

      std::set<int> selection;

      for(int i = 0; i < m_model->rowCount(); ++i)
        if(groupIds.find(m_model->data(m_model->index(i, COL_GROUP)).toInt()) != groupIds.end())
          selection.insert(i);

      m_view->setSelection(selection);
    }

    /** Shows the Refl Options dialog */
    void ReflMainViewPresenter::showOptionsDialog()
    {
      auto options = new QtReflOptionsDialog(m_view, m_view->getPresenter());
      //By default the dialog is only destroyed when ReflMainView is and so they'll stack up.
      //This way, they'll be deallocated as soon as they've been closed.
      options->setAttribute(Qt::WA_DeleteOnClose, true);
      options->exec();
    }

    /** Gets the options used by the presenter
        @returns The options used by the presenter
     */
    const std::map<std::string,QVariant>& ReflMainViewPresenter::options() const
    {
      return m_options;
    }

    /** Sets the options used by the presenter
        @param options : The new options for the presenter to use
     */
    void ReflMainViewPresenter::setOptions(const std::map<std::string,QVariant>& options)
    {
      //Overwrite the given options
      for(auto it = options.begin(); it != options.end(); ++it)
        m_options[it->first] = it->second;

      //Save any changes to disk
      QSettings settings;
      settings.beginGroup(ReflSettingsGroup);
      for(auto it = m_options.begin(); it != m_options.end(); ++it)
        settings.setValue(QString::fromStdString(it->first), it->second);
      settings.endGroup();
    }

    /** Load options from disk if possible, or set to defaults */
    void ReflMainViewPresenter::initOptions()
    {
      m_options.clear();

      //Set defaults
      m_options["WarnProcessAll"] = true;
      m_options["WarnDiscardChanges"] = true;
      m_options["RoundAngle"] = false;
      m_options["RoundQMin"] = false;
      m_options["RoundQMax"] = false;
      m_options["RoundDQQ"] = false;
      m_options["RoundAnglePrecision"] = 3;
      m_options["RoundQMinPrecision"] = 3;
      m_options["RoundQMaxPrecision"] = 3;
      m_options["RoundDQQPrecision"] = 3;

      //Load saved values from disk
      QSettings settings;
      settings.beginGroup(ReflSettingsGroup);
      QStringList keys = settings.childKeys();
      for(auto it = keys.begin(); it != keys.end(); ++it)
        m_options[it->toStdString()] = settings.value(*it);
      settings.endGroup();
    }
  }
}<|MERGE_RESOLUTION|>--- conflicted
+++ resolved
@@ -415,14 +415,10 @@
           throw std::runtime_error("Value for two theta could not be found in log.");
 
         //Update the model
-<<<<<<< HEAD
         if(m_options["RoundAngle"].toBool())
           thetaVal = Utils::roundToDP(thetaVal, m_options["RoundAnglePrecision"].toInt());
 
-        m_model->String(rowNo, COL_ANGLE) = Strings::toString<double>(thetaVal);
-=======
-        m_model->setData(m_model->index(rowNo, COL_ANGLE), Utils::roundToDP(thetaVal, 3));
->>>>>>> d48fb151
+        m_model->setData(m_model->index(rowNo, COL_ANGLE), thetaVal);
         m_tableDirty = true;
       }
 
@@ -436,15 +432,11 @@
 
         //Update the model
         double dqqVal = calcResAlg->getProperty("Resolution");
-<<<<<<< HEAD
 
         if(m_options["RoundDQQ"].toBool())
           dqqVal = Utils::roundToDP(dqqVal, m_options["RoundDQQPrecision"].toInt());
 
-        m_model->String(rowNo, COL_DQQ) = Strings::toString<double>(dqqVal);
-=======
         m_model->setData(m_model->index(rowNo, COL_DQQ), dqqVal);
->>>>>>> d48fb151
         m_tableDirty = true;
       }
     }
