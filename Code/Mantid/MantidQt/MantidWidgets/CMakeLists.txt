set ( SRC_FILES
<<<<<<< HEAD
	src/AlgorithmSelectorWidget.cpp
	src/CatalogHelper.cpp
	src/CatalogSearch.cpp
	src/CatalogSelector.cpp
	src/CheckboxHeader.cpp
	src/DataSelector.cpp
	src/DiagResults.cpp
	src/FilenameDialogEditor.cpp
	src/FindDialog.cpp
	src/FindReplaceDialog.cpp
	src/FitPropertyBrowser.cpp
	src/FormulaDialogEditor.cpp
	src/FitOptionsBrowser.cpp
	src/FunctionBrowser.cpp
	src/HintingLineEdit.cpp
	src/InstrumentSelector.cpp
  src/IndirectInstrumentConfig.cpp
        src/MantidHelpWindow.cpp
	src/MWDiag.cpp
	src/MWRunFiles.cpp
	src/MessageDisplay.cpp
	src/MultifitSetupDialog.cpp
	src/MuonFitPropertyBrowser.cpp
	src/MuonSequentialFitDialog.cpp
	src/PeakPicker.cpp
	src/ProcessingAlgoWidget.cpp
	src/PropertyHandler.cpp
	src/RangeSelector.cpp
	src/RenameParDialog.cpp
	src/SafeQwtPlot.cpp
	src/SaveWorkspaces.cpp
	src/ScriptEditor.cpp
	src/SelectFunctionDialog.cpp
	src/SelectWorkspacesDialog.cpp
        src/SequentialFitDialog.cpp
	src/SlicingAlgorithmDialog.cpp
	src/StringDialogEditor.cpp
	src/StringEditorFactory.cpp
	src/UserFunctionDialog.cpp
	src/WorkspaceEditorFactory.cpp
	src/WorkspaceSelector.cpp
  src/PreviewPlot.cpp
        src/pqHelpWindow.cxx
	src/pythonCalc.cpp
	src/LineEditWithClear.cpp
=======
    src/AlgorithmSelectorWidget.cpp
    src/CatalogHelper.cpp
    src/CatalogSearch.cpp
    src/CatalogSelector.cpp
    src/CheckboxHeader.cpp
    src/DataSelector.cpp
    src/DiagResults.cpp
    src/FilenameDialogEditor.cpp
    src/FindDialog.cpp
    src/FindReplaceDialog.cpp
    src/FitPropertyBrowser.cpp
    src/FormulaDialogEditor.cpp
    src/FitOptionsBrowser.cpp
    src/FunctionBrowser.cpp
    src/HintingLineEdit.cpp
    src/InstrumentSelector.cpp
    src/IndirectInstrumentConfig.cpp
    src/MantidHelpWindow.cpp
    src/MWDiag.cpp
    src/MWRunFiles.cpp
    src/MessageDisplay.cpp
    src/MultifitSetupDialog.cpp
    src/MuonFitPropertyBrowser.cpp
    src/MuonSequentialFitDialog.cpp
    src/PeakPicker.cpp
    src/ProcessingAlgoWidget.cpp
    src/PropertyHandler.cpp
    src/RangeSelector.cpp
    src/RenameParDialog.cpp
    src/SafeQwtPlot.cpp
    src/SaveWorkspaces.cpp
    src/ScriptEditor.cpp
    src/SelectFunctionDialog.cpp
    src/SelectWorkspacesDialog.cpp
    src/SequentialFitDialog.cpp
    src/SlicingAlgorithmDialog.cpp
    src/SlitCalculator.cpp
    src/StringDialogEditor.cpp
    src/StringEditorFactory.cpp
    src/UserFunctionDialog.cpp
    src/WorkspaceEditorFactory.cpp
    src/WorkspaceSelector.cpp
    src/pqHelpWindow.cxx
    src/pythonCalc.cpp
    src/LineEditWithClear.cpp
>>>>>>> e4390c4d
)

# Header files with Q_OBJECT that qmake will "moc"
set ( MOC_FILES 
    inc/MantidQtMantidWidgets/AlgorithmSelectorWidget.h
    inc/MantidQtMantidWidgets/CheckboxHeader.h
    inc/MantidQtMantidWidgets/DataSelector.h
    inc/MantidQtMantidWidgets/DiagResults.h
    inc/MantidQtMantidWidgets/FilenameDialogEditor.h
    inc/MantidQtMantidWidgets/FormulaDialogEditor.h
    inc/MantidQtMantidWidgets/FindReplaceDialog.h
    inc/MantidQtMantidWidgets/FindDialog.h
    inc/MantidQtMantidWidgets/FitPropertyBrowser.h
    inc/MantidQtMantidWidgets/FitOptionsBrowser.h
    inc/MantidQtMantidWidgets/FunctionBrowser.h
    inc/MantidQtMantidWidgets/HintingLineEdit.h
    inc/MantidQtMantidWidgets/CatalogSearch.h
    inc/MantidQtMantidWidgets/CatalogSelector.h
    inc/MantidQtMantidWidgets/InstrumentSelector.h
    inc/MantidQtMantidWidgets/IndirectInstrumentConfig.h
    inc/MantidQtMantidWidgets/MantidHelpWindow.h
    inc/MantidQtMantidWidgets/MessageDisplay.h
    inc/MantidQtMantidWidgets/MultifitSetupDialog.h
    inc/MantidQtMantidWidgets/MuonFitPropertyBrowser.h
    inc/MantidQtMantidWidgets/MuonSequentialFitDialog.h
    inc/MantidQtMantidWidgets/MWDiag.h
    inc/MantidQtMantidWidgets/MWRunFiles.h
    inc/MantidQtMantidWidgets/PeakPicker.h
    inc/MantidQtMantidWidgets/pqHelpWindow.h
    inc/MantidQtMantidWidgets/PreviewPlot.h
    inc/MantidQtMantidWidgets/PropertyHandler.h
    inc/MantidQtMantidWidgets/ProcessingAlgoWidget.h
    inc/MantidQtMantidWidgets/pythonCalc.h
    inc/MantidQtMantidWidgets/RangeSelector.h
    inc/MantidQtMantidWidgets/RenameParDialog.h
    inc/MantidQtMantidWidgets/SafeQwtPlot.h
    inc/MantidQtMantidWidgets/SaveWorkspaces.h
    inc/MantidQtMantidWidgets/ScriptEditor.h
    inc/MantidQtMantidWidgets/SelectFunctionDialog.h
    inc/MantidQtMantidWidgets/SelectWorkspacesDialog.h
    inc/MantidQtMantidWidgets/SequentialFitDialog.h
    inc/MantidQtMantidWidgets/SlicingAlgorithmDialog.h
    inc/MantidQtMantidWidgets/SlitCalculator.h
    inc/MantidQtMantidWidgets/StringDialogEditor.h
    inc/MantidQtMantidWidgets/StringEditorFactory.h
    inc/MantidQtMantidWidgets/UserFunctionDialog.h
    inc/MantidQtMantidWidgets/WorkspaceEditorFactory.h
    inc/MantidQtMantidWidgets/WorkspaceSelector.h
    inc/MantidQtMantidWidgets/LineEditWithClear.h
)

# Add the include files are NOT already in MOC_FILES
set ( INC_FILES
    ${MOC_FILES}
    inc/MantidQtMantidWidgets/AlgorithmHintStrategy.h
    inc/MantidQtMantidWidgets/CatalogHelper.h
    inc/MantidQtMantidWidgets/WidgetDllOption.h
    inc/MantidQtMantidWidgets/HintStrategy.h
)

# QtDesigner UI files to process
set ( UI_FILES 
    inc/MantidQtMantidWidgets/DataSelector.ui
    inc/MantidQtMantidWidgets/CatalogSearch.ui
    inc/MantidQtMantidWidgets/CatalogSelector.ui
    inc/MantidQtMantidWidgets/IndirectInstrumentConfig.ui
    inc/MantidQtMantidWidgets/MWDiag.ui
    inc/MantidQtMantidWidgets/MWRunFiles.ui
    inc/MantidQtMantidWidgets/MultifitSetupDialog.ui
    inc/MantidQtMantidWidgets/MuonSequentialFitDialog.ui
    inc/MantidQtMantidWidgets/ProcessingAlgoWidget.ui
    inc/MantidQtMantidWidgets/RenameParDialog.ui
    inc/MantidQtMantidWidgets/SelectFunctionDialog.ui
    inc/MantidQtMantidWidgets/SequentialFitDialog.ui
    inc/MantidQtMantidWidgets/SlicingAlgorithmDialog.ui
    inc/MantidQtMantidWidgets/SlitCalculator.ui
    inc/MantidQtMantidWidgets/UserFunctionDialog.ui
    inc/MantidQtMantidWidgets/PreviewPlot.ui
    inc/MantidQtMantidWidgets/pqHelpWindow.ui
)

# Python unit tests
set ( TEST_PY_FILES
  test/MWRunFilesTest.py
)

set ( TEST_FILES
  AlgorithmHintStrategyTest.h
)

find_package (Qt4 REQUIRED QtHelp QtWebKit QtNetwork QUIET)
include(${QT_USE_FILE})

include_directories ( ../../QtPropertyBrowser/src )

qt4_wrap_cpp ( MOCCED_FILES ${MOC_FILES} )

set ( ALL_SRC ${SRC_FILES} ${MOCCED_FILES} )

qt4_wrap_ui ( UI_HDRS ${UI_FILES} ) 

find_package ( QScintilla REQUIRED )
include_directories ( ${QSCINTILLA_INCLUDE_DIR} )
add_definitions ( -DQSCINTILLA_DLL )     # Will only have an effect on Windows (as is desired)


# For Windows:
add_definitions ( -DIN_MANTIDQT_MANTIDWIDGETS -DQT_QTPROPERTYBROWSER_IMPORT )
# Use a precompiled header where they are supported
enable_precompiled_headers( inc/MantidQtMantidWidgets/PrecompiledHeader.h ALL_SRC )
add_library ( MantidWidgets ${ALL_SRC} ${INC_FILES} ${UI_HDRS} )

if (OSX_VERSION VERSION_GREATER 10.8)
  set_target_properties ( MantidWidgets PROPERTIES INSTALL_RPATH "@loader_path/../MacOS")
endif ()

target_link_libraries ( MantidWidgets MantidQtAPI QtPropertyBrowser 
    ${QT_LIBRARIES} ${QWT_LIBRARIES} 
    ${QSCINTILLA_LIBRARIES}
    )

###########################################################################
# Testing
###########################################################################

add_subdirectory ( test )

###########################################################################
# Installation settings
###########################################################################

install ( TARGETS MantidWidgets ${SYSTEM_PACKAGE_TARGET} DESTINATION ${LIB_DIR} )<|MERGE_RESOLUTION|>--- conflicted
+++ resolved
@@ -1,51 +1,4 @@
 set ( SRC_FILES
-<<<<<<< HEAD
-	src/AlgorithmSelectorWidget.cpp
-	src/CatalogHelper.cpp
-	src/CatalogSearch.cpp
-	src/CatalogSelector.cpp
-	src/CheckboxHeader.cpp
-	src/DataSelector.cpp
-	src/DiagResults.cpp
-	src/FilenameDialogEditor.cpp
-	src/FindDialog.cpp
-	src/FindReplaceDialog.cpp
-	src/FitPropertyBrowser.cpp
-	src/FormulaDialogEditor.cpp
-	src/FitOptionsBrowser.cpp
-	src/FunctionBrowser.cpp
-	src/HintingLineEdit.cpp
-	src/InstrumentSelector.cpp
-  src/IndirectInstrumentConfig.cpp
-        src/MantidHelpWindow.cpp
-	src/MWDiag.cpp
-	src/MWRunFiles.cpp
-	src/MessageDisplay.cpp
-	src/MultifitSetupDialog.cpp
-	src/MuonFitPropertyBrowser.cpp
-	src/MuonSequentialFitDialog.cpp
-	src/PeakPicker.cpp
-	src/ProcessingAlgoWidget.cpp
-	src/PropertyHandler.cpp
-	src/RangeSelector.cpp
-	src/RenameParDialog.cpp
-	src/SafeQwtPlot.cpp
-	src/SaveWorkspaces.cpp
-	src/ScriptEditor.cpp
-	src/SelectFunctionDialog.cpp
-	src/SelectWorkspacesDialog.cpp
-        src/SequentialFitDialog.cpp
-	src/SlicingAlgorithmDialog.cpp
-	src/StringDialogEditor.cpp
-	src/StringEditorFactory.cpp
-	src/UserFunctionDialog.cpp
-	src/WorkspaceEditorFactory.cpp
-	src/WorkspaceSelector.cpp
-  src/PreviewPlot.cpp
-        src/pqHelpWindow.cxx
-	src/pythonCalc.cpp
-	src/LineEditWithClear.cpp
-=======
     src/AlgorithmSelectorWidget.cpp
     src/CatalogHelper.cpp
     src/CatalogSearch.cpp
@@ -71,6 +24,7 @@
     src/MuonFitPropertyBrowser.cpp
     src/MuonSequentialFitDialog.cpp
     src/PeakPicker.cpp
+    src/PreviewPlot.cpp
     src/ProcessingAlgoWidget.cpp
     src/PropertyHandler.cpp
     src/RangeSelector.cpp
@@ -91,7 +45,6 @@
     src/pqHelpWindow.cxx
     src/pythonCalc.cpp
     src/LineEditWithClear.cpp
->>>>>>> e4390c4d
 )
 
 # Header files with Q_OBJECT that qmake will "moc"
