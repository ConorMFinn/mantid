--- conflicted
+++ resolved
@@ -40,29 +40,6 @@
 fi
 
 ###############################################################################
-<<<<<<< HEAD
-# OS X setup steps
-###############################################################################
-if [[ $(uname) == 'Darwin' ]]; then
-  if [[ ${JOB_NAME} == *clang* || ${JOB_NAME} == *10.9* ]]; then
-    # Assuming we are using the clang compiler
-    echo "Using clang/llvm compiler."
-    clang --version
-  else
-    # Assuming we are using the Intel compiler
-    cd $WORKSPACE/Code
-    ./fetch_Third_Party.sh
-    cd $WORKSPACE
-    # Setup environment variables
-    source /opt/intel/bin/iccvars.sh intel64
-    export DYLD_LIBRARY_PATH=$DYLD_LIBRARY_PATH:$WORKSPACE/Code/Third_Party/lib/mac64:/Library/Frameworks
-    # Make sure we pick up the Intel compiler
-    export CC=icc
-    export CXX=icpc
-    echo "Using Intel compiler."
-    icpc --version
-  fi
-=======
 # OS X 10.8 setup steps
 ###############################################################################
 if [[ $(uname) == 'Darwin' ]] && [[ ${JOB_NAME} != *clang* ]]; then
@@ -78,7 +55,6 @@
   export CXX=icpc
   echo "Using Intel compiler."
   icpc --version
->>>>>>> a77ee7a4
 fi
 
 ###############################################################################
