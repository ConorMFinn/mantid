--- conflicted
+++ resolved
@@ -114,8 +114,6 @@
         << inst->getValidFromDate().toFormattedString("%Y-%b-%d")
         << " to " << inst->getValidToDate().toFormattedString("%Y-%b-%d") << ")";
     out << "\n";
-<<<<<<< HEAD
-=======
     if (!inst->getFilename().empty())
     {
       out << "Instrument from: " << inst->getFilename();
@@ -129,7 +127,6 @@
       out << "Parameters from: " << *itFilename;
       out << "\n";
     }
->>>>>>> a8378509
 
     std::string runStart = getAvailableWorkspaceStartDate();
     std::string runEnd = getAvailableWorkspaceEndDate();
