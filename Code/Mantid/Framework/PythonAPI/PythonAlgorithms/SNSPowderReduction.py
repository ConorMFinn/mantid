--- conflicted
+++ resolved
@@ -341,9 +341,6 @@
             # When chunks are added, proton charge is summed for all chunks
             wksp.getRun().integrateProtonCharge()
             mtd.deleteWorkspace('Chunks')
-<<<<<<< HEAD
-        self.log().information("Done focussing data")
-=======
         if preserveEvents and not "histo" in self.getProperty("Extension"):
             CompressEvents(InputWorkspace=wksp, OutputWorkspace=wksp, Tolerance=COMPRESS_TOL_TOF) # 100ns
         if normByCurrent:
@@ -351,8 +348,7 @@
             wksp.getRun()['gsas_monitor'] = 1
 
         self._save(wksp, self._info, False, True)
-        print "Done focussing data"
->>>>>>> bc8b9374
+        self.log().information("Done focussing data")
 
         return wksp
 
