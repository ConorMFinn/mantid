#include <fstream>
#include <sstream>

#include "MantidGeometry/Instrument/InstrumentDefinitionParser.h"
#include "MantidGeometry/Instrument/Detector.h"
#include "MantidGeometry/Instrument/ObjCompAssembly.h"
#include "MantidGeometry/Instrument/ReferenceFrame.h"
#include "MantidGeometry/Instrument/RectangularDetector.h"
#include "MantidGeometry/Instrument/XMLInstrumentParameter.h"
#include "MantidGeometry/Objects/ShapeFactory.h"
#include "MantidGeometry/Rendering/vtkGeometryCacheReader.h"
#include "MantidGeometry/Rendering/vtkGeometryCacheWriter.h"
#include "MantidKernel/ConfigService.h"
#include "MantidKernel/ChecksumHelper.h"
#include "MantidKernel/Logger.h"
#include "MantidKernel/ProgressBase.h"
#include "MantidKernel/UnitFactory.h"
#include "MantidKernel/Strings.h"

#include <Poco/String.h>
#include <Poco/DOM/Document.h>
#include <Poco/DOM/DOMParser.h>
#include <Poco/DOM/DOMWriter.h>
#include <Poco/DOM/Element.h>
#include <Poco/DOM/NodeFilter.h>
#include <Poco/DOM/NodeIterator.h>
#include <Poco/DOM/NodeList.h>
#include <Poco/SAX/AttributesImpl.h>

#include <boost/make_shared.hpp>
#include <boost/assign/list_of.hpp>
#include <MantidKernel/ChecksumHelper.h>

using namespace Mantid;
using namespace Mantid::Kernel;
using Poco::XML::DOMParser;
using Poco::XML::Document;
using Poco::XML::Element;
using Poco::XML::Node;
using Poco::XML::NodeList;
using Poco::XML::NodeIterator;
using Poco::XML::NodeFilter;

namespace Mantid {
namespace Geometry {
namespace {
// initialize the static logger
Kernel::Logger g_log("InstrumentDefinitionParser");
}

//----------------------------------------------------------------------------------------------
/** Constructor
 */
InstrumentDefinitionParser::InstrumentDefinitionParser()
    : m_xmlFile(boost::make_shared<NullIDFObject>()),
      m_cacheFile(boost::make_shared<NullIDFObject>()), pDoc(NULL),
      pRootElem(NULL), m_hasParameterElement_beenSet(false),
      m_haveDefaultFacing(false), m_deltaOffsets(false),
      m_angleConvertConst(1.0), m_indirectPositions(false),
      m_cachingOption(NoneApplied) {}

//----------------------------------------------------------------------------------------------
/** Destructor
 */
InstrumentDefinitionParser::~InstrumentDefinitionParser() {}

//----------------------------------------------------------------------------------------------
/** Initialize the XML parser based on an IDF xml file path.
 *
 *  Note that this convenience initialize method actually translates the inputs
 *into the other initialize method.
 *
 * @param filename :: IDF .xml path (full). This is needed mostly to find the
 *instrument geometry cache.
 * @param instName :: name of the instrument
 * @param xmlText :: XML contents of IDF
 */
void InstrumentDefinitionParser::initialize(const std::string &filename,
                                            const std::string &instName,
                                            const std::string &xmlText) {
  IDFObject_const_sptr xmlFile = boost::make_shared<const IDFObject>(filename);
  // Use the filename to construct the cachefile name so that there is a 1:1 map
  // between a definition file & cache
  std::string idfExt = xmlFile->getExtension();
  std::string vtpFilename = filename;
  static const char *vtpExt = ".vtp";
  if (idfExt.empty()) {
    vtpFilename += vtpExt;
  } else {
    boost::replace_last(vtpFilename, idfExt, vtpExt);
  }
  IDFObject_const_sptr vtpFile =
      boost::make_shared<const IDFObject>(vtpFilename);

  this->initialize(xmlFile, vtpFile, instName, xmlText);
}

//----------------------------------------------------------------------------------------------
/** Initialize the XML parser based on an IDF xml and cached vtp file objects.
 *
 * @param xmlFile :: The xml file, here wrapped in a IDFObject
 * @param expectedCacheFile :: Expected vtp cache file
 * @param instName :: Instrument name
 * @param xmlText :: XML contents of IDF
 */
void InstrumentDefinitionParser::initialize(
    const IDFObject_const_sptr xmlFile,
    const IDFObject_const_sptr expectedCacheFile, const std::string &instName,
    const std::string &xmlText) {

  // Handle the parameters
  const std::string filename = xmlFile->getFileFullPathStr();
  m_instName = instName;
  m_xmlFile = xmlFile;
  m_cacheFile = expectedCacheFile;

  // Set up the DOM parser and parse xml file
  DOMParser pParser;
  try {
    pDoc = pParser.parseString(xmlText);
  } catch (Poco::Exception &exc) {
    throw Kernel::Exception::FileError(
        exc.displayText() + ". Unable to parse XML", filename);
  } catch (...) {
    throw Kernel::Exception::FileError("Unable to parse XML", filename);
  }
  // Get pointer to root element
  pRootElem = pDoc->documentElement();
  if (!pRootElem->hasChildNodes()) {
    g_log.error("XML file: " + filename + "contains no root element.");
    throw Kernel::Exception::InstrumentDefinitionError(
        "No root element in XML instrument file", filename);
  }

  // Create our new instrument
  // We don't want the instrument name taken out of the XML file itself, it
  // should come from the filename (or the property)
  m_instrument = boost::make_shared<Instrument>(m_instName);

  // Save the XML file path and contents
  m_instrument->setFilename(filename);
  m_instrument->setXmlText(xmlText);
}

//----------------------------------------------------------------------------------------------
/**
 * Handle used in the singleton constructor for instrument file should append
 *the value
 * of the last-modified tag inside the file to determine if it is already in
 *memory so that
 * changes to the instrument file will cause file to be reloaded.
 *
 * @return a mangled name combining the filename and the "last-modified"
 *attribute of the XML contents
 * */
std::string InstrumentDefinitionParser::getMangledName() {
  
  // Use the file in preference if possible.
  if (this->m_xmlFile->exists()) {
    return m_xmlFile->getMangledName();
  } 
  auto xml = Poco::trim(m_instrument->getXmlText());
  if (!(xml.empty())) {
    std::string checksum = Kernel::ChecksumHelper::sha1FromString(xml);
    return m_instName + checksum;
  } else  {
    throw std::runtime_error(
        "Call InstrumentDefinitionParser::initialize() before getMangledName.");
  }
}

//----------------------------------------------------------------------------------------------
/** Fully parse the IDF XML contents and returns the instrument thus created
 *
 * @param prog :: Optional Progress reporter object. If NULL, no progress
 *reporting.
 * @return the instrument that was created
 */
Instrument_sptr
InstrumentDefinitionParser::parseXML(Kernel::ProgressBase *prog) {
  if (!pDoc)
    throw std::runtime_error(
        "Call InstrumentDefinitionParser::initialize() before parseXML.");

  setValidityRange(pRootElem);
  readDefaults(pRootElem->getChildElement("defaults"));
  // create maps: isTypeAssembly and mapTypeNameToShape
  Geometry::ShapeFactory shapeCreator;

  const std::string filename = m_xmlFile->getFileFullPathStr();

  // Get all the type and component element pointers.
  std::vector<Element*> typeElems;
  std::vector<Element*> compElems;
  for (Node *pNode = pRootElem->firstChild(); pNode != 0;
       pNode = pNode->nextSibling()) {
    auto pElem = dynamic_cast<Element*>(pNode);
    if(pElem) {
      if (pElem->tagName() == "type")
        typeElems.push_back(pElem);
      else if (pElem->tagName() == "component")
        compElems.push_back(pElem);
    }
  }

  if (typeElems.empty()) {
    g_log.error("XML file: " + filename + "contains no type elements.");
    throw Kernel::Exception::InstrumentDefinitionError(
        "No type elements in XML instrument file", filename);
  }

  // Collect some information about types for later use including:
  //  * populate directory getTypeElement
  //  * populate directory isTypeAssemply
  //  * create shapes for all none assembly components and store in
  //  mapTyepNameToShape
  //  * If 'Outline' attribute set for assembly add attribute object_created=no
  //  to tell
<<<<<<< HEAD
  //    create shape for such assemply also later
  const size_t numberTypes = typeElems.size();
  for (size_t iType = 0; iType < numberTypes; ++iType) {
    Element *pTypeElem = typeElems[iType];
=======
  //  create shape for such assembly also later
  unsigned long numberTypes = pNL_type->length();
  for (unsigned long iType = 0; iType < numberTypes; iType++) {
    Element *pTypeElem = static_cast<Element *>(pNL_type->item(iType));
>>>>>>> fe4be80e
    std::string typeName = pTypeElem->getAttribute("name");

    // check if contain <combine-components-into-one-shape>. If this then such
    // types are adjusted after this loop has completed
    Poco::AutoPtr<NodeList> pNL_type_combine_into_one_shape =
        pTypeElem->getElementsByTagName("combine-components-into-one-shape");
    if (pNL_type_combine_into_one_shape->length() > 0) {
      continue;
    }

    // Each type in the IDF must be uniquely named, hence return error if type
    // has already been defined
    if (getTypeElement.find(typeName) != getTypeElement.end()) {
      g_log.error("XML file: " + filename +
                  "contains more than one type element named " + typeName);
      throw Kernel::Exception::InstrumentDefinitionError(
          "XML instrument file contains more than one type element named " +
              typeName,
          filename);
    }
    getTypeElement[typeName] = pTypeElem;

    // identify for now a type to be an assemble by it containing elements
    // with tag name 'component'
    Poco::AutoPtr<NodeList> pNL_local =
        pTypeElem->getElementsByTagName("component");
    if (pNL_local->length() == 0) {
      isTypeAssembly[typeName] = false;

      // for now try to create a geometry shape associated with every type
      // that does not contain any component elements
      mapTypeNameToShape[typeName] = shapeCreator.createShape(pTypeElem);
      mapTypeNameToShape[typeName]->setName(static_cast<int>(iType));
    } else {
      isTypeAssembly[typeName] = true;
      if (pTypeElem->hasAttribute("outline")) {
        pTypeElem->setAttribute("object_created", "no");
      }
    }
  }

  // Deal with adjusting types containing <combine-components-into-one-shape>
  for (size_t iType = 0; iType < numberTypes; ++iType) {
    Element *pTypeElem = typeElems[iType];
    std::string typeName = pTypeElem->getAttribute("name");

    // In this loop only interested in types containing
    // <combine-components-into-one-shape>
    Poco::AutoPtr<NodeList> pNL_type_combine_into_one_shape =
        pTypeElem->getElementsByTagName("combine-components-into-one-shape");
    const unsigned long nelements = pNL_type_combine_into_one_shape->length();
    if (nelements == 0)
      continue;

    // Each type in the IDF must be uniquely named, hence return error if type
    // has already been defined
    if (getTypeElement.find(typeName) != getTypeElement.end()) {
      g_log.error("XML file: " + filename +
                  "contains more than one type element named " + typeName);
      throw Kernel::Exception::InstrumentDefinitionError(
          "XML instrument file contains more than one type element named " +
              typeName,
          filename);
    }
    getTypeElement[typeName] = pTypeElem;

    InstrumentDefinitionParser helper;
    helper.adjust(pTypeElem, isTypeAssembly, getTypeElement);

    isTypeAssembly[typeName] = false;

    mapTypeNameToShape[typeName] = shapeCreator.createShape(pTypeElem);
    mapTypeNameToShape[typeName]->setName(static_cast<int>(iType));
  }

  // create m_hasParameterElement
  Poco::AutoPtr<NodeList> pNL_parameter =
      pRootElem->getElementsByTagName("parameter");

  unsigned long numParameter = pNL_parameter->length();
  m_hasParameterElement.reserve(numParameter);

  // It turns out that looping over all nodes and checking if their nodeName is
  // equal
  // to "parameter" is much quicker than looping over the pNL_parameter
  // NodeList.
  Poco::XML::NodeIterator it(pRootElem, Poco::XML::NodeFilter::SHOW_ELEMENT);
  Poco::XML::Node *pNode = it.nextNode();
  while (pNode) {
    if (pNode->nodeName() == "parameter") {
      Element *pParameterElem = static_cast<Element *>(pNode);
      m_hasParameterElement.push_back(
          static_cast<Element *>(pParameterElem->parentNode()));
    }
    pNode = it.nextNode();
  }

  m_hasParameterElement_beenSet = true;

  // See if any parameters set at instrument level
  setLogfile(m_instrument.get(), pRootElem, m_instrument->getLogfileCache());

  //
  // do analysis for each top level component element
  //
  if (prog)
    prog->resetNumSteps(compElems.size(), 0.0, 1.0);

  for (size_t i = 0; i < compElems.size(); ++i) {
    if (prog)
      prog->report("Loading instrument Definition");

    const Element *pElem = compElems[i];
    {
      IdList idList; // structure to possibly be populated with detector IDs

      // Get all <location> and <locations> elements contained in component
      // element
      // just for the purpose of a IDF syntax check
      Poco::AutoPtr<NodeList> pNL_location =
          pElem->getElementsByTagName("location");
      Poco::AutoPtr<NodeList> pNL_locations =
          pElem->getElementsByTagName("locations");
      // do a IDF syntax check
      if (pNL_location->length() == 0 && pNL_locations->length() == 0) {
        g_log.error(std::string("A component element must contain at least one "
                                "<location> or <locations> element") +
                    " even if it is just an empty location element of the form "
                    "<location />");
        throw Kernel::Exception::InstrumentDefinitionError(
            std::string("A component element must contain at least one "
                        "<location> or <locations> element") +
                " even if it is just an empty location element of the form "
                "<location />",
            filename);
      }

      // Loop through all <location> and <locations> elements of this component
      // by looping
      // all the child nodes and then see if any of these nodes are either
      // <location> or
      // <locations> elements. Done this way order these locations are processed
      // is the
      // order they are listed in the IDF. The latter needed to get detector IDs
      // assigned
      // as expected
      for (Node *pNode = pElem->firstChild(); pNode != 0;
          pNode = pNode->nextSibling()) {
        auto pChildElem = dynamic_cast<Element*>(pNode);
        if (!pChildElem)
          continue;
        if (pChildElem->tagName() == "location") {
          // process differently depending on whether component is and
          // assembly or leaf
          if (isAssembly(pElem->getAttribute("type"))) {
            appendAssembly(m_instrument.get(), pChildElem, pElem, idList);
          } else {
            appendLeaf(m_instrument.get(), pChildElem, pElem, idList);
          }
        } else if (pChildElem->tagName() == "location") {
          // append <locations> elements in <locations>
          appendLocations(m_instrument.get(), pChildElem, pElem, idList);
        }
      } // finished looping over all childs of this component

      // A check
      if (idList.counted != static_cast<int>(idList.vec.size())) {
        std::stringstream ss1, ss2;
        ss1 << idList.vec.size();
        ss2 << idList.counted;
        if (!pElem->hasAttribute("idlist")) {
          g_log.error("No detector ID list found for detectors of type " +
                      pElem->getAttribute("type"));
        } else if (idList.vec.size() == 0) {
          g_log.error("No detector IDs found for detectors in list " +
                      pElem->getAttribute("idlist") + "for detectors of type" +
                      pElem->getAttribute("type"));
        } else {
          g_log.error(
              "The number of detector IDs listed in idlist named " +
              pElem->getAttribute("idlist") +
              " is larger than the number of detectors listed in type = " +
              pElem->getAttribute("type"));
        }
        throw Kernel::Exception::InstrumentDefinitionError(
            "Number of IDs listed in idlist (=" + ss1.str() +
                ") is larger than the number of detectors listed in type = " +
                pElem->getAttribute("type") + " (=" + ss2.str() + ").",
            filename);
      }
      idList.reset();
    }
  }

  // Don't need this anymore (if it was even used) so empty it out to save
  // memory
  m_tempPosHolder.clear();

  // Read in or create the geometry cache file
  m_cachingOption = setupGeometryCache();

  // Add/overwrite any instrument params with values specified in
  // <component-link> XML elements
  setComponentLinks(m_instrument, pRootElem);

  if (m_indirectPositions)
    createNeutronicInstrument();

  // And give back what we created
  return m_instrument;
}

//-----------------------------------------------------------------------------------------------------------------------
/** Assumes second argument is a XML location element and its parent is a
*component element
*  which is assigned to be an assembly. This method appends the parent component
*element of
*  the location element to the CompAssembly passed as the 1st arg. Note this
*method may call
*  itself, i.e. it may act recursively.
*
*  @param parent :: CompAssembly to append new component to
*  @param pLocElems ::  Poco::XML element that points to a locations element in
*an instrument description XML file, which optionally may be detached (meaning
*it is not required to be part of the DOM tree of the IDF)
*  @param pCompElem :: The Poco::XML \<component\> element that contains the
*\<locations\> element
*  @param idList :: The current IDList
*/
void InstrumentDefinitionParser::appendLocations(
    Geometry::ICompAssembly *parent, const Poco::XML::Element *pLocElems,
    const Poco::XML::Element *pCompElem, IdList &idList) {
  // create detached <location> elements from <locations> element
  Poco::AutoPtr<Document> pLocationsDoc = convertLocationsElement(pLocElems);

  // Get pointer to root element
  const Element *pRootLocationsElem = pLocationsDoc->documentElement();
  const bool assembly = isAssembly(pCompElem->getAttribute("type"));

  Poco::XML::Element *pElem =
    dynamic_cast<Poco::XML::Element*>(pRootLocationsElem->firstChild());

  while (pElem) {
    if (pElem->tagName() != "location") {
      pElem = dynamic_cast<Poco::XML::Element*>(pElem->nextSibling());
      continue;
    }

    if (assembly) {
      appendAssembly(parent, pElem, pCompElem, idList);
    } else {
      appendLeaf(parent, pElem, pCompElem, idList);
    }

    pElem = dynamic_cast<Poco::XML::Element*>(pElem->nextSibling());
  }
}

//-----------------------------------------------------------------------------------------------------------------------
/** Save DOM tree to xml file. This method was initially added for testing
 *purpose
 *  but may be useful for other purposes. During the parsing of the DOM tree
 *  in parseXML() the tree may be modified, e.g. if
 *<combine-components-into-one-shape>
 *  is used.
 *
 *  @param outFilename :: Output filename
 */
void InstrumentDefinitionParser::saveDOM_Tree(std::string &outFilename) {
  Poco::XML::DOMWriter writer;
  writer.setNewLine("\n");
  writer.setOptions(Poco::XML::XMLWriter::PRETTY_PRINT);

  std::ofstream outFile(outFilename.c_str());
  writer.writeNode(outFile, pDoc);
  outFile.close();
}

//-----------------------------------------------------------------------------------------------------------------------
/** Set location (position) of comp as specified in XML location element.
 *
 *  @param comp :: To set position/location off
 *  @param pElem ::  Poco::XML element that points a \<location\> element, which
 *optionally may be detached (meaning it is not required to be part of the DOM
 *tree of the IDF)
 *  @param angleConvertConst :: constant for converting deg to rad
 *  @param deltaOffsets :: radial position offsets
 *
 *  @throw logic_error Thrown if second argument is not a pointer to a
 *'location' XML element
 */
void InstrumentDefinitionParser::setLocation(Geometry::IComponent *comp,
                                             const Poco::XML::Element *pElem,
                                             const double angleConvertConst,
                                             const bool deltaOffsets) {
  comp->setPos(
      getRelativeTranslation(comp, pElem, angleConvertConst, deltaOffsets));

  // Rotate coordinate system of this component
  if (pElem->hasAttribute("rot")) {
    double rotAngle =
        angleConvertConst *
        atof((pElem->getAttribute("rot")).c_str()); // assumed to be in degrees

    double axis_x = 0.0;
    double axis_y = 0.0;
    double axis_z = 1.0;

    if (pElem->hasAttribute("axis-x"))
      axis_x = atof((pElem->getAttribute("axis-x")).c_str());
    if (pElem->hasAttribute("axis-y"))
      axis_y = atof((pElem->getAttribute("axis-y")).c_str());
    if (pElem->hasAttribute("axis-z"))
      axis_z = atof((pElem->getAttribute("axis-z")).c_str());

    comp->rotate(Kernel::Quat(rotAngle, Kernel::V3D(axis_x, axis_y, axis_z)));
  }

  // Check if sub-elements <trans> or <rot> of present - for now ignore these if
  // m_deltaOffset = true

  Element *pRecursive = NULL;
  Element *tElem = pElem->getChildElement("trans");
  Element *rElem = pElem->getChildElement("rot");
  bool stillTransElement = true;
  bool firstRound =
      true; // during first round below pRecursive has not been set up front
  while (stillTransElement) {
    // figure out if child element is <trans> or <rot> or none of these

    if (firstRound) {
      firstRound = false;
    } else {
      tElem = pRecursive->getChildElement("trans");
      rElem = pRecursive->getChildElement("rot");
    }

    if (tElem && rElem) {
      // if both a <trans> and <rot> child element present. Ignore <rot> element
      rElem = NULL;
    }

    if (!tElem && !rElem) {
      stillTransElement = false;
    }

    Kernel::V3D posTrans;

    if (tElem) {
      posTrans =
          getRelativeTranslation(comp, tElem, angleConvertConst, deltaOffsets);

      // to get the change in translation relative to current rotation of comp
      Geometry::CompAssembly compToGetRot;
      Geometry::CompAssembly compRot;
      compRot.setRot(comp->getRotation());
      compToGetRot.setParent(&compRot);
      compToGetRot.setPos(posTrans);

      // Apply translation
      comp->translate(compToGetRot.getPos());

      // for recursive action
      pRecursive = tElem;
    } // end translation

    if (rElem) {
      double rotAngle =
          angleConvertConst * atof((rElem->getAttribute("val"))
                                       .c_str()); // assumed to be in degrees

      double axis_x = 0.0;
      double axis_y = 0.0;
      double axis_z = 1.0;

      if (rElem->hasAttribute("axis-x"))
        axis_x = atof((rElem->getAttribute("axis-x")).c_str());
      if (rElem->hasAttribute("axis-y"))
        axis_y = atof((rElem->getAttribute("axis-y")).c_str());
      if (rElem->hasAttribute("axis-z"))
        axis_z = atof((rElem->getAttribute("axis-z")).c_str());

      comp->rotate(Kernel::Quat(rotAngle, Kernel::V3D(axis_x, axis_y, axis_z)));

      // for recursive action
      pRecursive = rElem;
    }

  } // end while
}

//-----------------------------------------------------------------------------------------------------------------------
/** Calculate the position of comp relative to its parent from info provided by
*\<location\> element.
*
*  @param comp :: To set position/location off
*  @param pElem ::  Poco::XML element that points a \<location\> element, which
*optionally may be detached (meaning it is not required to be part of the DOM
*tree of the IDF)
*  @param angleConvertConst :: constant for converting deg to rad
*  @param deltaOffsets :: radial position offsets
*
*  @return  Thrown if second argument is not a pointer to a 'location' XML
*element
*/
Kernel::V3D InstrumentDefinitionParser::getRelativeTranslation(
    const Geometry::IComponent *comp, const Poco::XML::Element *pElem,
    const double angleConvertConst, const bool deltaOffsets) {
  Kernel::V3D retVal; // position relative to parent

  // Polar coordinates can be labelled as (r,t,p) or (R,theta,phi)
  if (pElem->hasAttribute("r") || pElem->hasAttribute("t") ||
      pElem->hasAttribute("p") || pElem->hasAttribute("R") ||
      pElem->hasAttribute("theta") || pElem->hasAttribute("phi")) {
    double R = 0.0, theta = 0.0, phi = 0.0;

    if (pElem->hasAttribute("r"))
      R = atof((pElem->getAttribute("r")).c_str());
    if (pElem->hasAttribute("t"))
      theta = angleConvertConst * atof((pElem->getAttribute("t")).c_str());
    if (pElem->hasAttribute("p"))
      phi = angleConvertConst * atof((pElem->getAttribute("p")).c_str());

    if (pElem->hasAttribute("R"))
      R = atof((pElem->getAttribute("R")).c_str());
    if (pElem->hasAttribute("theta"))
      theta = angleConvertConst * atof((pElem->getAttribute("theta")).c_str());
    if (pElem->hasAttribute("phi"))
      phi = angleConvertConst * atof((pElem->getAttribute("phi")).c_str());

    if (deltaOffsets) {
      // In this case, locations given are radial offsets to the (radial)
      // position of the parent,
      // so need to do some extra calculation before they're stored internally
      // as x,y,z offsets.

      // Temporary vector to hold the parent's absolute position (will be 0,0,0
      // if no parent)
      Kernel::V3D parentPos;
      // Get the parent's absolute position (if the component has a parent)
      if (comp->getParent()) {
        std::map<const Geometry::IComponent *, SphVec>::iterator it;
        it = m_tempPosHolder.find(comp);
        SphVec parent;
        if (it == m_tempPosHolder.end())
          parent = m_tempPosHolder[comp->getParent().get()];
        else
          parent = it->second;

        // Add to the current component to get its absolute position
        R += parent.r;
        theta += parent.theta;
        phi += parent.phi;
        // Set the temporary V3D with the parent's absolute position
        parentPos.spherical(parent.r, parent.theta, parent.phi);
      }

      // Create a temporary vector that holds the absolute r,theta,phi position
      // Needed to make things work in situation when a parent object has a phi
      // value but a theta of zero
      SphVec tmp(R, theta, phi);
      // Add it to the map with the pointer to the Component object as key
      m_tempPosHolder[comp] = tmp;

      // Create a V3D and set its position to be the child's absolute position
      Kernel::V3D absPos;
      absPos.spherical(R, theta, phi);

      // Subtract the two V3D's to get what we want (child's relative position
      // in x,y,z)
      retVal = absPos - parentPos;
    } else {
      // In this case, the value given represents a vector from the parent to
      // the child
      retVal.spherical(R, theta, phi);
    }

  } else {
    double x = 0.0, y = 0.0, z = 0.0;

    if (pElem->hasAttribute("x"))
      x = atof((pElem->getAttribute("x")).c_str());
    if (pElem->hasAttribute("y"))
      y = atof((pElem->getAttribute("y")).c_str());
    if (pElem->hasAttribute("z"))
      z = atof((pElem->getAttribute("z")).c_str());

    retVal(x, y, z);
  }

  return retVal;
}

//-----------------------------------------------------------------------------------------------------------------------
/** Get parent \<component\> element of \<location\> element.
*
*  @param pLocElem ::  Poco::XML element that points a location element in the
*XML doc
*  @return Parent XML element to a location XML element
*
*  @throw logic_error Thrown if argument is not a child of component element
*/
Poco::XML::Element *InstrumentDefinitionParser::getParentComponent(
    const Poco::XML::Element *pLocElem) {
  if ((pLocElem->tagName()).compare("location") &&
      (pLocElem->tagName()).compare("locations")) {
    std::string tagname = pLocElem->tagName();
    g_log.error("Argument to function getParentComponent must be a pointer to "
                "an XML element with tag name location or locations.");
    throw std::logic_error(
        std::string("Argument to function getParentComponent must be a pointer "
                    "to an XML element") +
        "with tag name location or locations." + " The tag name is " + tagname);
  }

  // The location element is required to be a child of a component element. Get
  // this component element

  Node *pCompNode = pLocElem->parentNode();

  Element *pCompElem;
  if (pCompNode->nodeType() == 1) {
    pCompElem = static_cast<Element *>(pCompNode);
    if ((pCompElem->tagName()).compare("component")) {
      g_log.error("Argument to function getParentComponent must be a XML "
                  "element sitting inside a component element.");
      throw std::logic_error("Argument to function getParentComponent must be "
                             "a XML element sitting inside a component "
                             "element.");
    }
  } else {
    g_log.error("Argument to function getParentComponent must be a XML element "
                "whos parent is an element.");
    throw std::logic_error("Argument to function getParentComponent must be a "
                           "XML element whos parent is an element.");
  }

  return pCompElem;
}

//-----------------------------------------------------------------------------------------------------------------------
/** Get name of a location element. It will return the value of the attribute
 *'name', or the
 *  parent's name attribute, or the parent's type, if all else fails.
 *
 *  @param pElem ::  Poco::XML element that points to a \<location\> element,
 *which optionally may be detached (meaning it is not required to be part of the
 *DOM tree of the IDF)
 *  @param pCompElem :: The Poco::XML \<component\> element that contain the
 *location element, which may optionally be detached from the DOM tree also
 *  @return name of location element
 */
std::string InstrumentDefinitionParser::getNameOfLocationElement(
    const Poco::XML::Element *pElem, const Poco::XML::Element *pCompElem) {
  std::string retVal;

  if (pElem->hasAttribute("name"))
    retVal = pElem->getAttribute("name");
  else if (pCompElem->hasAttribute("name")) {
    retVal = pCompElem->getAttribute("name");
  } else {
    retVal = pCompElem->getAttribute("type");
  }

  return retVal;
}

//------------------------------------------------------------------------------------------------------------------------------
/** Checks the validity range in the IDF and adds it to the instrument object
 *  @param pRootElem A pointer to the root element of the instrument definition
 */
void InstrumentDefinitionParser::setValidityRange(
    const Poco::XML::Element *pRootElem) {
  const std::string filename = m_xmlFile->getFileFullPathStr();
  // check if IDF has valid-from and valid-to tags defined
  if (!pRootElem->hasAttribute("valid-from")) {
    throw Kernel::Exception::InstrumentDefinitionError(
        "<instrument> element must contain a valid-from tag", filename);
  } else {
    try {
      DateAndTime d(pRootElem->getAttribute("valid-from"));
      m_instrument->setValidFromDate(d);
    } catch (...) {
      throw Kernel::Exception::InstrumentDefinitionError(
          "The valid-from <instrument> tag must be a ISO8601 string", filename);
    }
  }

  if (!pRootElem->hasAttribute("valid-to")) {
    DateAndTime d = DateAndTime::getCurrentTime();
    m_instrument->setValidToDate(d);
    // Ticket #2335: no required valid-to date.
    // throw Kernel::Exception::InstrumentDefinitionError("<instrument> element
    // must contain a valid-to tag", filename);
  } else {
    try {
      DateAndTime d(pRootElem->getAttribute("valid-to"));
      m_instrument->setValidToDate(d);
    } catch (...) {
      throw Kernel::Exception::InstrumentDefinitionError(
          "The valid-to <instrument> tag must be a ISO8601 string", filename);
    }
  }
}

PointingAlong axisNameToAxisType(std::string &input) {
  PointingAlong direction;
  if (input.compare("x") == 0) {
    direction = X;
  } else if (input.compare("y") == 0) {
    direction = Y;
  } else {
    direction = Z;
  }
  return direction;
}

//-----------------------------------------------------------------------------------------------------------------------
/** Reads the contents of the \<defaults\> element to set member variables,
*  requires m_instrument to be already set
*  @param defaults :: points to the data read from the \<defaults\> element, can
* be null.
*/
void InstrumentDefinitionParser::readDefaults(Poco::XML::Element *defaults) {
  // Return without complaint, if there are no defaults
  if (!defaults)
    return;

  // Check whether spherical coordinates should be treated as offsets to parents
  // position
  std::string offsets;
  Element *offsetElement = defaults->getChildElement("offsets");
  if (offsetElement)
    offsets = offsetElement->getAttribute("spherical");
  if (offsets == "delta")
    m_deltaOffsets = true;

  // Check whether default facing is set
  Element *defaultFacingElement =
      defaults->getChildElement("components-are-facing");
  if (defaultFacingElement) {
    m_haveDefaultFacing = true;
    m_defaultFacing = parseFacingElementToV3D(defaultFacingElement);
  }

  // the default view is used by the instrument viewer to decide the angle to
  // display the instrument from on start up
  Element *defaultView = defaults->getChildElement("default-view");
  if (defaultView) {
    m_instrument->setDefaultViewAxis(defaultView->getAttribute("axis-view"));
    if (defaultView->hasAttribute("view")) {
      m_instrument->setDefaultView(defaultView->getAttribute("view"));
    }
  }

  // check if angle=radian has been set
  Element *angleUnit = defaults->getChildElement("angle");
  if (angleUnit) {
    if (angleUnit->getAttribute("unit") == "radian") {
      m_angleConvertConst = 180.0 / M_PI;
      std::map<std::string, std::string> &units =
          m_instrument->getLogfileUnit();
      units["angle"] = "radian";
    }
  }

  // Check if the IDF specifies that this is an indirect geometry instrument
  // that includes
  // both physical and 'neutronic' postions.
  // Any neutronic position tags will be ignored if this tag is missing
  if (defaults->getChildElement("indirect-neutronic-positions"))
    m_indirectPositions = true;

  /*
  Try to extract the reference frame information.
  */
  // Get the target xml element.
  Element *referenceFrameElement = defaults->getChildElement("reference-frame");
  // Extract if available
  if (referenceFrameElement) {
    using Poco::XML::XMLString;
    // Get raw xml values
    Element *upElement = referenceFrameElement->getChildElement("pointing-up");
    Element *alongElement =
        referenceFrameElement->getChildElement("along-beam");
    Element *handednessElement =
        referenceFrameElement->getChildElement("handedness");
    Element *originElement = referenceFrameElement->getChildElement("origin");

    // Defaults
    XMLString s_alongBeam("z");
    XMLString s_pointingUp("y");
    XMLString s_handedness("right");
    XMLString s_origin("");

    // Make extractions from sub elements where possible.
    if (alongElement) {
      s_alongBeam = alongElement->getAttribute("axis");
    }
    if (upElement) {
      s_pointingUp = upElement->getAttribute("axis");
    }
    if (handednessElement) {
      s_handedness = handednessElement->getAttribute("val");
    }
    if (originElement) {
      s_origin = originElement->getAttribute("val");
    }

    // Convert to input types
    PointingAlong alongBeam = axisNameToAxisType(s_alongBeam);
    PointingAlong pointingUp = axisNameToAxisType(s_pointingUp);
    Handedness handedness = s_handedness.compare("right") == 0 ? Right : Left;

    // Overwrite the default reference frame.
    m_instrument->setReferenceFrame(boost::shared_ptr<ReferenceFrame>(
        new ReferenceFrame(pointingUp, alongBeam, handedness, s_origin)));
  }
}

std::vector<std::string> InstrumentDefinitionParser::buildExcludeList(
    const Poco::XML::Element *const location) {
  // check if <exclude> sub-elements for this location and create new exclude
  // list to pass on
  Poco::AutoPtr<NodeList> pNLexclude =
      location->getElementsByTagName("exclude");
  unsigned long numberExcludeEle = pNLexclude->length();
  std::vector<std::string> newExcludeList;
  for (unsigned long i = 0; i < numberExcludeEle; i++) {
    Element *pExElem = static_cast<Element *>(pNLexclude->item(i));
    if (pExElem->hasAttribute("sub-part"))
      newExcludeList.push_back(pExElem->getAttribute("sub-part"));
  }

  return newExcludeList;
}

//-----------------------------------------------------------------------------------------------------------------------
/** Assumes second argument is a XML location element and its parent is a
*component element
*  which is assigned to be an assembly. This method appends the parent component
*element of
*  the location element to the CompAssembly passed as the 1st arg. Note this
*method may call
*  itself, i.e. it may act recursively.
*
*  @param parent :: CompAssembly to append new component to
*  @param pLocElem ::  Poco::XML element that points to a location element in an
*instrument description XML file, which optionally may be detached (meaning it
*is not required to be part of the DOM tree of the IDF)
*  @param pCompElem :: The Poco::XML \<component\> element that contains the
*\<location\> element
*  @param idList :: The current IDList
*/
void InstrumentDefinitionParser::appendAssembly(
    Geometry::ICompAssembly *parent, const Poco::XML::Element *pLocElem,
    const Poco::XML::Element *pCompElem, IdList &idList) {
  const std::string filename = m_xmlFile->getFileFullPathStr();
  // The location element is required to be a child of a component element. Get
  // this component element
  // Element* pCompElem =
  // InstrumentDefinitionParser::getParentComponent(pLocElem);

  // Read detector IDs into idlist if required
  // Note idlist may be defined for any component
  // Note any new idlist found will take precedence.

  if (pCompElem->hasAttribute("idlist")) {
    std::string idlist = pCompElem->getAttribute("idlist");

    if (idlist.compare(idList.idname)) {
      Element *pFound =
          pCompElem->ownerDocument()->getElementById(idlist, "idname");

      if (pFound == NULL) {
        throw Kernel::Exception::InstrumentDefinitionError(
            "No <idlist> with name idname=\"" + idlist +
                "\" present in instrument definition file.",
            filename);
      }
      idList.reset();
      populateIdList(pFound, idList);
    }
  }

  // Create the assembly that will be appended into the parent.
  Geometry::ICompAssembly *ass;
  // The newly added component is required to have a type. Find out what this
  // type is and find all the location elements of this type. Finally loop over
  // these
  // location elements

  Element *pType = getTypeElement[pCompElem->getAttribute("type")];
  if (pType->hasAttribute("outline") &&
      pType->getAttribute("outline") != "no") {
    ass = new Geometry::ObjCompAssembly(
        InstrumentDefinitionParser::getNameOfLocationElement(pLocElem,
                                                             pCompElem),
        parent);
  } else {
    ass = new Geometry::CompAssembly(
        InstrumentDefinitionParser::getNameOfLocationElement(pLocElem,
                                                             pCompElem),
        parent);
  }

  // set location for this newly added comp and set facing if specified in
  // instrument def. file. Also
  // check if any logfiles are referred to through the <parameter> element.

  setLocation(ass, pLocElem, m_angleConvertConst, m_deltaOffsets);
  setFacing(ass, pLocElem);
  setLogfile(
      ass, pCompElem,
      m_instrument->getLogfileCache()); // params specified within <component>
  setLogfile(
      ass, pLocElem,
      m_instrument
          ->getLogfileCache()); // params specified within specific <location>

  std::string category = "";
  if (pType->hasAttribute("is"))
    category = pType->getAttribute("is");

  // check if special Component
  if (category.compare("SamplePos") == 0 ||
      category.compare("samplePos") == 0) {
    m_instrument->markAsSamplePos(ass);
  }
  if (category.compare("Source") == 0 || category.compare("source") == 0) {
    m_instrument->markAsSource(ass);
  }

  // If enabled, check for a 'neutronic position' tag and add to cache if found
  if (m_indirectPositions) {
    Element *neutronic = pLocElem->getChildElement("neutronic");
    if (neutronic)
      m_neutronicPos[ass] = neutronic;
  }

  // Check for <exclude> tags for this location
  const std::vector<std::string> excludeList = buildExcludeList(pLocElem);

  NodeIterator it(pType, NodeFilter::SHOW_ELEMENT);

  Node *pNode = it.nextNode();
  while (pNode) {
    if (pNode->nodeName().compare("location") == 0) {
      // pLocElem is the location of a type. This type is here an assembly and
      // pElem below is a <location> within this type
      const Element *pElem = static_cast<Element *>(pNode);

      // get the parent of pElem, i.e. a pointer to the <component> element that
      // contains pElem
      const Element *pParentElem =
          InstrumentDefinitionParser::getParentComponent(pElem);

      // check if this location is in the exclude list
      std::vector<std::string>::const_iterator it =
          find(excludeList.begin(), excludeList.end(),
               InstrumentDefinitionParser::getNameOfLocationElement(
                   pElem, pParentElem));
      if (it == excludeList.end()) {

        std::string typeName =
            (InstrumentDefinitionParser::getParentComponent(pElem))
                ->getAttribute("type");

        if (isAssembly(typeName)) {
          appendAssembly(ass, pElem, pParentElem, idList);
        } else {
          appendLeaf(ass, pElem, pParentElem, idList);
        }
      }
    }
    if (pNode->nodeName().compare("locations") == 0) {
      const Element *pLocationsElems = static_cast<Element *>(pNode);
      const Element *pParentLocationsElem =
          InstrumentDefinitionParser::getParentComponent(pLocationsElems);

      // append <locations> elements in <locations>
      appendLocations(ass, pLocationsElems, pParentLocationsElem, idList);
    }
    pNode = it.nextNode();
  }

  // create outline object for the assembly
  if (pType->hasAttribute("outline") &&
      pType->getAttribute("outline") != "no") {
    Geometry::ObjCompAssembly *objAss =
        dynamic_cast<Geometry::ObjCompAssembly *>(ass);
    if (!objAss) {
      throw std::logic_error(
          "Failed to cast ICompAssembly object to ObjCompAssembly");
    }
    if (pType->getAttribute("object_created") == "no") {
      pType->setAttribute("object_created", "yes");
      boost::shared_ptr<Geometry::Object> obj = objAss->createOutline();
      if (obj) {
        mapTypeNameToShape[pType->getAttribute("name")] = obj;
      } else { // object failed to be created
        pType->setAttribute("outline", "no");
        g_log.warning() << "Failed to create outline object for assembly "
                        << pType->getAttribute("name") << '\n';
      }
    } else {
      objAss->setOutline(mapTypeNameToShape[pType->getAttribute("name")]);
    }
  }
}

//-----------------------------------------------------------------------------------------------------------------------
/** Assumes second argument is pointing to a leaf, which here means the location
*element (indirectly
*  representing a component element) that contains no sub-components. This
*component is appended
*  to the parent (1st argument).
*
*  @param parent :: CompAssembly to append component to
*  @param pLocElem ::  Poco::XML element that points to the element in the XML
*doc we want to add, which optionally may be detached (meaning it is not
*required to be part of the DOM tree of the IDF)
*  @param pCompElem :: The Poco::XML \<component\> element that contains the
*\<location\> element, which may optionally be detached from the DOM tree also
*  @param idList :: The current IDList
*
*  @throw InstrumentDefinitionError Thrown if issues with the content of XML
*instrument file
*/
void InstrumentDefinitionParser::appendLeaf(Geometry::ICompAssembly *parent,
                                            const Poco::XML::Element *pLocElem,
                                            const Poco::XML::Element *pCompElem,
                                            IdList &idList) {
  const std::string filename = m_xmlFile->getFileFullPathStr();

  //--- Get the detector's X/Y pixel sizes (optional) ---
  // Read detector IDs into idlist if required
  // Note idlist may be defined for any component
  // Note any new idlist found will take precedence.

  if (pCompElem->hasAttribute("idlist")) {
    std::string idlist = pCompElem->getAttribute("idlist");

    if (idlist.compare(idList.idname)) {
      Element *pFound =
          pCompElem->ownerDocument()->getElementById(idlist, "idname");

      if (pFound == NULL) {
        throw Kernel::Exception::InstrumentDefinitionError(
            "No <idlist> with name idname=\"" + idlist +
                "\" present in instrument definition file.",
            filename);
      }

      idList.reset();
      populateIdList(pFound, idList);
    }
  }

  // get the type element of the component element in order to determine if the
  // type
  // belong to the category: "detector", "SamplePos or "Source".

  std::string typeName = pCompElem->getAttribute("type");
  Element *pType = getTypeElement[typeName];

  std::string category = "";
  if (pType->hasAttribute("is"))
    category = pType->getAttribute("is");

  // do stuff a bit differently depending on which category the type belong to
  if (category.compare("RectangularDetector") == 0 ||
      category.compare("rectangularDetector") == 0 ||
      category.compare("rectangulardetector") == 0 ||
      category.compare("rectangular_detector") == 0) {
    //-------------- Create a RectangularDetector
    //------------------------------------------------
    std::string name = InstrumentDefinitionParser::getNameOfLocationElement(
        pLocElem, pCompElem);

    // Create the bank with the given parent.
    Geometry::RectangularDetector *bank =
        new Geometry::RectangularDetector(name, parent);

    // set location for this newly added comp and set facing if specified in
    // instrument def. file. Also
    // check if any logfiles are referred to through the <parameter> element.
    setLocation(bank, pLocElem, m_angleConvertConst, m_deltaOffsets);
    setFacing(bank, pLocElem);
    setLogfile(
        bank, pCompElem,
        m_instrument->getLogfileCache()); // params specified within <component>
    setLogfile(
        bank, pLocElem,
        m_instrument
            ->getLogfileCache()); // params specified within specific <location>

    // Extract all the parameters from the XML attributes
    int xpixels = 0;
    double xstart = 0.;
    double xstep = 0.;
    int ypixels = 0;
    double ystart = 0.;
    double ystep = 0.;
    int idstart = 0;
    bool idfillbyfirst_y = true;
    int idstepbyrow = 0;
    int idstep = 1;

    // The shape!
    // Given that this leaf component is actually an assembly, its constituent
    // component detector shapes comes from its type attribute.
    const std::string shapeType = pType->getAttribute("type");
    boost::shared_ptr<Geometry::Object> shape = mapTypeNameToShape[shapeType];

    // These parameters are in the TYPE defining RectangularDetector
    if (pType->hasAttribute("xpixels"))
      xpixels = atoi((pType->getAttribute("xpixels")).c_str());
    if (pType->hasAttribute("xstart"))
      xstart = atof((pType->getAttribute("xstart")).c_str());
    if (pType->hasAttribute("xstep"))
      xstep = atof((pType->getAttribute("xstep")).c_str());
    if (pType->hasAttribute("ypixels"))
      ypixels = atoi((pType->getAttribute("ypixels")).c_str());
    if (pType->hasAttribute("ystart"))
      ystart = atof((pType->getAttribute("ystart")).c_str());
    if (pType->hasAttribute("ystep"))
      ystep = atof((pType->getAttribute("ystep")).c_str());

    // THESE parameters are in the INSTANCE of this type - since they will
    // change.
    if (pCompElem->hasAttribute("idstart"))
      idstart = atoi((pCompElem->getAttribute("idstart")).c_str());
    if (pCompElem->hasAttribute("idfillbyfirst"))
      idfillbyfirst_y = (pCompElem->getAttribute("idfillbyfirst") == "y");
    // Default ID row step size
    if (idfillbyfirst_y)
      idstepbyrow = ypixels;
    else
      idstepbyrow = xpixels;
    if (pCompElem->hasAttribute("idstepbyrow")) {
      idstepbyrow = atoi((pCompElem->getAttribute("idstepbyrow")).c_str());
    }
    // Default ID row step size
    if (pCompElem->hasAttribute("idstep"))
      idstep = atoi((pCompElem->getAttribute("idstep")).c_str());

    // Now, initialize all the pixels in the bank
    bank->initialize(shape, xpixels, xstart, xstep, ypixels, ystart, ystep,
                     idstart, idfillbyfirst_y, idstepbyrow, idstep);

    // Loop through all detectors in the newly created bank and mark those in
    // the instrument.
    try {
      for (int x = 0; x < bank->nelements(); x++) {
        boost::shared_ptr<Geometry::ICompAssembly> xColumn =
            boost::dynamic_pointer_cast<Geometry::ICompAssembly>((*bank)[x]);
        for (int y = 0; y < xColumn->nelements(); y++) {
          boost::shared_ptr<Geometry::Detector> detector =
              boost::dynamic_pointer_cast<Geometry::Detector>((*xColumn)[y]);
          if (detector) {
            // Make default facing for the pixel
            Geometry::IComponent *comp = (Geometry::IComponent *)detector.get();
            if (m_haveDefaultFacing)
              makeXYplaneFaceComponent(comp, m_defaultFacing);
            // Mark it as a detector (add to the instrument cache)
            m_instrument->markAsDetector(detector.get());
          }
        }
      }
    } catch (Kernel::Exception::ExistsError &) {
      throw Kernel::Exception::InstrumentDefinitionError(
          "Duplicate detector ID found when adding RectangularDetector " +
          name + " in XML instrument file" + filename);
    }
  } else if (category.compare("Detector") == 0 ||
             category.compare("detector") == 0 ||
             category.compare("Monitor") == 0 ||
             category.compare("monitor") == 0) {
    //-------------- Create a Detector
    //------------------------------------------------
    std::string name = InstrumentDefinitionParser::getNameOfLocationElement(
        pLocElem, pCompElem);

    // before setting detector ID check that the IDF satisfies the following

    if (idList.counted >= static_cast<int>(idList.vec.size())) {
      std::stringstream ss1, ss2;
      ss1 << idList.vec.size();
      ss2 << idList.counted;
      if (idList.idname == "") {
        g_log.error("No list of detector IDs found for location element " +
                    name);
        throw Kernel::Exception::InstrumentDefinitionError(
            "Detector location element " + name + " has no idlist.", filename);
      } else if (idList.vec.size() == 0) {
        g_log.error("No detector IDs found for detectors in list " +
                    idList.idname);
      } else {
        g_log.error("The number of detector IDs listed in idlist named " +
                    idList.idname + " is less then the number of detectors");
      }
      throw Kernel::Exception::InstrumentDefinitionError(
          "Number of IDs listed in idlist (=" + ss1.str() +
              ") is less than the number of detectors.",
          filename);
    }

    // Create detector and increment id. Finally add the detector to the parent
    Geometry::Detector *detector = new Geometry::Detector(
        name, idList.vec[idList.counted], mapTypeNameToShape[typeName], parent);
    idList.counted++;
    parent->add(detector);

    // set location for this newly added comp and set facing if specified in
    // instrument def. file. Also
    // check if any logfiles are referred to through the <parameter> element.
    setLocation(detector, pLocElem, m_angleConvertConst, m_deltaOffsets);
    setFacing(detector, pLocElem);
    setLogfile(
        detector, pCompElem,
        m_instrument->getLogfileCache()); // params specified within <component>
    setLogfile(
        detector, pLocElem,
        m_instrument
            ->getLogfileCache()); // params specified within specific <location>

    // If enabled, check for a 'neutronic position' tag and add to cache
    // (null pointer added INTENTIONALLY if not found)
    if (m_indirectPositions) {
      m_neutronicPos[detector] = pLocElem->getChildElement("neutronic");
    }

    // mark-as is a depricated attribute used before is="monitor" was introduced
    if (pCompElem->hasAttribute("mark-as") ||
        pLocElem->hasAttribute("mark-as")) {
      g_log.warning() << "Attribute 'mark-as' is a depricated attribute in "
                         "Instrument Definition File."
                      << " Please see the deprecated section of "
                         "www.mantidproject.org/IDF for how to remove this "
                         "warning message\n";
    }

    try {
      if (category.compare("Monitor") == 0 || category.compare("monitor") == 0)
        m_instrument->markAsMonitor(detector);
      else {
        // for backwards compatebility look for mark-as="monitor"
        if ((pCompElem->hasAttribute("mark-as") &&
             pCompElem->getAttribute("mark-as").compare("monitor") == 0) ||
            (pLocElem->hasAttribute("mark-as") &&
             pLocElem->getAttribute("mark-as").compare("monitor") == 0)) {
          m_instrument->markAsMonitor(detector);
        } else
          m_instrument->markAsDetector(detector);
      }

    } catch (Kernel::Exception::ExistsError &) {
      std::stringstream convert;
      convert << detector->getID();
      throw Kernel::Exception::InstrumentDefinitionError(
          "Detector with ID = " + convert.str() +
              " present more then once in XML instrument file",
          filename);
    }

    // Add all monitors and detectors to 'facing component' container. This is
    // only used if the
    // "facing" elements are defined in the instrument definition file
    m_facingComponent.push_back(detector);
  } else {
    //-------------- Not a Detector nor a RectangularDetector
    //------------------------------
    std::string name = InstrumentDefinitionParser::getNameOfLocationElement(
        pLocElem, pCompElem);

    auto comp =
        new Geometry::ObjComponent(name, mapTypeNameToShape[typeName], parent);
    parent->add(comp);

    // check if special Source or SamplePos Component
    if (category.compare("Source") == 0 || category.compare("source") == 0) {
      m_instrument->markAsSource(comp);
    }
    if (category.compare("SamplePos") == 0 ||
        category.compare("samplePos") == 0) {
      m_instrument->markAsSamplePos(comp);
    }
    if (category.compare("ChopperPos") == 0 ||
        category.compare("chopperPos") == 0) {
      m_instrument->markAsChopperPoint(comp);
    }

    // set location for this newly added comp and set facing if specified in
    // instrument def. file. Also
    // check if any logfiles are referred to through the <parameter> element.

    setLocation(comp, pLocElem, m_angleConvertConst, m_deltaOffsets);
    setFacing(comp, pLocElem);
    setLogfile(
        comp, pCompElem,
        m_instrument->getLogfileCache()); // params specified within <component>
    setLogfile(
        comp, pLocElem,
        m_instrument
            ->getLogfileCache()); // params specified within specific <location>
  }
}

//-----------------------------------------------------------------------------------------------------------------------
/** Method for populating IdList.
*
*  @param pE ::  Poco::XML element that points to an \<idlist\>
*  @param idList :: The structure to populate with detector ID numbers
*
*  @throw logic_error Thrown if argument is not a child of component element
*  @throw InstrumentDefinitionError Thrown if issues with the content of XML
*instrument file
*/
void InstrumentDefinitionParser::populateIdList(Poco::XML::Element *pE,
                                                IdList &idList) {
  const std::string filename = m_xmlFile->getFileFullPathStr();

  if ((pE->tagName()).compare("idlist")) {
    g_log.error("Argument to function createIdList must be a pointer to an XML "
                "element with tag name idlist.");
    throw std::logic_error("Argument to function createIdList must be a "
                           "pointer to an XML element with tag name idlist.");
  }

  // set name of idlist

  idList.idname = pE->getAttribute("idname");

  // If idname element has start and end attributes then just use those to
  // populate idlist.
  // Otherwise id sub-elements

  if (pE->hasAttribute("start")) {
    int startID = atoi((pE->getAttribute("start")).c_str());

    int endID;
    if (pE->hasAttribute("end"))
      endID = atoi((pE->getAttribute("end")).c_str());
    else
      endID = startID;

    int increment = 1;
    if (pE->hasAttribute("step"))
      increment = atoi((pE->getAttribute("step")).c_str());

    // check the start end and increment values are sensible
    if (((endID - startID) / increment) < 0) {
      std::stringstream ss;
      ss << "The start, end, and step elements do not allow a single id in the "
            "idlist entry - ";
      ss << "start: " << startID << ",  end: " << endID
         << ", step: " << increment;

      throw Kernel::Exception::InstrumentDefinitionError(ss.str(), filename);
    }

    idList.vec.reserve((endID - startID) / increment);
    for (int i = startID; i != endID + increment; i += increment) {
      idList.vec.push_back(i);
    }
  } else {
    // test first if any <id> elements

    Poco::AutoPtr<NodeList> pNL = pE->getElementsByTagName("id");

    if (pNL->length() == 0) {
      throw Kernel::Exception::InstrumentDefinitionError(
          "No id subelement of idlist element in XML instrument file",
          filename);
    }

    // get id numbers

    NodeIterator it(pE, NodeFilter::SHOW_ELEMENT);

    Node *pNode = it.nextNode();
    while (pNode) {
      if (pNode->nodeName().compare("id") == 0) {
        Element *pIDElem = static_cast<Element *>(pNode);

        if (pIDElem->hasAttribute("val")) {
          int valID = atoi((pIDElem->getAttribute("val")).c_str());
          idList.vec.push_back(valID);
        } else if (pIDElem->hasAttribute("start")) {
          int startID = atoi((pIDElem->getAttribute("start")).c_str());

          int endID;
          if (pIDElem->hasAttribute("end"))
            endID = atoi((pIDElem->getAttribute("end")).c_str());
          else
            endID = startID;

          int increment = 1;
          if (pIDElem->hasAttribute("step"))
            increment = atoi((pIDElem->getAttribute("step")).c_str());

          // check the start end and increment values are sensible
          if (((endID - startID) / increment) < 0) {
            std::stringstream ss;
            ss << "The start, end, and step elements do not allow a single id "
                  "in the idlist entry - ";
            ss << "start: " << startID << ",  end: " << endID
               << ", step: " << increment;

            throw Kernel::Exception::InstrumentDefinitionError(ss.str(),
                                                               filename);
          }

          idList.vec.reserve((endID - startID) / increment);
          for (int i = startID; i != endID + increment; i += increment) {
            idList.vec.push_back(i);
          }
        } else {
          throw Kernel::Exception::InstrumentDefinitionError(
              "id subelement of idlist " +
                  std::string(
                      "element wrongly specified in XML instrument file"),
              filename);
        }
      }

      pNode = it.nextNode();
    } // end while loop
  }
}

//-----------------------------------------------------------------------------------------------------------------------
/** Returns True if the (string) type given is an assembly.
 *
 *  @param type ::  name of the type of a component in XML instrument definition
 *  @return True if the type is an assembly
 *  @throw InstrumentDefinitionError Thrown if type not defined in XML
 *definition
*/
bool InstrumentDefinitionParser::isAssembly(std::string type) const {
  const std::string filename = m_xmlFile->getFileFullPathStr();
  std::map<std::string, bool>::const_iterator it = isTypeAssembly.find(type);

  if (it == isTypeAssembly.end()) {
    throw Kernel::Exception::InstrumentDefinitionError(
        "type with name = " + type + " not defined.", filename);
  }

  return it->second;
}

//-----------------------------------------------------------------------------------------------------------------------
/** Make the shape defined in 1st argument face the component in the second
*argument,
*  by rotating the z-axis of the component passed in 1st argument so that it
*points in the
*  direction: from the component as specified 2nd argument to the component as
*specified in 1st argument.
*
*  @param in ::  Component to be rotated
*  @param facing :: Object to face
*/
void InstrumentDefinitionParser::makeXYplaneFaceComponent(
    Geometry::IComponent *&in, const Geometry::ObjComponent *facing) {
  makeXYplaneFaceComponent(in, facing->getPos());
}

//-----------------------------------------------------------------------------------------------------------------------
/** Make the shape defined in 1st argument face the position in the second
*argument,
*  by rotating the z-axis of the component passed in 1st argument so that it
*points in the
*  direction: from the position (as specified 2nd argument) to the component
*(1st argument).
*
*  @param in ::  Component to be rotated
*  @param facingPoint :: position to face
*/
void InstrumentDefinitionParser::makeXYplaneFaceComponent(
    Geometry::IComponent *&in, const Kernel::V3D &facingPoint) {
  Kernel::V3D pos = in->getPos();

  // vector from facing object to component we want to rotate
  Kernel::V3D facingDirection = pos - facingPoint;
  facingDirection.normalize();

  if (facingDirection.norm() == 0.0)
    return;

  // now aim to rotate shape such that the z-axis of of the object we want to
  // rotate
  // points in the direction of facingDirection. That way the XY plane faces the
  // 'facing object'.
  Kernel::V3D z = Kernel::V3D(0, 0, 1);
  Kernel::Quat R = in->getRotation();
  R.inverse();
  R.rotate(facingDirection);

  Kernel::V3D normal = facingDirection.cross_prod(z);
  normal.normalize();
  double theta = (180.0 / M_PI) * facingDirection.angle(z);

  if (normal.norm() > 0.0)
    in->rotate(Kernel::Quat(-theta, normal));
  else {
    // To take into account the case where the facing direction is in the
    // (0,0,1)
    // or (0,0,-1) direction.
    in->rotate(Kernel::Quat(-theta, Kernel::V3D(0, 1, 0)));
  }
}

//-----------------------------------------------------------------------------------------------------------------------
/** Parse position of facing element to V3D
*
*  @param pElem ::  Facing type element to parse
*  @return Return parsed position as a V3D
*/
Kernel::V3D
InstrumentDefinitionParser::parseFacingElementToV3D(Poco::XML::Element *pElem) {
  Kernel::V3D retV3D;

  // Polar coordinates can be labelled as (r,t,p) or (R,theta,phi)
  if (pElem->hasAttribute("r") || pElem->hasAttribute("t") ||
      pElem->hasAttribute("p") || pElem->hasAttribute("R") ||
      pElem->hasAttribute("theta") || pElem->hasAttribute("phi")) {
    double R = 0.0, theta = 0.0, phi = 0.0;

    if (pElem->hasAttribute("r"))
      R = atof((pElem->getAttribute("r")).c_str());
    if (pElem->hasAttribute("t"))
      theta = m_angleConvertConst * atof((pElem->getAttribute("t")).c_str());
    if (pElem->hasAttribute("p"))
      phi = m_angleConvertConst * atof((pElem->getAttribute("p")).c_str());

    if (pElem->hasAttribute("R"))
      R = atof((pElem->getAttribute("R")).c_str());
    if (pElem->hasAttribute("theta"))
      theta =
          m_angleConvertConst * atof((pElem->getAttribute("theta")).c_str());
    if (pElem->hasAttribute("phi"))
      phi = m_angleConvertConst * atof((pElem->getAttribute("phi")).c_str());

    retV3D.spherical(R, theta, phi);
  } else {
    double x = 0.0, y = 0.0, z = 0.0;

    if (pElem->hasAttribute("x"))
      x = atof((pElem->getAttribute("x")).c_str());
    if (pElem->hasAttribute("y"))
      y = atof((pElem->getAttribute("y")).c_str());
    if (pElem->hasAttribute("z"))
      z = atof((pElem->getAttribute("z")).c_str());

    retV3D(x, y, z);
  }

  return retV3D;
}

//-----------------------------------------------------------------------------------------------------------------------
/** Set facing of comp as specified in XML facing element (which must be
*sub-element of a location element).
*
*  @param comp :: To set facing of
*  @param pElem ::  Poco::XML element that points a \<location\> element, which
*optionally may be detached (meaning it is not required to be part of the DOM
*tree of the IDF)
*
*  @throw logic_error Thrown if second argument is not a pointer to a 'location'
*XML element
*/
void InstrumentDefinitionParser::setFacing(Geometry::IComponent *comp,
                                           const Poco::XML::Element *pElem) {
  // Require that pElem points to an element with tag name 'location'

  if ((pElem->tagName()).compare("location")) {
    g_log.error("Second argument to function setLocation must be a pointer to "
                "an XML element with tag name location.");
    throw std::logic_error("Second argument to function setLocation must be a "
                           "pointer to an XML element with tag name location.");
  }

  Element *facingElem = pElem->getChildElement("facing");
  if (facingElem) {
    // check if user want to rotate about z-axis before potentially applying
    // facing

    if (facingElem->hasAttribute("rot")) {
      double rotAngle =
          m_angleConvertConst * atof((facingElem->getAttribute("rot"))
                                         .c_str()); // assumed to be in degrees
      comp->rotate(Kernel::Quat(rotAngle, Kernel::V3D(0, 0, 1)));
    }

    // For now assume that if has val attribute it means facing = none. This
    // option only has an
    // effect when a default facing setting is set. In which case this then
    // means "ignore the
    // default facing setting" for this component

    if (facingElem->hasAttribute("val"))
      return;

    // Face the component, i.e. rotate the z-axis of the component such that it
    // points in the direction from
    // the point x,y,z (or r,t,p) specified by the <facing> xml element towards
    // the component

    makeXYplaneFaceComponent(comp, parseFacingElementToV3D(facingElem));

  } else // so if no facing element associated with location element apply
         // default facing if set
      if (m_haveDefaultFacing)
    makeXYplaneFaceComponent(comp, m_defaultFacing);
}

//-----------------------------------------------------------------------------------------------------------------------
/** Set parameter/logfile info (if any) associated with component
*
*  @param comp :: Some component
*  @param pElem ::  Poco::XML element that may hold \<parameter\> elements
*  @param logfileCache :: Cache to add information about parameter to
*
*  @throw InstrumentDefinitionError Thrown if issues with the content of XML
*instrument file
*/
void
InstrumentDefinitionParser::setLogfile(const Geometry::IComponent *comp,
                                       const Poco::XML::Element *pElem,
                                       InstrumentParameterCache &logfileCache) {
  const std::string filename = m_xmlFile->getFileFullPathStr();

  // The purpose below is to have a quicker way to judge if pElem contains a
  // parameter, see
  // defintion of m_hasParameterElement for more info
  if (m_hasParameterElement_beenSet)
    if (m_hasParameterElement.end() == std::find(m_hasParameterElement.begin(),
                                                 m_hasParameterElement.end(),
                                                 pElem))
      return;

  Poco::AutoPtr<NodeList> pNL_comp =
      pElem->childNodes(); // here get all child nodes
  unsigned long pNL_comp_length = pNL_comp->length();

  for (unsigned long i = 0; i < pNL_comp_length; i++) {
    // we are only interest in the top level parameter elements hence
    // the reason for the if statement below
    if (!((pNL_comp->item(i))->nodeType() == Node::ELEMENT_NODE &&
      ((pNL_comp->item(i))->nodeName()).compare("parameter") == 0))
      continue;

    Element *pParamElem = static_cast<Element *>(pNL_comp->item(i));

    if (!pParamElem->hasAttribute("name"))
      throw Kernel::Exception::InstrumentDefinitionError(
      "XML element with name or type = " + comp->getName() +
      " contain <parameter> element with no name attribute in XML "
      "instrument file",
      filename);

    std::string paramName = pParamElem->getAttribute("name");

    if (paramName.compare("rot") == 0 || paramName.compare("pos") == 0) {
      g_log.error()
        << "XML element with name or type = " << comp->getName()
        << " contains <parameter> element with name=\"" << paramName
        << "\"."
        << " This is a reserved Mantid keyword. Please use other name, "
        << "and see www.mantidproject.org/IDF for list of reserved "
        "keywords."
        << " This parameter is ignored";
      continue;
    }

    std::string logfileID = "";
    std::string value = "";

    std::string type = "double";               // default
    std::string extractSingleValueAs = "mean"; // default
    std::string eq = "";

    Poco::AutoPtr<NodeList> pNLvalue =
      pParamElem->getElementsByTagName("value");
    size_t numberValueEle = pNLvalue->length();
    Element *pValueElem;

    Poco::AutoPtr<NodeList> pNLlogfile =
      pParamElem->getElementsByTagName("logfile");
    size_t numberLogfileEle = pNLlogfile->length();
    Element *pLogfileElem;

    Poco::AutoPtr<NodeList> pNLLookUp =
      pParamElem->getElementsByTagName("lookuptable");
    size_t numberLookUp = pNLLookUp->length();

    Poco::AutoPtr<NodeList> pNLFormula =
      pParamElem->getElementsByTagName("formula");
    size_t numberFormula = pNLFormula->length();


    if(numberValueEle+ numberLogfileEle + numberLookUp + numberFormula > 1){
      g_log.warning() << "XML element with name or type = " << comp->getName()
          << " contains <parameter> element where the value of "
          "the parameter has been specified"
          << " more than once. See www.mantidproject.org/IDF for "
          "how the value"
          << " of the parameter is set in this case.";
    }

    if(numberValueEle + numberLogfileEle + numberLookUp + numberFormula == 0){
        g_log.error()
          << "XML element with name or type = " << comp->getName()
          << " contains <parameter> for which no value is specified."
          << " See www.mantidproject.org/IDF for how to set the value"
          << " of a parameter. This parameter is ignored.";
        continue;
    }

    // if more than one <value> specified for a parameter use only the first
    // <value> element
    if (numberValueEle >= 1) {
      pValueElem = static_cast<Element *>(pNLvalue->item(0));
      if (!pValueElem->hasAttribute("val"))
        throw Kernel::Exception::InstrumentDefinitionError(
        "XML element with name or type = " + comp->getName() +
        " contains <parameter> element with invalid syntax for its "
        "subelement <value>." +
        " Correct syntax is <value val=\"\"/>",
        filename);
      value = pValueElem->getAttribute("val");
    } else if (numberLogfileEle >= 1) {
      // <logfile > tag was used at least once.
      pLogfileElem = static_cast<Element *>(pNLlogfile->item(0));
      if (!pLogfileElem->hasAttribute("id"))
        throw Kernel::Exception::InstrumentDefinitionError(
        "XML element with name or type = " + comp->getName() +
        " contains <parameter> element with invalid syntax for its "
        "subelement logfile>." +
        " Correct syntax is <logfile id=\"\"/>",
        filename);
      logfileID = pLogfileElem->getAttribute("id");

      if (pLogfileElem->hasAttribute("eq"))
        eq = pLogfileElem->getAttribute("eq");
      if (pLogfileElem->hasAttribute("extract-single-value-as"))
        extractSingleValueAs =
        pLogfileElem->getAttribute("extract-single-value-as");
    }

    if (pParamElem->hasAttribute("type"))
      type = pParamElem->getAttribute("type");

    // check if <fixed /> element present

    bool fixed = false;
    Poco::AutoPtr<NodeList> pNLFixed =
      pParamElem->getElementsByTagName("fixed");
    size_t numberFixed = pNLFixed->length();
    if (numberFixed >= 1) {
      fixed = true;
    }

    // some processing

    std::string fittingFunction = "";
    std::string tie = "";

    if (type.compare("fitting") == 0) {
      size_t found = paramName.find(":");
      if (found != std::string::npos) {
        // check that only one : in name
        size_t index = paramName.find(":", found + 1);
        if (index != std::string::npos) {
          g_log.error()
            << "Fitting <parameter> in instrument definition file defined "
            "with"
            << " more than one column character :. One must used.\n";
        } else {
          fittingFunction = paramName.substr(0, found);
          paramName = paramName.substr(found + 1, paramName.size());
        }
      }
    }

    if (fixed) {
      std::ostringstream str;
      str << paramName << "=" << value;
      tie = str.str();
    }

    // check if <min> or <max> elements present

    std::vector<std::string> constraint(2, "");

    Poco::AutoPtr<NodeList> pNLMin = pParamElem->getElementsByTagName("min");
    size_t numberMin = pNLMin->length();
    Poco::AutoPtr<NodeList> pNLMax = pParamElem->getElementsByTagName("max");
    size_t numberMax = pNLMax->length();

    if (numberMin >= 1) {
      Element *pMin = static_cast<Element *>(pNLMin->item(0));
      constraint[0] = pMin->getAttribute("val");
    }
    if (numberMax >= 1) {
      Element *pMax = static_cast<Element *>(pNLMax->item(0));
      constraint[1] = pMax->getAttribute("val");
    }

    // check if penalty-factor> elements present

    std::string penaltyFactor;

    Poco::AutoPtr<NodeList> pNL_penaltyFactor =
      pParamElem->getElementsByTagName("penalty-factor");
    size_t numberPenaltyFactor = pNL_penaltyFactor->length();

    if (numberPenaltyFactor >= 1) {
      Element *pPenaltyFactor =
        static_cast<Element *>(pNL_penaltyFactor->item(0));
      penaltyFactor = pPenaltyFactor->getAttribute("val");
    }


    // Check if look up table is specified

    std::vector<std::string> allowedUnits = UnitFactory::Instance().getKeys();

    boost::shared_ptr<Interpolation> interpolation(new Interpolation);

    if (numberLookUp >= 1) {
      Element *pLookUp = static_cast<Element *>(pNLLookUp->item(0));

      if (pLookUp->hasAttribute("interpolation"))
        interpolation->setMethod(pLookUp->getAttribute("interpolation"));
      if (pLookUp->hasAttribute("x-unit")) {
        std::vector<std::string>::iterator it;
        it = find(allowedUnits.begin(), allowedUnits.end(),
          pLookUp->getAttribute("x-unit"));
        if (it == allowedUnits.end()) {
          g_log.warning() << "x-unit used with interpolation table must be "
            "one of the recognised units "
            << " see http://www.mantidproject.org/Unit_Factory";
        } else
          interpolation->setXUnit(pLookUp->getAttribute("x-unit"));
      }
      if (pLookUp->hasAttribute("y-unit")) {
        std::vector<std::string>::iterator it;
        it = find(allowedUnits.begin(), allowedUnits.end(),
          pLookUp->getAttribute("y-unit"));
        if (it == allowedUnits.end()) {
          g_log.warning() << "y-unit used with interpolation table must be "
            "one of the recognised units "
            << " see http://www.mantidproject.org/Unit_Factory";
        } else
          interpolation->setYUnit(pLookUp->getAttribute("y-unit"));
      }

      Poco::AutoPtr<NodeList> pNLpoint =
        pLookUp->getElementsByTagName("point");
      unsigned long numberPoint = pNLpoint->length();

      for (unsigned long i = 0; i < numberPoint; i++) {
        Element *pPoint = static_cast<Element *>(pNLpoint->item(i));
        double x = atof(pPoint->getAttribute("x").c_str());
        double y = atof(pPoint->getAttribute("y").c_str());
        interpolation->addPoint(x, y);
      }
    }

    // Check if formula is specified

    std::string formula = "";
    std::string formulaUnit = "";
    std::string resultUnit = "";

    if (numberFormula >= 1) {
      Element *pFormula = static_cast<Element *>(pNLFormula->item(0));
      formula = pFormula->getAttribute("eq");
      if (pFormula->hasAttribute("unit")) {
        std::vector<std::string>::iterator it;
        it = find(allowedUnits.begin(), allowedUnits.end(),
          pFormula->getAttribute("unit"));
        if (it == allowedUnits.end()) {
          g_log.warning() << "unit attribute used with formula must be one "
            "of the recognized units "
            << " see http://www.mantidproject.org/Unit_Factory";
        } else
          formulaUnit = pFormula->getAttribute("unit");
      }
      if (pFormula->hasAttribute("result-unit"))
        resultUnit = pFormula->getAttribute("result-unit");
    }
    // Check if parameter description is 
    std::string description = "";

    Poco::AutoPtr<NodeList> pNLDescription =
        pParamElem->getElementsByTagName("description");
    size_t numberDescription = pNLDescription ->length();

    if (numberDescription >= 1){
      // use only first description from a list
      Element *pDescription =
        static_cast<Element *>(pNLDescription->item(0));
      description = pDescription->getAttribute("is");
    }

    auto cacheKey = std::make_pair(paramName, comp);
    auto cacheValue =
      boost::shared_ptr<XMLInstrumentParameter>(new XMLInstrumentParameter(
      logfileID, value, interpolation, formula, formulaUnit, resultUnit,
      paramName, type, tie, constraint, penaltyFactor, fittingFunction,
      extractSingleValueAs, eq, comp, m_angleConvertConst,description));
    auto inserted = logfileCache.insert(std::make_pair(cacheKey, cacheValue));
    if (!inserted.second) {
      logfileCache[cacheKey] = cacheValue;
    }
  } // end element loop
}

//-----------------------------------------------------------------------------------------------------------------------
/** Apply parameters that may be specified in \<component-link\> XML elements.
*  Input variable pRootElem may e.g. be the root element of an XML parameter
*file or
*  the root element of a IDF
*
*  @param instrument :: Instrument
*  @param pRootElem ::  Associated Poco::XML element that may contain
*\<component-link\> elements
*  @param progress :: Optional progress object for reporting progress to an
*algorithm
*/
void InstrumentDefinitionParser::setComponentLinks(
    boost::shared_ptr<Geometry::Instrument> &instrument,
    Poco::XML::Element *pRootElem, Kernel::ProgressBase *progress) {
  // check if any logfile cache units set. As of this writing the only unit to
  // check is if "angle=radian"
  std::map<std::string, std::string> &units = instrument->getLogfileUnit();
  std::map<std::string, std::string>::iterator unit_it;
  unit_it = units.find("angle");
  if (unit_it != units.end())
    if (unit_it->second == "radian")
      m_angleConvertConst = 180.0 / M_PI;

  const std::string elemName = "component-link";
  Poco::AutoPtr<NodeList> pNL_link = pRootElem->getElementsByTagName(elemName);
  unsigned long numberLinks = pNL_link->length();

  if (progress)
    progress->resetNumSteps((int64_t)numberLinks, 0.0, 0.95);

  Node *curNode = pRootElem->firstChild();
  while (curNode) {
    if (curNode->nodeType() == Node::ELEMENT_NODE &&
        curNode->nodeName() == elemName) {
      Element *curElem = static_cast<Element *>(curNode);

      if (progress) {
        if (progress->hasCancellationBeenRequested())
          return;
        progress->report("Loading parameters");
      }

      std::string id = curElem->getAttribute("id");
      std::string name = curElem->getAttribute("name");
      std::vector<boost::shared_ptr<const Geometry::IComponent>> sharedIComp;

      // If available, use the detector id as it's the most specific.
      if (id.length() > 0) {
        int detid;
        std::stringstream(id) >> detid;
        boost::shared_ptr<const Geometry::IComponent> detector =
            instrument->getDetector((detid_t)detid);

        // If we didn't find anything with the detector id, explain why to the
        // user, and throw an exception.
        if (!detector) {
          g_log.error()
              << "Error whilst loading parameters. No detector found with id '"
              << detid << "'" << std::endl;
          g_log.error() << "Please check that your detectors' ids are correct."
                        << std::endl;
          throw Kernel::Exception::InstrumentDefinitionError(
              "Invalid detector id in component-link tag.");
        }

        sharedIComp.push_back(detector);

        // If the user also supplied a name, make sure it's consistent with the
        // detector id.
        if (name.length() > 0) {
          auto comp = boost::dynamic_pointer_cast<const IComponent>(detector);
          if (comp) {
            bool consistent =
                (comp->getFullName() == name || comp->getName() == name);
            if (!consistent) {
              g_log.warning() << "Error whilst loading parameters. Name '"
                              << name << "' does not match id '" << detid
                              << "'." << std::endl;
              g_log.warning()
                  << "Parameters have been applied to detector with id '"
                  << detid << "'. Please check the name is correct."
                  << std::endl;
            }
          }
        }
      } else {
        // No detector id given, fall back to using the name

        if (name.find('/', 0) == std::string::npos) { // Simple name, look for
                                                      // all components of that
                                                      // name.
          sharedIComp = instrument->getAllComponentsWithName(name);
        } else { // Pathname given. Assume it is unique.
          boost::shared_ptr<const Geometry::IComponent> shared =
              instrument->getComponentByName(name);
          sharedIComp.push_back(shared);
        }
      }

      for (size_t i = 0; i < sharedIComp.size(); i++) {
        boost::shared_ptr<const Geometry::Component> sharedComp =
            boost::dynamic_pointer_cast<const Geometry::Component>(
                sharedIComp[i]);
        if (sharedComp) {
          // Not empty Component
          if (sharedComp->isParametrized()) {
            setLogfile(sharedComp->base(), curElem,
                       instrument->getLogfileCache());
          } else {
            setLogfile(sharedIComp[i].get(), curElem,
                       instrument->getLogfileCache());
          }
        }
      }
    }
    curNode = curNode->nextSibling();
  }
}

/**
Check that the cache file does actually exist and that it was modified last
after the last modification to the xml def file. i.e. the vtp file contains the
most recent set of changes.
@param cacheCandiate : candidate cache file object to use the geometries.
*/
bool InstrumentDefinitionParser::canUseProposedCacheFile(
    IDFObject_const_sptr cacheCandiate) const {
  return m_xmlFile->exists() && cacheCandiate->exists() &&
         (m_xmlFile->getLastModified() < cacheCandiate->getLastModified());
}

/**
Apply the cache.
@param cacheToApply : Cache file object to use the the geometries.
*/
void InstrumentDefinitionParser::applyCache(IDFObject_const_sptr cacheToApply) {
  const std::string cacheFullPath = cacheToApply->getFileFullPathStr();
  g_log.information("Loading geometry cache from " + cacheFullPath);
  // create a vtk reader
  std::map<std::string, boost::shared_ptr<Geometry::Object>>::iterator objItr;
  boost::shared_ptr<Mantid::Geometry::vtkGeometryCacheReader> reader(
      new Mantid::Geometry::vtkGeometryCacheReader(cacheFullPath));
  for (objItr = mapTypeNameToShape.begin(); objItr != mapTypeNameToShape.end();
       ++objItr) {
    ((*objItr).second)->setVtkGeometryCacheReader(reader);
  }
}

/**
Write the cache file from the IDF file and apply it.
@param fallBackCache : File location for a fallback cache if required.
*/
InstrumentDefinitionParser::CachingOption
InstrumentDefinitionParser::writeAndApplyCache(
    IDFObject_const_sptr fallBackCache) {
  IDFObject_const_sptr usedCache = m_cacheFile;
  InstrumentDefinitionParser::CachingOption cachingOption = WroteCacheAdjacent;

  g_log.information("Geometry cache is not available");
  try {
    Poco::File dir = m_xmlFile->getParentDirectory();
    if (!m_xmlFile->exists() || dir.path().empty() || !dir.exists() ||
        !dir.canWrite()) {
      usedCache = fallBackCache;
      cachingOption = WroteCacheTemp;
      g_log.information() << "Instrument directory is read only, writing cache "
                             "to system temp.\n";
    }
  } catch (Poco::FileNotFoundException &) {
    g_log.error() << "Unable to find instrument definition while attempting to "
                     "write cache.\n";
    throw std::runtime_error("Unable to find instrument definition while "
                             "attempting to write cache.\n");
  }
  const std::string cacheFullPath = usedCache->getFileFullPathStr();
  g_log.information() << "Creating cache in " << cacheFullPath << "\n";
  // create a vtk writer
  std::map<std::string, boost::shared_ptr<Geometry::Object>>::iterator objItr;
  boost::shared_ptr<Mantid::Geometry::vtkGeometryCacheWriter> writer(
      new Mantid::Geometry::vtkGeometryCacheWriter(cacheFullPath));
  for (objItr = mapTypeNameToShape.begin(); objItr != mapTypeNameToShape.end();
       ++objItr) {
    ((*objItr).second)->setVtkGeometryCacheWriter(writer);
  }
  writer->write();
  return cachingOption;
}

/** Reads in or creates the geometry cache ('vtp') file
@return CachingOption selected.
*/
InstrumentDefinitionParser::CachingOption
InstrumentDefinitionParser::setupGeometryCache() {
  // Get cached file name
  // If the instrument directory is writable, put them there else use temporary
  // directory.
  IDFObject_const_sptr fallBackCache = boost::make_shared<const IDFObject>(
      Poco::Path(ConfigService::Instance().getTempDir())
          .append(m_instName + ".vtp")
          .toString());
  CachingOption cachingOption = NoneApplied;
  if (canUseProposedCacheFile(m_cacheFile)) {
    applyCache(m_cacheFile);
    cachingOption = ReadAdjacent;
  } else if (canUseProposedCacheFile(fallBackCache)) {
    applyCache(fallBackCache);
    cachingOption = ReadFallBack;
  } else {
    cachingOption = writeAndApplyCache(fallBackCache);
  }
  return cachingOption;
}

/**
Getter for the applied caching option.
@return selected caching.
*/
InstrumentDefinitionParser::CachingOption
InstrumentDefinitionParser::getAppliedCachingOption() const {
  return m_cachingOption;
}

void InstrumentDefinitionParser::createNeutronicInstrument() {
  // Create a copy of the instrument
  Instrument_sptr physical(new Instrument(*m_instrument));
  // Store the physical instrument 'inside' the neutronic instrument
  m_instrument->setPhysicalInstrument(physical);

  // Now we manipulate the original instrument (m_instrument) to hold neutronic
  // positions
  std::map<IComponent *, Poco::XML::Element *>::const_iterator it;
  for (it = m_neutronicPos.begin(); it != m_neutronicPos.end(); ++it) {
    if (it->second) {
      setLocation(it->first, it->second, m_angleConvertConst, m_deltaOffsets);
      // TODO: Do we need to deal with 'facing'???

      // Check for a 'type' attribute, indicating that we want to set the
      // neutronic shape
      if (it->second->hasAttribute("type") &&
          dynamic_cast<ObjComponent *>(it->first)) {
        const Poco::XML::XMLString shapeName = it->second->getAttribute("type");
        std::map<std::string, Object_sptr>::const_iterator shapeIt =
            mapTypeNameToShape.find(shapeName);
        if (shapeIt != mapTypeNameToShape.end()) {
          // Change the shape on the current component to the one requested
          dynamic_cast<ObjComponent *>(it->first)->setShape(shapeIt->second);
        } else {
          throw Exception::InstrumentDefinitionError(
              "Requested type " + shapeName + " not defined in IDF");
        }
      }
    } else // We have a null Element*, which signals a detector with no
           // neutronic position
    {
      // This should only happen for detectors
      Detector *det = dynamic_cast<Detector *>(it->first);
      if (det)
        m_instrument->removeDetector(det);
    }
  }
}

/** Takes as input a \<type\> element containing a
*<combine-components-into-one-shape>, and
*   adjust the \<type\> element by replacing its containing \<component\>
*elements with \<cuboid\>'s
*   (note for now this will only work for \<cuboid\>'s and when necessary this
*can be extended).
*
*  @param pElem ::  Poco::XML \<type\> element that we want to adjust
*  @param isTypeAssembly [in] :: tell whether any other type, but the special
*one treated here, is assembly or not
*  @param getTypeElement [in] :: contain pointers to all types but the onces
*treated here
*
*  @throw InstrumentDefinitionError Thrown if issues with the content of XML
*instrument file
*/
void InstrumentDefinitionParser::adjust(
    Poco::XML::Element *pElem, std::map<std::string, bool> &isTypeAssembly,
    std::map<std::string, Poco::XML::Element *> &getTypeElement) {
  UNUSED_ARG(isTypeAssembly)
  // check if pElem is an element with tag name 'type'
  if ((pElem->tagName()).compare("type"))
    throw Exception::InstrumentDefinitionError("Argument to function adjust() "
                                               "must be a pointer to an XML "
                                               "element with tag name type.");

  // check that there is a <combine-components-into-one-shape> element in type
  Poco::AutoPtr<NodeList> pNLccioh =
      pElem->getElementsByTagName("combine-components-into-one-shape");
  if (pNLccioh->length() == 0) {
    throw Exception::InstrumentDefinitionError(
        std::string("Argument to function adjust() must be a pointer to an XML "
                    "element with tag name type,") +
        " which contain a <combine-components-into-one-shape> element.");
  }

  // check that there is a <algebra> element in type
  Poco::AutoPtr<NodeList> pNLalg = pElem->getElementsByTagName("algebra");
  if (pNLalg->length() == 0) {
    throw Exception::InstrumentDefinitionError(
        std::string("An <algebra> element must be part of a <type>, which") +
        " includes a <combine-components-into-one-shape> element. See "
        "www.mantidproject.org/IDF.");
  }

  // check that there is a <location> element in type
  Poco::AutoPtr<NodeList> pNL = pElem->getElementsByTagName("location");
  unsigned long numLocation = pNL->length();
  if (numLocation == 0) {
    throw Exception::InstrumentDefinitionError(
        std::string(
            "At least one <location> element must be part of a <type>, which") +
        " includes a <combine-components-into-one-shape> element. See "
        "www.mantidproject.org/IDF.");
  }

  // check if a <translate-rotate-combined-shape-to> is defined
  Poco::AutoPtr<NodeList> pNL_TransRot =
      pElem->getElementsByTagName("translate-rotate-combined-shape-to");
  Element *pTransRot = 0;
  if (pNL_TransRot->length() == 1) {
    pTransRot = static_cast<Element *>(pNL_TransRot->item(0));
  }

  // to convert all <component>'s in type into <cuboid> elements, which are
  // added
  // to pElem, and these <component>'s are deleted after loop

  std::set<Element *> allComponentInType;   // used to hold <component>'s found
  std::vector<std::string> allLocationName; // used to check if loc names unique
  for (unsigned long i = 0; i < numLocation; i++) {
    Element *pLoc = static_cast<Element *>(pNL->item(i));

    // The location element is required to be a child of a component element.
    // Get this component element
    Element *pCompElem = InstrumentDefinitionParser::getParentComponent(pLoc);

    // get the name given to the <location> element in focus
    // note these names are required to be unique for the purpose of
    // constructing the <algebra>
    std::string locationElementName = pLoc->getAttribute("name");
    if (std::find(allLocationName.begin(), allLocationName.end(),
                  locationElementName) == allLocationName.end())
      allLocationName.push_back(locationElementName);
    else
      throw Exception::InstrumentDefinitionError(
          std::string("Names in a <type> element containing ") +
          "a <combine-components-into-one-shape> element must be unique. " +
          "Here error is that " + locationElementName +
          " appears at least twice. See www.mantidproject.org/IDF.");

    // create dummy component to hold coord. sys. of cuboid
    CompAssembly *baseCoor = new CompAssembly(
        "base"); // dummy assembly used to get to end assembly if nested
    ICompAssembly *endComponent =
        0; // end assembly, its purpose is to hold the shape coordinate system
    // get shape coordinate system, returned as endComponent, as defined by pLoc
    // and nested <location> elements
    // of pLoc
    std::string shapeTypeName =
        getShapeCoorSysComp(baseCoor, pLoc, getTypeElement, endComponent);

    // translate and rotate cuboid according to shape coordinate system in
    // endComponent
    std::string cuboidStr = translateRotateXMLcuboid(
        endComponent, getTypeElement[shapeTypeName], locationElementName);

    delete baseCoor;

    // if <translate-rotate-combined-shape-to> is specified
    if (pTransRot) {
      baseCoor = new CompAssembly("base");

      setLocation(baseCoor, pTransRot, m_angleConvertConst);

      // Translate and rotate shape xml string according to
      // <translate-rotate-combined-shape-to>
      cuboidStr =
          translateRotateXMLcuboid(baseCoor, cuboidStr, locationElementName);

      delete baseCoor;
    }

    DOMParser pParser;
    Poco::AutoPtr<Document> pDoc;
    try {
      pDoc = pParser.parseString(cuboidStr);
    } catch (...) {
      throw Exception::InstrumentDefinitionError(
          std::string("Unable to parse XML string ") + cuboidStr);
    }
    // Get pointer to root element and add this element to pElem
    Element *pCuboid = pDoc->documentElement();
    Poco::AutoPtr<Node> fisse =
        (pElem->ownerDocument())->importNode(pCuboid, true);
    pElem->appendChild(fisse);

    allComponentInType.insert(pCompElem);
  }

  // delete all <component> found in pElem
  std::set<Element *>::iterator it;
  for (it = allComponentInType.begin(); it != allComponentInType.end(); ++it)
    pElem->removeChild(*it);
}

/// return absolute position of point which is set relative to the
/// coordinate system of the input component
/// @param comp Reference coordinate system
/// @param pos A position relative to the coord. sys. of comp
/// @return absolute position
V3D
InstrumentDefinitionParser::getAbsolutPositionInCompCoorSys(ICompAssembly *comp,
                                                            V3D pos) {
  Component *dummyComp = new Component("dummy", comp);
  comp->add(dummyComp);

  dummyComp->setPos(pos); // set pos relative to comp coord. sys.

  V3D retVal = dummyComp->getPos(); // get absolute position

  return retVal;
}

/// Returns a translated and rotated \<cuboid\> element with "id" attribute
/// equal cuboidName
/// @param comp coordinate system to translate and rotate cuboid to
/// @param cuboidEle Input \<cuboid\> element
/// @param cuboidName What the "id" attribute of the returned \<coboid\> will be
/// set to
/// @return XML string of translated and rotated \<cuboid\>
std::string InstrumentDefinitionParser::translateRotateXMLcuboid(
    ICompAssembly *comp, const Poco::XML::Element *cuboidEle,
    const std::string &cuboidName) {
  Element *pElem_lfb = getShapeElement(cuboidEle, "left-front-bottom-point");
  Element *pElem_lft = getShapeElement(cuboidEle, "left-front-top-point");
  Element *pElem_lbb = getShapeElement(cuboidEle, "left-back-bottom-point");
  Element *pElem_rfb = getShapeElement(cuboidEle, "right-front-bottom-point");

  V3D lfb = parsePosition(pElem_lfb); // left front bottom
  V3D lft = parsePosition(pElem_lft); // left front top
  V3D lbb = parsePosition(pElem_lbb); // left back bottom
  V3D rfb = parsePosition(pElem_rfb); // right front bottom

  // translate and rotate cuboid according to coord. sys. of comp
  V3D p_lfb = getAbsolutPositionInCompCoorSys(comp, lfb);
  V3D p_lft = getAbsolutPositionInCompCoorSys(comp, lft);
  V3D p_lbb = getAbsolutPositionInCompCoorSys(comp, lbb);
  V3D p_rfb = getAbsolutPositionInCompCoorSys(comp, rfb);

  // create output cuboid XML string
  std::ostringstream obj_str;

  obj_str << "<cuboid id=\"" << cuboidName << "\">";
  obj_str << "<left-front-bottom-point ";
  obj_str << "x=\"" << p_lfb.X();
  obj_str << "\" y=\"" << p_lfb.Y();
  obj_str << "\" z=\"" << p_lfb.Z();
  obj_str << "\"  />";
  obj_str << "<left-front-top-point ";
  obj_str << "x=\"" << p_lft.X();
  obj_str << "\" y=\"" << p_lft.Y();
  obj_str << "\" z=\"" << p_lft.Z();
  obj_str << "\"  />";
  obj_str << "<left-back-bottom-point ";
  obj_str << "x=\"" << p_lbb.X();
  obj_str << "\" y=\"" << p_lbb.Y();
  obj_str << "\" z=\"" << p_lbb.Z();
  obj_str << "\"  />";
  obj_str << "<right-front-bottom-point ";
  obj_str << "x=\"" << p_rfb.X();
  obj_str << "\" y=\"" << p_rfb.Y();
  obj_str << "\" z=\"" << p_rfb.Z();
  obj_str << "\"  />";
  obj_str << "</cuboid>";

  return obj_str.str();
}

/// Returns a translated and rotated \<cuboid\> element with "id" attribute
/// equal cuboidName
/// @param comp coordinate system to translate and rotate cuboid to
/// @param cuboidXML Input \<cuboid\> xml string
/// @param cuboidName What the "id" attribute of the returned \<coboid\> will be
/// set to
/// @return XML string of translated and rotated \<cuboid\>
std::string InstrumentDefinitionParser::translateRotateXMLcuboid(
    ICompAssembly *comp, const std::string &cuboidXML,
    const std::string &cuboidName) {
  DOMParser pParser;
  Poco::AutoPtr<Document> pDoc;
  try {
    pDoc = pParser.parseString(cuboidXML);
  } catch (...) {
    throw Exception::InstrumentDefinitionError(
        std::string("Unable to parse XML string ") + cuboidXML);
  }

  Element *pCuboid = pDoc->documentElement();

  std::string retVal = translateRotateXMLcuboid(comp, pCuboid, cuboidName);

  return retVal;
}

/// Take as input a \<locations\> element. Such an element is a short-hand
/// notation for a sequence of \<location\> elements.
/// This method return this sequence as a xml string
/// @param pElem Input \<locations\> element
/// @return XML document containing \<location\> elements
/// @throw InstrumentDefinitionError Thrown if issues with the content of XML
/// instrument file
Poco::AutoPtr<Poco::XML::Document>
InstrumentDefinitionParser::convertLocationsElement(
    const Poco::XML::Element *pElem) {
  // Number of <location> this <locations> element is shorthand for
  size_t nElements(0);
  if (pElem->hasAttribute("n-elements")) {
    int n = boost::lexical_cast<int>(
        Strings::strip(pElem->getAttribute("n-elements")));

    if (n <= 0) {
      throw Exception::InstrumentDefinitionError("n-elements must be positive");
    } else {
      nElements = static_cast<size_t>(n);
    }
  } else {
    throw Exception::InstrumentDefinitionError(
        "When using <locations> n-elements attribute is required. See "
        "www.mantidproject.org/IDF.");
  }

  std::string name("");
  if (pElem->hasAttribute("name")) {
    name = pElem->getAttribute("name");
  }

  int nameCountStart(0);
  if (pElem->hasAttribute("name-count-start")) {
    nameCountStart = boost::lexical_cast<int>(
        Strings::strip(pElem->getAttribute("name-count-start")));
  }

  // A list of numeric attributes which are allowed to have corresponding -end
  std::set<std::string> rangeAttrs =
      boost::assign::list_of("x")("y")("z")("r")("t")("p")("rot");

  // Numeric attributes related to rotation. Doesn't make sense to have -end for
  // those
  std::set<std::string> rotAttrs =
      boost::assign::list_of("axis-x")("axis-y")("axis-z");

  // A set of all numeric attributes for convenience
  std::set<std::string> allAttrs;
  allAttrs.insert(rangeAttrs.begin(), rangeAttrs.end());
  allAttrs.insert(rotAttrs.begin(), rotAttrs.end());

  // Attribute values as read from <locations>. If the attribute doesn't have a
  // value here, it
  // means that it wasn't set
  std::map<std::string, double> attrValues;

  // Read all the set attribute values
  for (auto it = allAttrs.begin(); it != allAttrs.end(); ++it) {
    if (pElem->hasAttribute(*it)) {
      attrValues[*it] =
          boost::lexical_cast<double>(Strings::strip(pElem->getAttribute(*it)));
    }
  }

  // Range attribute steps
  std::map<std::string, double> rangeAttrSteps;

  // Find *-end for range attributes and calculate steps
  for (auto it = rangeAttrs.begin(); it != rangeAttrs.end(); ++it) {
    std::string endAttr = *it + "-end";
    if (pElem->hasAttribute(endAttr)) {
      if (attrValues.find(*it) == attrValues.end()) {
        throw Exception::InstrumentDefinitionError(
            "*-end attribute without corresponding * attribute.");
      }

      double from = attrValues[*it];
      double to = boost::lexical_cast<double>(
          Strings::strip(pElem->getAttribute(endAttr)));

      rangeAttrSteps[*it] = (to - from) / (static_cast<double>(nElements) - 1);
    }
  }

  Poco::AutoPtr<Document> pDoc = new Document;
  Poco::AutoPtr<Element> pRoot = pDoc->createElement("expansion-of-locations-element");
  pDoc->appendChild(pRoot);

  for (size_t i = 0; i < nElements; ++i) {
    Poco::AutoPtr<Element> pLoc = pDoc->createElement("location");

    if (!name.empty()) {
      // Add name with appropriate numeric postfix
      pLoc->setAttribute("name",
          name + boost::lexical_cast<std::string>(nameCountStart + i));
    }

    // Copy values of all the attributes set
    for (auto it = attrValues.begin(); it != attrValues.end(); ++it) {
      pLoc->setAttribute(it->first,
                        boost::lexical_cast<std::string>(it->second));

      // If attribute has a step, increase the value by the step
      if (rangeAttrSteps.find(it->first) != rangeAttrSteps.end()) {
        it->second += rangeAttrSteps[it->first];
      }
    }

    pRoot->appendChild(pLoc);
  }

  return pDoc;
}

/** Return a subelement of an XML element, but also checks that there exist
 *exactly one entry
 *  of this subelement.
 *
 *  @param pElem :: XML from instrument def. file
 *  @param name :: Name of subelement
 *  @return The subelement
 *
 *  @throw std::invalid_argument Thrown if issues with XML string
 */
Poco::XML::Element *
InstrumentDefinitionParser::getShapeElement(const Poco::XML::Element *pElem,
                                            const std::string &name) {
  // check if this shape element contain an element with name specified by the
  // 2nd function argument
  Poco::AutoPtr<NodeList> pNL = pElem->getElementsByTagName(name);
  if (pNL->length() != 1) {
    throw std::invalid_argument(
        "XML element: <" + pElem->tagName() +
        "> must contain exactly one sub-element with name: <" + name + ">.");
  }
  Element *retVal = static_cast<Element *>(pNL->item(0));
  return retVal;
}

/** Get position coordinates from XML element
 *
 *  @param pElem :: XML element whose attributes contain position coordinates
 *  @return Position coordinates in the form of a V3D object
 */
V3D InstrumentDefinitionParser::parsePosition(Poco::XML::Element *pElem) {
  V3D retVal;

  if (pElem->hasAttribute("R") || pElem->hasAttribute("theta") ||
      pElem->hasAttribute("phi")) {
    double R = 0.0, theta = 0.0, phi = 0.0;

    if (pElem->hasAttribute("R"))
      R = atof((pElem->getAttribute("R")).c_str());
    if (pElem->hasAttribute("theta"))
      theta = atof((pElem->getAttribute("theta")).c_str());
    if (pElem->hasAttribute("phi"))
      phi = atof((pElem->getAttribute("phi")).c_str());

    retVal.spherical(R, theta, phi);
  } else if (pElem->hasAttribute("r") || pElem->hasAttribute("t") ||
             pElem->hasAttribute("p"))
  // This is alternative way a user may specify spherical coordinates
  // which may be preferred in the long run to the more verbose of
  // using R, theta and phi.
  {
    double R = 0.0, theta = 0.0, phi = 0.0;

    if (pElem->hasAttribute("r"))
      R = atof((pElem->getAttribute("r")).c_str());
    if (pElem->hasAttribute("t"))
      theta = atof((pElem->getAttribute("t")).c_str());
    if (pElem->hasAttribute("p"))
      phi = atof((pElem->getAttribute("p")).c_str());

    retVal.spherical(R, theta, phi);
  } else {
    double x = 0.0, y = 0.0, z = 0.0;

    if (pElem->hasAttribute("x"))
      x = atof((pElem->getAttribute("x")).c_str());
    if (pElem->hasAttribute("y"))
      y = atof((pElem->getAttribute("y")).c_str());
    if (pElem->hasAttribute("z"))
      z = atof((pElem->getAttribute("z")).c_str());

    retVal(x, y, z);
  }

  return retVal;
}

//-----------------------------------------------------------------------------------------------------------------------
/** Adds component with coordinate system as defined by the input \<location\>
element to
    the input parent component. Nested \<location\> elements are allowed and
this method
    is recursive. As this method is running recursively it will eventually
return a leaf
    component (in endAssembly) and the name of the \<type\> of this leaf
*
*  @param parent :: CompAssembly Parent component
*  @param pLocElem ::  Poco::XML element that points to a location element
*  @param getTypeElement :: contain pointers to all \<type\>s
*  @param endAssembly :: Output child component, which coor. sys. modified
according to pLocElem
*  @return Returns \<type\> name
*  @throw InstrumentDefinitionError Thrown if issues with the content of XML
instrument file
*/
std::string InstrumentDefinitionParser::getShapeCoorSysComp(
    Geometry::ICompAssembly *parent, Poco::XML::Element *pLocElem,
    std::map<std::string, Poco::XML::Element *> &getTypeElement,
    Geometry::ICompAssembly *&endAssembly) {
  // The location element is required to be a child of a component element. Get
  // this component element
  Element *pCompElem = InstrumentDefinitionParser::getParentComponent(pLocElem);

  // Create the assembly that will be appended into the parent.
  Geometry::ICompAssembly *ass;

  // The newly added component is required to have a type. Find out what this
  // type is and find all the location elements of this type. Finally loop over
  // these
  // location elements

  Element *pType = getTypeElement[pCompElem->getAttribute("type")];

  ass = new Geometry::CompAssembly(
      InstrumentDefinitionParser::getNameOfLocationElement(pLocElem, pCompElem),
      parent);
  endAssembly = ass;

  // set location for this newly added comp
  setLocation(ass, pLocElem, m_angleConvertConst);

  Poco::AutoPtr<NodeList> pNL = pType->getElementsByTagName("location");
  if (pNL->length() == 0) {
    return pType->getAttribute("name");
  } else if (pNL->length() == 1) {
    Element *pElem = static_cast<Element *>(pNL->item(0));
    return getShapeCoorSysComp(ass, pElem, getTypeElement, endAssembly);
  } else {
    throw Exception::InstrumentDefinitionError(
        std::string("When using <combine-components-into-one-shape> ") +
        " the containing component elements are not allowed to contain "
        "multiple nested components. See www.mantidproject.org/IDF.");
  }
}

} // namespace Mantid
} // namespace Geometry<|MERGE_RESOLUTION|>--- conflicted
+++ resolved
@@ -216,17 +216,10 @@
   //  mapTyepNameToShape
   //  * If 'Outline' attribute set for assembly add attribute object_created=no
   //  to tell
-<<<<<<< HEAD
-  //    create shape for such assemply also later
+  //  create shape for such assembly also later
   const size_t numberTypes = typeElems.size();
   for (size_t iType = 0; iType < numberTypes; ++iType) {
     Element *pTypeElem = typeElems[iType];
-=======
-  //  create shape for such assembly also later
-  unsigned long numberTypes = pNL_type->length();
-  for (unsigned long iType = 0; iType < numberTypes; iType++) {
-    Element *pTypeElem = static_cast<Element *>(pNL_type->item(iType));
->>>>>>> fe4be80e
     std::string typeName = pTypeElem->getAttribute("name");
 
     // check if contain <combine-components-into-one-shape>. If this then such
