--- conflicted
+++ resolved
@@ -27,13 +27,8 @@
 
 DECLARE_LISTENER(SINQHMListener)
 
-<<<<<<< HEAD
-
-SINQHMListener::SINQHMListener() :ILiveListener(), httpcon(), response()
-{
-=======
+SINQHMListener::SINQHMListener(): ILiveListener(), httpcon(), response()
 SINQHMListener::SINQHMListener() : ILiveListener(), httpcon(), response() {
->>>>>>> 0c2862e6
   connected = false;
   dimDirty = true;
 }
@@ -130,60 +125,20 @@
   // Nothing to do here
 }
 
-<<<<<<< HEAD
-void SINQHMListener::loadDimensions()
-{
-	  std::istream& istr = httpRequest("/sinqhm.xml");
-	  std::stringstream oss;
-	  Poco::StreamCopier::copyStream(istr,oss);
-
-	  DOMParser xmlParser;
-          Poco::AutoPtr<Document> doc;
-	  try{
-		  doc = xmlParser.parseString(oss.str());
-	  } catch (...)
-	  {
-	    throw std::runtime_error("Unable to parse sinqhm.xml");
-	  }
-	  Element *root = doc->documentElement();
-	  Poco::AutoPtr<NodeList> bankList = root->getElementsByTagName("bank");
-	  /**
-	   * TODO: There may be multiple banks but I only
-	   *       look at the first
-	   */
-	  Element *bank = dynamic_cast<Element*>(bankList->item(0));
-	  std::string rankt = bank->getAttribute("rank");
-	  rank = atoi(rankt.c_str());
-
-	  Poco::AutoPtr<NodeList> axisList = bank->getElementsByTagName("axis");
-	  for(unsigned int i = 0; i < axisList->length(); i++){
-		  Element *axis = dynamic_cast<Element*>(axisList->item(i));
-		  std::string sdim = axis->getAttribute("length");
-		  dim[i] = atoi(sdim.c_str());
-	  }
-
-
-	  doSpecialDim();
-
-    }
-
-std::istream& SINQHMListener::httpRequest(std::string path)
-{
-=======
 void SINQHMListener::loadDimensions() {
   std::istream &istr = httpRequest("/sinqhm.xml");
   std::stringstream oss;
   Poco::StreamCopier::copyStream(istr, oss);
 
   DOMParser xmlParser;
-  Document *doc;
+  Poco::AutoPtr<Document> doc;
   try {
     doc = xmlParser.parseString(oss.str());
   } catch (...) {
     throw std::runtime_error("Unable to parse sinqhm.xml");
   }
   Element *root = doc->documentElement();
-  NodeList *bankList = root->getElementsByTagName("bank");
+  Poco::AutoPtr<NodeList> bankList = root->getElementsByTagName("bank");
   /**
    * TODO: There may be multiple banks but I only
    *       look at the first
@@ -192,13 +147,12 @@
   std::string rankt = bank->getAttribute("rank");
   rank = atoi(rankt.c_str());
 
-  NodeList *axisList = bank->getElementsByTagName("axis");
+  Poco::AutoPtr<NodeList> axisList = bank->getElementsByTagName("axis");
   for (unsigned int i = 0; i < axisList->length(); i++) {
     Element *axis = dynamic_cast<Element *>(axisList->item(i));
     std::string sdim = axis->getAttribute("length");
     dim[i] = atoi(sdim.c_str());
   }
->>>>>>> 0c2862e6
 
   doSpecialDim();
 }
