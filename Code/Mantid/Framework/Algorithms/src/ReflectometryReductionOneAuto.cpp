#include "MantidAlgorithms/ReflectometryReductionOneAuto.h"
#include "MantidAPI/WorkspaceValidators.h"
#include "MantidKernel/ListValidator.h"
#include "MantidKernel/ArrayProperty.h"
#include "MantidKernel/EnabledWhenProperty.h"
#include "MantidKernel/BoundedValidator.h"
#include "MantidKernel/RebinParamsValidator.h"
#include <boost/optional.hpp>
#include <boost/assign/list_of.hpp>

namespace Mantid {
namespace Algorithms {

using namespace Mantid::Kernel;
using namespace Mantid::API;

// Register the algorithm into the AlgorithmFactory
DECLARE_ALGORITHM(ReflectometryReductionOneAuto)

//----------------------------------------------------------------------------------------------
/** Constructor
*/
ReflectometryReductionOneAuto::ReflectometryReductionOneAuto() {}

//----------------------------------------------------------------------------------------------
/** Destructor
*/
ReflectometryReductionOneAuto::~ReflectometryReductionOneAuto() {}

//----------------------------------------------------------------------------------------------

/// Algorithm's name for identification. @see Algorithm::name
const std::string ReflectometryReductionOneAuto::name() const {
  return "ReflectometryReductionOneAuto";
}

/// Algorithm's version for identification. @see Algorithm::version
int ReflectometryReductionOneAuto::version() const { return 1; }

/// Algorithm's category for identification. @see Algorithm::category
const std::string ReflectometryReductionOneAuto::category() const {
  return "Reflectometry\\ISIS";
}

/// Algorithm's summary for use in the GUI and help. @see Algorithm::summary
const std::string ReflectometryReductionOneAuto::summary() const {
  return "Reduces a single TOF/Lambda reflectometry run into a mod Q vs I/I0 "
         "workspace. Performs transmission corrections.";
}

//----------------------------------------------------------------------------------------------
/** Initialize the algorithm's properties.
*/
void ReflectometryReductionOneAuto::init() {
  declareProperty(
      new WorkspaceProperty<MatrixWorkspace>(
          "InputWorkspace", "", Direction::Input, PropertyMode::Mandatory),
      "Input run in TOF or Lambda");

  std::vector<std::string> analysis_modes;
  analysis_modes.push_back("PointDetectorAnalysis");
  analysis_modes.push_back("MultiDetectorAnalysis");
  auto analysis_mode_validator =
      boost::make_shared<StringListValidator>(analysis_modes);

  declareProperty(
      new ArrayProperty<int>("RegionOfDirectBeam", Direction::Input),
      "Indices of the spectra a pair (lower, upper) that mark the ranges that "
      "correspond to the direct beam in multi-detector mode.");

  declareProperty("AnalysisMode", analysis_modes[0], analysis_mode_validator,
                  "Analysis Mode to Choose", Direction::Input);

  declareProperty(
      new WorkspaceProperty<MatrixWorkspace>(
          "FirstTransmissionRun", "", Direction::Input, PropertyMode::Optional),
      "First transmission run workspace in TOF or Wavelength");

  auto tof_validator = boost::make_shared<WorkspaceUnitValidator>("TOF");
  declareProperty(new WorkspaceProperty<MatrixWorkspace>(
                      "SecondTransmissionRun", "", Direction::Input,
                      PropertyMode::Optional, tof_validator),
                  "Second transmission run workspace in TOF");
  declareProperty(new WorkspaceProperty<MatrixWorkspace>("OutputWorkspace", "",
                                                         Direction::Output),
                  "Output workspace in wavelength q");
  declareProperty(new WorkspaceProperty<MatrixWorkspace>(
                      "OutputWorkspaceWavelength", "", Direction::Output),
                  "Output workspace in wavelength");

  declareProperty(
      new ArrayProperty<double>("Params",
                                boost::make_shared<RebinParamsValidator>(true)),
      "A comma separated list of first bin boundary, width, last bin boundary. "
      "These parameters are used for stitching together transmission runs. "
      "Values are in wavelength (angstroms). This input is only needed if a "
      "SecondTransmission run is provided.");

  declareProperty("StartOverlap", Mantid::EMPTY_DBL(), "Overlap in Q.",
                  Direction::Input);

  declareProperty("EndOverlap", Mantid::EMPTY_DBL(), "End overlap in Q.",
                  Direction::Input);

  auto index_bounds = boost::make_shared<BoundedValidator<int>>();
  index_bounds->setLower(0);

  declareProperty(new PropertyWithValue<int>("I0MonitorIndex",
                                             Mantid::EMPTY_INT(), index_bounds),
                  "I0 monitor workspace index");
  declareProperty(new PropertyWithValue<std::string>("ProcessingInstructions",
                                                     "", Direction::Input),
                  "Processing commands to select and add spectrum to make a "
                  "detector workspace. See [[PeformIndexOperations]] for "
                  "syntax.");
  declareProperty("WavelengthMin", Mantid::EMPTY_DBL(),
                  "Wavelength Min in angstroms", Direction::Input);
  declareProperty("WavelengthMax", Mantid::EMPTY_DBL(),
                  "Wavelength Max in angstroms", Direction::Input);
  declareProperty("WavelengthStep", Mantid::EMPTY_DBL(),
                  "Wavelength step in angstroms", Direction::Input);
  declareProperty("MonitorBackgroundWavelengthMin", Mantid::EMPTY_DBL(),
                  "Monitor wavelength background min in angstroms",
                  Direction::Input);
  declareProperty("MonitorBackgroundWavelengthMax", Mantid::EMPTY_DBL(),
                  "Monitor wavelength background max in angstroms",
                  Direction::Input);
  declareProperty("MonitorIntegrationWavelengthMin", Mantid::EMPTY_DBL(),
                  "Monitor integral min in angstroms", Direction::Input);
  declareProperty("MonitorIntegrationWavelengthMax", Mantid::EMPTY_DBL(),
                  "Monitor integral max in angstroms", Direction::Input);

  declareProperty(new PropertyWithValue<std::string>("DetectorComponentName",
                                                     "", Direction::Input),
                  "Name of the detector component i.e. point-detector. If "
                  "these are not specified, the algorithm will attempt lookup "
                  "using a standard naming convention.");
  declareProperty(new PropertyWithValue<std::string>("SampleComponentName", "",
                                                     Direction::Input),
                  "Name of the sample component i.e. some-surface-holder. If "
                  "these are not specified, the algorithm will attempt lookup "
                  "using a standard naming convention.");

  declareProperty("ThetaIn", Mantid::EMPTY_DBL(), "Final theta in degrees",
                  Direction::Input);
  declareProperty("ThetaOut", Mantid::EMPTY_DBL(),
                  "Calculated final theta in degrees.", Direction::Output);

  declareProperty("NormalizeByIntegratedMonitors", true,
                  "Normalize by dividing by the integrated monitors.");

  declareProperty("CorrectDetectorPositions", true,
                  "Correct detector positions using ThetaIn (if given)");

  declareProperty("StrictSpectrumChecking", true,
                  "Strict checking between spectrum numbers in input "
                  "workspaces and transmission workspaces.");

  std::vector<std::string> correctionAlgorithms = boost::assign::list_of(
      "None")("AutoDetect")("PolynomialCorrection")("ExponentialCorrection");
  declareProperty("CorrectionAlgorithm", "AutoDetect",
                  boost::make_shared<StringListValidator>(correctionAlgorithms),
                  "The type of correction to perform.");

  declareProperty(new ArrayProperty<double>("Polynomial"),
                  "Coefficients to be passed to the PolynomialCorrection"
                  " algorithm.");

  declareProperty(
      new PropertyWithValue<double>("C0", 0.0, Direction::Input),
      "C0 value to be passed to the ExponentialCorrection algorithm.");

  declareProperty(
      new PropertyWithValue<double>("C1", 0.0, Direction::Input),
      "C1 value to be passed to the ExponentialCorrection algorithm.");

  setPropertyGroup("CorrectionAlgorithm", "Polynomial Corrections");
  setPropertyGroup("Polynomial", "Polynomial Corrections");
  setPropertyGroup("C0", "Polynomial Corrections");
  setPropertyGroup("C1", "Polynomial Corrections");

  setPropertySettings("Polynomial", new Kernel::EnabledWhenProperty(
                                        "CorrectionAlgorithm", IS_EQUAL_TO,
                                        "PolynomialCorrection"));
  setPropertySettings(
      "C0", new Kernel::EnabledWhenProperty("CorrectionAlgorithm", IS_EQUAL_TO,
                                            "ExponentialCorrection"));
  setPropertySettings(
      "C1", new Kernel::EnabledWhenProperty("CorrectionAlgorithm", IS_EQUAL_TO,
                                            "ExponentialCorrection"));

  // Polarization correction inputs --------------
  std::vector<std::string> propOptions;
  propOptions.push_back(noPolarizationCorrectionMode());
  propOptions.push_back(pALabel());
  propOptions.push_back(pNRLabel());

  declareProperty("PolarizationAnalysis", noPolarizationCorrectionMode(),
                  boost::make_shared<StringListValidator>(propOptions),
                  "What Polarization mode will be used?\n"
                  "None: No correction\n"
                  "PNR: Polarized Neutron Reflectivity mode\n"
                  "PA: Full Polarization Analysis PNR-PA");
  declareProperty(new ArrayProperty<double>(cppLabel(), Direction::Input),
                  "Effective polarizing power of the polarizing system. "
                  "Expressed as a ratio 0 < Pp < 1");
  declareProperty(new ArrayProperty<double>(cApLabel(), Direction::Input),
                  "Effective polarizing power of the analyzing system. "
                  "Expressed as a ratio 0 < Ap < 1");
  declareProperty(new ArrayProperty<double>(crhoLabel(), Direction::Input),
                  "Ratio of efficiencies of polarizer spin-down to polarizer "
                  "spin-up. This is characteristic of the polarizer flipper. "
                  "Values are constants for each term in a polynomial "
                  "expression.");
  declareProperty(new ArrayProperty<double>(cAlphaLabel(), Direction::Input),
                  "Ratio of efficiencies of analyzer spin-down to analyzer "
                  "spin-up. This is characteristic of the analyzer flipper. "
                  "Values are factors for each term in a polynomial "
                  "expression.");
  setPropertyGroup("PolarizationAnalysis", "Polarization Corrections");
  setPropertyGroup(cppLabel(), "Polarization Corrections");
  setPropertyGroup(cApLabel(), "Polarization Corrections");
  setPropertyGroup(crhoLabel(), "Polarization Corrections");
  setPropertyGroup(cAlphaLabel(), "Polarization Corrections");
  setPropertySettings(cppLabel(), new Kernel::EnabledWhenProperty(
                                      "PolarizationAnalysis", IS_NOT_EQUAL_TO,
                                      noPolarizationCorrectionMode()));
  setPropertySettings(cApLabel(), new Kernel::EnabledWhenProperty(
                                      "PolarizationAnalysis", IS_NOT_EQUAL_TO,
                                      noPolarizationCorrectionMode()));
  setPropertySettings(crhoLabel(), new Kernel::EnabledWhenProperty(
                                       "PolarizationAnalysis", IS_NOT_EQUAL_TO,
                                       noPolarizationCorrectionMode()));
  setPropertySettings(
      cAlphaLabel(),
      new Kernel::EnabledWhenProperty("PolarizationAnalysis", IS_NOT_EQUAL_TO,
                                      noPolarizationCorrectionMode()));
}

//----------------------------------------------------------------------------------------------
/** Execute the algorithm.
*/
void ReflectometryReductionOneAuto::exec() {
  MatrixWorkspace_sptr in_ws = getProperty("InputWorkspace");
  auto instrument = in_ws->getInstrument();

  // Get all the inputs.

  std::string output_workspace_name = getPropertyValue("OutputWorkspace");
  std::string output_workspace_lam_name =
      getPropertyValue("OutputWorkspaceWavelength");
  std::string analysis_mode = getPropertyValue("AnalysisMode");
  MatrixWorkspace_sptr first_ws = getProperty("FirstTransmissionRun");
  MatrixWorkspace_sptr second_ws = getProperty("SecondTransmissionRun");
  auto start_overlap = isSet<double>("StartOverlap");
  auto end_overlap = isSet<double>("EndOverlap");
  auto params = isSet<MantidVec>("Params");
  auto i0_monitor_index = static_cast<int>(
      checkForDefault("I0MonitorIndex", instrument, "I0MonitorIndex"));

  std::string processing_commands;
  if (this->getPointerToProperty("ProcessingInstructions")->isDefault()) {
    if (analysis_mode == "PointDetectorAnalysis") {
      std::vector<double> pointStart =
          instrument->getNumberParameter("PointDetectorStart");
      std::vector<double> pointStop =
          instrument->getNumberParameter("PointDetectorStop");

      if (pointStart.empty() || pointStop.empty())
        throw std::runtime_error(
            "If ProcessingInstructions is not specified, BOTH "
            "PointDetectorStart "
            "and PointDetectorStop must exist as instrument parameters.\n"
            "Please check if you meant to enter ProcessingInstructions or "
            "if your instrument parameter file is correct.");

      const int detStart = static_cast<int>(pointStart[0]);
      const int detStop = static_cast<int>(pointStop[0]);

      if (detStart == detStop) {
        // If the range given only specifies one detector, we pass along just
        // that one detector
        processing_commands = boost::lexical_cast<std::string>(detStart);
      } else {
        // Otherwise, we create a range.
        processing_commands = boost::lexical_cast<std::string>(detStart) + ":" +
                              boost::lexical_cast<std::string>(detStop);
      }
    } else {
      std::vector<double> multiStart =
          instrument->getNumberParameter("MultiDetectorStart");
      if (multiStart.empty())
        throw std::runtime_error(
            "If ProcessingInstructions is not specified, MultiDetectorStart"
            "must exist as an instrument parameter.\n"
            "Please check if you meant to enter ProcessingInstructions or "
            "if your instrument parameter file is correct.");
      processing_commands =
          boost::lexical_cast<std::string>(static_cast<int>(multiStart[0])) +
          ":" +
          boost::lexical_cast<std::string>(in_ws->getNumberHistograms() - 1);
    }
  } else {
    std::string processing_commands_temp =
        this->getProperty("ProcessingInstructions");
    processing_commands = processing_commands_temp;
  }

  double wavelength_min =
      checkForDefault("WavelengthMin", instrument, "LambdaMin");
  double wavelength_max =
      checkForDefault("WavelengthMax", instrument, "LambdaMax");
  auto wavelength_step = isSet<double>("WavelengthStep");
  double wavelength_back_min = checkForDefault(
      "MonitorBackgroundWavelengthMin", instrument, "MonitorBackgroundMin");
  double wavelength_back_max = checkForDefault(
      "MonitorBackgroundWavelengthMax", instrument, "MonitorBackgroundMax");
  double wavelength_integration_min = checkForDefault(
      "MonitorIntegrationWavelengthMin", instrument, "MonitorIntegralMin");
  double wavelength_integration_max = checkForDefault(
      "MonitorIntegrationWavelengthMax", instrument, "MonitorIntegralMax");

  auto detector_component_name = isSet<std::string>("DetectorComponentName");
  auto sample_component_name = isSet<std::string>("SampleComponentName");
  auto theta_in = isSet<double>("ThetaIn");
  auto region_of_direct_beam = isSet<std::vector<int>>("RegionOfDirectBeam");

  bool correct_positions = this->getProperty("CorrectDetectorPositions");
  bool strict_spectrum_checking = this->getProperty("StrictSpectrumChecking");
<<<<<<< HEAD
  bool norm_by_int_mons = getProperty("NormalizeByIntegratedMonitors");
=======
  const std::string correction_algorithm = getProperty("CorrectionAlgorithm");
>>>>>>> d611cee8

  // Pass the arguments and execute the main algorithm.

  IAlgorithm_sptr refRedOne = createChildAlgorithm("ReflectometryReductionOne");
  refRedOne->initialize();
  if (refRedOne->isInitialized()) {
    refRedOne->setProperty("InputWorkspace", in_ws);
    refRedOne->setProperty("AnalysisMode", analysis_mode);
    refRedOne->setProperty("OutputWorkspace", output_workspace_name);
    refRedOne->setProperty("OutputWorkspaceWavelength",
                           output_workspace_lam_name);
    refRedOne->setProperty("NormalizeByIntegratedMonitors", norm_by_int_mons);
    refRedOne->setProperty("I0MonitorIndex", i0_monitor_index);
    refRedOne->setProperty("ProcessingInstructions", processing_commands);
    refRedOne->setProperty("WavelengthMin", wavelength_min);
    refRedOne->setProperty("WavelengthMax", wavelength_max);
    refRedOne->setProperty("MonitorBackgroundWavelengthMin",
                           wavelength_back_min);
    refRedOne->setProperty("MonitorBackgroundWavelengthMax",
                           wavelength_back_max);
    refRedOne->setProperty("MonitorIntegrationWavelengthMin",
                           wavelength_integration_min);
    refRedOne->setProperty("MonitorIntegrationWavelengthMax",
                           wavelength_integration_max);
    refRedOne->setProperty("CorrectDetectorPositions", correct_positions);
    refRedOne->setProperty("StrictSpectrumChecking", strict_spectrum_checking);

    if (correction_algorithm == "PolynomialCorrection") {
      // Copy across the polynomial
      refRedOne->setProperty("CorrectionAlgorithm", "PolynomialCorrection");
      refRedOne->setProperty("Polynomial", getPropertyValue("Polynomial"));
    } else if (correction_algorithm == "ExponentialCorrection") {
      // Copy across c0 and c1
      refRedOne->setProperty("CorrectionAlgorithm", "ExponentialCorrection");
      refRedOne->setProperty("C0", getPropertyValue("C0"));
      refRedOne->setProperty("C1", getPropertyValue("C1"));
    } else if (correction_algorithm == "AutoDetect") {
      // Figure out what to do from the instrument
      try {
        auto inst = in_ws->getInstrument();

        const std::vector<std::string> corrVec =
            inst->getStringParameter("correction");
        const std::string correctionStr = !corrVec.empty() ? corrVec[0] : "";

        if (correctionStr.empty())
          throw std::runtime_error(
              "'correction' instrument parameter was not found.");

        const std::vector<std::string> polyVec =
            inst->getStringParameter("polynomial");
        const std::string polyStr = !polyVec.empty() ? polyVec[0] : "";

        const std::vector<std::string> c0Vec = inst->getStringParameter("C0");
        const std::string c0Str = !c0Vec.empty() ? c0Vec[0] : "";

        const std::vector<std::string> c1Vec = inst->getStringParameter("C1");
        const std::string c1Str = !c1Vec.empty() ? c1Vec[0] : "";

        if (correctionStr == "polynomial" && polyStr.empty())
          throw std::runtime_error(
              "'polynomial' instrument parameter was not found.");

        if (correctionStr == "exponential" && (c0Str.empty() || c1Str.empty()))
          throw std::runtime_error(
              "'C0' or 'C1' instrument parameter was not found.");

        if (correctionStr == "polynomial") {
          refRedOne->setProperty("CorrectionAlgorithm", "PolynomialCorrection");
          refRedOne->setProperty("Polynomial", polyStr);
        } else if (correctionStr == "exponential") {
          refRedOne->setProperty("CorrectionAlgorithm",
                                 "ExponentialCorrection");
          refRedOne->setProperty("C0", c0Str);
          refRedOne->setProperty("C1", c1Str);
        }

      } catch (std::runtime_error &e) {
        g_log.warning() << "Could not autodetect polynomial correction method. "
                           "Polynomial correction will not be performed. "
                           "Reason for failure: " << e.what() << std::endl;
        refRedOne->setProperty("CorrectionAlgorithm", "None");
      }

    } else {
      // None was selected
      refRedOne->setProperty("CorrectionAlgorithm", "None");
    }

    if (first_ws) {
      refRedOne->setProperty("FirstTransmissionRun", first_ws);
    }

    if (second_ws) {
      refRedOne->setProperty("SecondTransmissionRun", second_ws);
    }

    if (start_overlap.is_initialized()) {
      refRedOne->setProperty("StartOverlap", start_overlap.get());
    }

    if (end_overlap.is_initialized()) {
      refRedOne->setProperty("EndOverlap", end_overlap.get());
    }

    if (params.is_initialized()) {
      refRedOne->setProperty("Params", params.get());
    }

    if (wavelength_step.is_initialized()) {
      refRedOne->setProperty("WavelengthStep", wavelength_step.get());
    }

    if (region_of_direct_beam.is_initialized()) {
      refRedOne->setProperty("RegionOfDirectBeam", region_of_direct_beam.get());
    }

    if (detector_component_name.is_initialized()) {
      refRedOne->setProperty("DetectorComponentName",
                             detector_component_name.get());
    }

    if (sample_component_name.is_initialized()) {
      refRedOne->setProperty("SampleComponentName",
                             sample_component_name.get());
    }

    if (theta_in.is_initialized()) {
      refRedOne->setProperty("ThetaIn", theta_in.get());
    }

    refRedOne->execute();
    if (!refRedOne->isExecuted()) {
      throw std::runtime_error(
          "ReflectometryReductionOne did not execute sucessfully");
    } else {
      MatrixWorkspace_sptr new_IvsQ1 =
          refRedOne->getProperty("OutputWorkspace");
      MatrixWorkspace_sptr new_IvsLam1 =
          refRedOne->getProperty("OutputWorkspaceWavelength");
      double thetaOut1 = refRedOne->getProperty("ThetaOut");
      setProperty("OutputWorkspace", new_IvsQ1);
      setProperty("OutputWorkspaceWavelength", new_IvsLam1);
      setProperty("ThetaOut", thetaOut1);
    }
  } else {
    throw std::runtime_error(
        "ReflectometryReductionOne could not be initialised");
  }
}

template <typename T>
boost::optional<T>
ReflectometryReductionOneAuto::isSet(std::string propName) const {
  auto algProperty = this->getPointerToProperty(propName);
  if (algProperty->isDefault()) {
    return boost::optional<T>();
  } else {
    T value = this->getProperty(propName);
    return boost::optional<T>(value);
  }
}

double ReflectometryReductionOneAuto::checkForDefault(
    std::string propName, Mantid::Geometry::Instrument_const_sptr instrument,
    std::string idf_name) const {
  auto algProperty = this->getPointerToProperty(propName);
  if (algProperty->isDefault()) {
    auto defaults = instrument->getNumberParameter(idf_name);
    if (defaults.size() == 0) {
      throw std::runtime_error("No data could be retrieved from the parameters "
                               "and argument wasn't provided: " +
                               propName);
    }
    return defaults[0];
  } else {
    return boost::lexical_cast<double, std::string>(algProperty->value());
  }
}

bool ReflectometryReductionOneAuto::checkGroups() {
  std::string wsName = getPropertyValue("InputWorkspace");

  try {
    auto ws =
        AnalysisDataService::Instance().retrieveWS<WorkspaceGroup>(wsName);
    if (ws)
      return true;
  } catch (...) {
  }
  return false;
}

bool ReflectometryReductionOneAuto::processGroups() {
  auto group = AnalysisDataService::Instance().retrieveWS<WorkspaceGroup>(
      getPropertyValue("InputWorkspace"));
  const std::string outputIvsQ = this->getPropertyValue("OutputWorkspace");
  const std::string outputIvsLam =
      this->getPropertyValue("OutputWorkspaceWavelength");

  // Create a copy of ourselves
  Algorithm_sptr alg = this->createChildAlgorithm(
      this->name(), -1, -1, this->isLogging(), this->version());
  alg->setChild(false);
  alg->setRethrows(true);

  // Copy all the non-workspace properties over
  std::vector<Property *> props = this->getProperties();
  for (auto prop = props.begin(); prop != props.end(); ++prop) {
    if (*prop) {
      IWorkspaceProperty *wsProp = dynamic_cast<IWorkspaceProperty *>(*prop);
      if (!wsProp)
        alg->setPropertyValue((*prop)->name(), (*prop)->value());
    }
  }

  // Check if the transmission runs are groups or not
  const std::string firstTrans = this->getPropertyValue("FirstTransmissionRun");
  WorkspaceGroup_sptr firstTransG;
  if (!firstTrans.empty()) {
    auto firstTransWS =
        AnalysisDataService::Instance().retrieveWS<Workspace>(firstTrans);
    firstTransG = boost::dynamic_pointer_cast<WorkspaceGroup>(firstTransWS);

    if (!firstTransG)
      alg->setProperty("FirstTransmissionRun", firstTrans);
    else if (group->size() != firstTransG->size())
      throw std::runtime_error("FirstTransmissionRun WorkspaceGroup must be "
                               "the same size as the InputWorkspace "
                               "WorkspaceGroup");
  }

  const std::string secondTrans =
      this->getPropertyValue("SecondTransmissionRun");
  WorkspaceGroup_sptr secondTransG;
  if (!secondTrans.empty()) {
    auto secondTransWS =
        AnalysisDataService::Instance().retrieveWS<Workspace>(secondTrans);
    secondTransG = boost::dynamic_pointer_cast<WorkspaceGroup>(secondTransWS);

    if (!secondTransG)
      alg->setProperty("SecondTransmissionRun", secondTrans);
    else if (group->size() != secondTransG->size())
      throw std::runtime_error("SecondTransmissionRun WorkspaceGroup must be "
                               "the same size as the InputWorkspace "
                               "WorkspaceGroup");
  }

  std::vector<std::string> IvsQGroup, IvsLamGroup;

  // Execute algorithm over each group member (or period, if this is
  // multiperiod)
  size_t numMembers = group->size();
  for (size_t i = 0; i < numMembers; ++i) {
    const std::string IvsQName =
        outputIvsQ + "_" + boost::lexical_cast<std::string>(i + 1);
    const std::string IvsLamName =
        outputIvsLam + "_" + boost::lexical_cast<std::string>(i + 1);

    alg->setProperty("InputWorkspace", group->getItem(i)->name());
    alg->setProperty("OutputWorkspace", IvsQName);
    alg->setProperty("OutputWorkspaceWavelength", IvsLamName);

    // Handle transmission runs
    if (firstTransG)
      alg->setProperty("FirstTransmissionRun", firstTransG->getItem(i)->name());
    if (secondTransG)
      alg->setProperty("SecondTransmissionRun",
                       secondTransG->getItem(i)->name());

    alg->execute();

    IvsQGroup.push_back(IvsQName);
    IvsLamGroup.push_back(IvsLamName);

    // We use the first group member for our thetaout value
    if (i == 0)
      this->setPropertyValue("ThetaOut", alg->getPropertyValue("ThetaOut"));
  }

  // Group the IvsQ and IvsLam workspaces
  Algorithm_sptr groupAlg = this->createChildAlgorithm("GroupWorkspaces");
  groupAlg->setChild(false);
  groupAlg->setRethrows(true);

  groupAlg->setProperty("InputWorkspaces", IvsLamGroup);
  groupAlg->setProperty("OutputWorkspace", outputIvsLam);
  groupAlg->execute();

  groupAlg->setProperty("InputWorkspaces", IvsQGroup);
  groupAlg->setProperty("OutputWorkspace", outputIvsQ);
  groupAlg->execute();

  // If this is a multiperiod workspace and we have polarization corrections
  // enabled
  if (this->getPropertyValue("PolarizationAnalysis") !=
      noPolarizationCorrectionMode()) {
    if (group->isMultiperiod()) {
      // Perform polarization correction over the IvsLam group
      Algorithm_sptr polAlg =
          this->createChildAlgorithm("PolarizationCorrection");
      polAlg->setChild(false);
      polAlg->setRethrows(true);

      polAlg->setProperty("InputWorkspace", outputIvsLam);
      polAlg->setProperty("OutputWorkspace", outputIvsLam);
      polAlg->setProperty("PolarizationAnalysis",
                          this->getPropertyValue("PolarizationAnalysis"));
      polAlg->setProperty("CPp", this->getPropertyValue(cppLabel()));
      polAlg->setProperty("CRho", this->getPropertyValue(crhoLabel()));
      polAlg->setProperty("CAp", this->getPropertyValue(cApLabel()));
      polAlg->setProperty("CAlpha", this->getPropertyValue(cAlphaLabel()));
      polAlg->execute();

      // Now we've overwritten the IvsLam workspaces, we'll need to recalculate
      // the IvsQ ones
      alg->setProperty("FirstTransmissionRun", "");
      alg->setProperty("SecondTransmissionRun", "");
      for (size_t i = 0; i < numMembers; ++i) {
        const std::string IvsQName =
            outputIvsQ + "_" + boost::lexical_cast<std::string>(i + 1);
        const std::string IvsLamName =
            outputIvsLam + "_" + boost::lexical_cast<std::string>(i + 1);
        alg->setProperty("InputWorkspace", IvsLamName);
        alg->setProperty("OutputWorkspace", IvsQName);
        alg->setProperty("OutputWorkspaceWavelength", IvsLamName);
        alg->execute();
      }
    } else {
      g_log.warning("Polarization corrections can only be performed on "
                    "multiperiod workspaces.");
    }
  }

  // We finished successfully
  this->setPropertyValue("OutputWorkspace", outputIvsQ);
  this->setPropertyValue("OutputWorkspaceWavelength", outputIvsLam);
  setExecuted(true);
  notificationCenter().postNotification(
      new FinishedNotification(this, isExecuted()));
  return true;
}
} // namespace Algorithms
} // namespace Mantid<|MERGE_RESOLUTION|>--- conflicted
+++ resolved
@@ -327,11 +327,8 @@
 
   bool correct_positions = this->getProperty("CorrectDetectorPositions");
   bool strict_spectrum_checking = this->getProperty("StrictSpectrumChecking");
-<<<<<<< HEAD
   bool norm_by_int_mons = getProperty("NormalizeByIntegratedMonitors");
-=======
   const std::string correction_algorithm = getProperty("CorrectionAlgorithm");
->>>>>>> d611cee8
 
   // Pass the arguments and execute the main algorithm.
 
