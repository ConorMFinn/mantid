--- conflicted
+++ resolved
@@ -376,16 +376,12 @@
 # Add to the 'Framework' group in VS
 set_property ( TARGET Kernel PROPERTY FOLDER "MantidFramework" )
 
-<<<<<<< HEAD
 # For older gcc versions (<4.5) if we do not put stdc++ first then things crash when an exceptions are
 # thrown in Python.
 if ( GCC_COMPILER_VERSION AND GCC_COMPILER_VERSION VERSION_LESS "4.5" )
  target_link_libraries ( Kernel stdc++ )
 endif()
-target_link_libraries ( Kernel ${NEXUS_LIBRARIES} ${MANTIDLIBS} ${GSL_LIBRARIES}  )
-=======
-target_link_libraries ( Kernel ${MANTIDLIBS} ${GSL_LIBRARIES} ${NEXUS_LIBRARIES} ${NETWORK_LIBRARIES} )
->>>>>>> 9c7f0eef
+target_link_libraries ( Kernel ${NEXUS_LIBRARIES} ${MANTIDLIBS} ${GSL_LIBRARIES} ${NETWORK_LIBRARIES} )
 if ( WIN32 )
   target_link_libraries ( Kernel Psapi.lib ) # For memory usage queries
 endif()
