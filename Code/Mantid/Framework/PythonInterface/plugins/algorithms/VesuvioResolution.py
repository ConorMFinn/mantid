--- conflicted
+++ resolved
@@ -111,16 +111,10 @@
         fit = mantid.api.AlgorithmManager.createUnmanaged('Fit')
         fit.initialize()
         fit.setChild(True)
-<<<<<<< HEAD
-        mantid.simpleapi._set_properties(fit, function, InputWorkspace=workspace, MaxIterations=0,\
-                CreateOutput=True, Output=fit_naming_stem, WorkspaceIndex=self._spectrum_index,\
-                OutputCompositeMembers=True)
-=======
         mantid.simpleapi._set_properties(fit, function, InputWorkspace=workspace, MaxIterations=0,
                                          CreateOutput=True, Output=fit_naming_stem,
                                          WorkspaceIndex=self._spectrum_index,
                                          OutputCompositeMembers=True)
->>>>>>> b4c62ec1
         fit.execute()
         fit_ws = fit.getProperty('OutputWorkspace').value
 
