--- conflicted
+++ resolved
@@ -24,17 +24,13 @@
   src/Exports/ReferenceFrame.cpp
   src/Exports/Goniometer.cpp
   src/Exports/Object.cpp
-<<<<<<< HEAD
-)
-=======
   src/Exports/PointGroup.cpp
   src/Exports/PointGroupFactory.cpp
   src/Exports/SpaceGroup.cpp
   src/Exports/SpaceGroupFactory.cpp
   src/Exports/SymmetryOperation.cpp
   src/Exports/SymmetryOperationFactory.cpp
-)  
->>>>>>> 9c7f0eef
+)
 
 set ( SRC_FILES
 )
@@ -63,13 +59,8 @@
   set ( CMAKE_LIBRARY_OUTPUT_DIRECTORY ${PYTHON_PKG_ROOT}/geometry )
 endif()
 
-<<<<<<< HEAD
-copy_python_files_to_dir ( "${PY_FILES}" ${CMAKE_CURRENT_SOURCE_DIR} ${OUTPUT_DIR}
-                           PYTHON_INSTALL_FILES )
-=======
 copy_files_to_dir ( "${PY_FILES}" ${CMAKE_CURRENT_SOURCE_DIR} ${OUTPUT_DIR} 
                      PYTHON_INSTALL_FILES )
->>>>>>> 9c7f0eef
 
 #############################################################################################
 # Create the target for this directory
