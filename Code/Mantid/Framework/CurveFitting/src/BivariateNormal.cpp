#include "MantidCurveFitting/BivariateNormal.h"
#include "MantidCurveFitting/BoundaryConstraint.h"
#include "MantidAPI/MatrixWorkspace.h"
#include "MantidKernel/PhysicalConstants.h"
#include "MantidAPI/ParameterTie.h"
#include "MantidKernel/System.h"
#include <boost/shared_ptr.hpp>
#include <fstream>
#include <algorithm>
#include <math.h>
#include <iostream>
#include <sstream>
#include <string>
#include <cstdio>

using namespace Mantid::API;

namespace Mantid
{
  namespace CurveFitting
  {
<<<<<<< HEAD
DECLARE_FUNCTION(BivariateNormal)

// Indicies into Attrib array( local variable in initCommon
#define S_int   0
#define S_xint   1
#define S_yint   2
#define S_x2int   3
#define S_y2int   4
#define S_xyint   5
#define S_y   6
#define S_x   7
#define S_x2   8
#define S_y2   9
#define S_xy   10
#define S_1   11

//Indicies into the LastParams array
#define IBACK   0
#define ITINTENS   1
#define IXMEAN   2
#define IYMEAN   3
#define IVXX   4
#define IVYY   5
#define IVXY   6

Kernel::Logger& BivariateNormal::g_log= Kernel::Logger::get("BivariateNormal");

BivariateNormal::BivariateNormal():UserFunction()//IFunctionMW()//BackgroundFunction()
{
  LastParams[IVXX] = -1;
  expVals = 0;

 // g_log.setLevel(7);//debug level
}

BivariateNormal::~BivariateNormal()
{
  if (!expVals)
    delete[] expVals;

  if (!BackConstraint)
    delete BackConstraint;
=======
    DECLARE_FUNCTION(BivariateNormal)
    //Indices into the Attrib array
    #define StartRow   0
    #define StartCol   1
    #define NRows   2
    #define NCols   3
    #define S_int   4
    #define S_xint   5
    #define S_yint   6
    #define S_x2int   7
    #define S_y2int   8
    #define S_xyint   9
    #define S_y   10
    #define S_x   11
    #define S_x2   12
    #define S_y2   13
    #define S_xy   14
    #define S_1   15

    //Indices into the LastParams array
    #define IBACK   0
    #define ITINTENS   1
    #define IXMEAN   2
    #define IYMEAN   3
    #define IVXX   4
    #define IVYY   5
    #define IVXY   6

    Kernel::Logger& BivariateNormal::g_log= Kernel::Logger::get("BivariateNormal");

    BivariateNormal::BivariateNormal() : BackgroundFunction(), LastParams(NULL), expVals(NULL),
        BackConstraint(NULL), MeanxConstraint(NULL), MeanyConstraint(NULL), IntensityConstraint(NULL)
    {
      SIxx = SIyy = SIxy = Sxx = Syy = Sxy = -1; //Var and CoVar calc from parameters
      Attrib = new double[16];

      AttNames.push_back(std::string("StartRow"));
      AttNames.push_back(std::string("StartCol"));
      AttNames.push_back(std::string("NRows"));
      AttNames.push_back(std::string("NCols"));
      AttNames.push_back(std::string("Intensities"));
      AttNames.push_back(std::string("SSIx"));
      AttNames.push_back(std::string("SSIy"));
      AttNames.push_back(std::string("SSIxx"));
      AttNames.push_back(std::string("SSIyy"));
      AttNames.push_back(std::string("SSIxy"));
      AttNames.push_back(std::string("SSy"));
      AttNames.push_back(std::string("SSx"));
      AttNames.push_back(std::string("SSxx"));
      AttNames.push_back(std::string("SSyy"));
      AttNames.push_back(std::string("SSxy"));
      AttNames.push_back(std::string("NCells")); //Not Set
    }

    BivariateNormal::~BivariateNormal()
    {
      delete [] Attrib;
      delete [] LastParams;
      delete [] expVals;
    }

    // overwrite IFunction base class methods

    void BivariateNormal::functionMW(double *out, const double *xValues, const size_t nData)const
    {
>>>>>>> 8fcaa236

      UNUSED_ARG(xValues);
      int Nrows = (int) getAttribute("NRows").asDouble();
      int Ncols = (int) getAttribute("NCols").asDouble();
      //  double *Attrib = new double[nAttributes()];
      double *LastParams = new double[7];
      double *expVals = new double[Nrows*Ncols];
      double uu,coefNorm,expCoeffx2,expCoeffy2,expCoeffxy;
      bool isNaNs;


      initCommon(  LastParams,expVals, uu,coefNorm,expCoeffx2,
          expCoeffy2,expCoeffxy,isNaNs);
      std::ostringstream str;
      str<<"Params="<<LastParams[0]<<","<<LastParams[1]<<","<<LastParams[2]<<","
          <<LastParams[3]<<","<<LastParams[4]<<","<<LastParams[5]<<","<<LastParams[6] <<std::endl;
      g_log.debug(str.str());
      for (size_t i = 0; i < nData; i++)
      {
        if( isNaNs)
          out[i] =10000;
        else
        {
          out[i] = LastParams[IBACK] + coefNorm * LastParams[ITINTENS] * expVals[i];
          if( out[i] !=out[i])
          {
            out[i]=100000;
            isNaNs=true;
          }
        }

      }
      //delete[] Attrib;
      delete[] LastParams;
      delete[] expVals;
    }

<<<<<<< HEAD
=======
    void BivariateNormal::fit(const std::vector<double>&,const std::vector<double>&)
    {
      initCommon();
    }

    void BivariateNormal::functionDerivMW(API::Jacobian *out, const double *xValues, const size_t nData)
    {
      UNUSED_ARG(xValues);
      UNUSED_ARG(nData);
      initCommon();
      int x = 0;
>>>>>>> 8fcaa236

      double uu = LastParams[IVXX] * LastParams[IVYY] - LastParams[IVXY] * LastParams[IVXY];
      int startRow = (int) getAttribute("StartRow").asDouble();
      int startCol = (int) getAttribute("StartCol").asDouble();
      int Nrows = (int) getAttribute("NRows").asDouble();
      int Ncols = (int) getAttribute("NCols").asDouble();

      if( nData <=0)
        return;

<<<<<<< HEAD
  UNUSED_ARG(xValues);
  UNUSED_ARG( nData);

  double coefNorm, expCoeffx2, expCoeffy2, expCoeffxy;
  int NCells;
  bool isNaNs;
  API::MatrixWorkspace_const_sptr  ws= getMatrixWorkspace();
  MantidVec D =ws->dataY(0);
  MantidVec X =ws->dataY(1);
  MantidVec Y =ws->dataY(2);

  initCoeff( D, X, Y, coefNorm,  expCoeffx2, expCoeffy2,  expCoeffxy,
                NCells);



  double Background = getParameter(IBACK);
  double Intensity = getParameter(ITINTENS);
  double Xmean = getParameter(IXMEAN);
  double Ymean = getParameter(IYMEAN);
  std::ostringstream inf;

  int x=0;
  isNaNs = false;
  double chiSq=0;
  inf << "F Parameters=" ;
  for( size_t k=0; k < nParams() ;k++)
    inf<<","<<getParameter(k);
  inf<<std::endl;

  for( int i=0; i< NCells; i++)
  {
     if( isNaNs)
        out[x] =10000;
     else
     {
        double dx = X[i] - Xmean;
        double dy = Y[i] - Ymean;
        out[x] = Background + coefNorm * Intensity * 
             exp(expCoeffx2 * dx * dx + expCoeffxy * dx * dy + expCoeffy2 * dy * dy);
        
      	if( out[x] !=out[x])
	      {
	        out[x]=100000;
	        isNaNs=true;
	       }
        
      }
      if(X[i] >15 &&X[i]<19 &&Y[i]<14 && Y[i]>10)
        inf <<"   out["<<Y[i]<<","<<X[i]<<"]="<<out[i]<<std::endl;
       chiSq += (D[i]-out[i])*(D[i]-out[i]);
       x++;
  }

  inf <<"    chiSq ="<<chiSq<<std::endl;
  g_log.debug( inf.str());
}



void BivariateNormal::functionDerivMW(API::Jacobian *out, const double *xValues, const size_t nData)
{
  UNUSED_ARG(xValues);
  UNUSED_ARG(nData);

  initCommon();

  std::ostringstream inf;
  inf << "***D Parameters=" ;
  for( size_t k=0; k < nParams();k++)
    inf << "," << getParameter(k);
  inf << std::endl;
  g_log.debug( inf.str());
  if( nData <=0)
      return;

  double uu = LastParams[IVXX] * LastParams[IVYY] - LastParams[IVXY] * LastParams[IVXY];

  API::MatrixWorkspace_const_sptr  ws= getMatrixWorkspace();
  MantidVec X =ws->dataY(1);
  MantidVec Y =ws->dataY(2);

  for( int x=0; x<NCells; x++)
   {
      double r = Y[x];
      double c = X[x];

      out->set(x, IBACK, 1);
      out->set(x, ITINTENS, expVals[x] * coefNorm);

      double coefExp = coefNorm * LastParams[ITINTENS];
      double coefx = LastParams[IVYY] / uu;
      double coefy = -LastParams[IVXY] / uu;

      out->set(x, IXMEAN, coefExp * expVals[x] * (coefx * (c - LastParams[IXMEAN]) + coefy * (r
          - LastParams[IYMEAN])));


      coefExp = coefNorm * LastParams[ITINTENS];
      coefx = -LastParams[IVXY] / uu;
      coefy = LastParams[IVXX] / uu;
      out->set(x, IYMEAN, coefExp * expVals[x] * (coefx * (c - LastParams[IXMEAN]) + coefy * (r
          - LastParams[IYMEAN])));
    
      coefExp = coefNorm * LastParams[ITINTENS];

      double coefx2 = LastParams[IVYY] * LastParams[IVYY] / 2 / uu / uu;
      double coefy2 = LastParams[IVXY] * LastParams[IVXY] / 2 / uu / uu;

      double coefxy = -LastParams[IVXY] * LastParams[IVYY] / uu / uu;
      double C = -LastParams[IVYY] / 2 / uu;
      out->set(x, IVXX, coefExp * expVals[x] * (C + coefx2 * (c - LastParams[IXMEAN]) * (c
          - LastParams[IXMEAN]) + coefxy * (r - LastParams[IYMEAN]) * (c - LastParams[IXMEAN]) + coefy2
          * (r - LastParams[IYMEAN]) * (r - LastParams[IYMEAN])));
  

      coefExp = coefNorm * LastParams[ITINTENS];
      coefx2 = LastParams[IVXY] * LastParams[IVXY] / 2 / uu / uu;
       
      coefy2 = LastParams[IVXX] * LastParams[IVXX] / 2 / uu / uu;

      coefxy = -LastParams[IVXY] * LastParams[IVXX] / uu / uu;
      C = -LastParams[IVXX] / 2 / uu;
      out->set(x, IVYY, coefExp * expVals[x] * (C + coefx2 * (c - LastParams[IXMEAN]) * (c
          - LastParams[IXMEAN]) + coefxy * (r - LastParams[IYMEAN]) * (c - LastParams[IXMEAN]) + coefy2
          * (r - LastParams[IYMEAN]) * (r - LastParams[IYMEAN])));
 

      coefExp = coefNorm * LastParams[ITINTENS];
      coefx2 = -LastParams[IVYY] * LastParams[IVXY] / uu / uu;
      coefy2 = -LastParams[IVXX] * LastParams[IVXY] / uu / uu;
      coefxy = (uu + 2 * LastParams[IVXY] * LastParams[IVXY]) / uu / uu;
      C = LastParams[IVXY] / uu;
      out->set(x, IVXY, coefExp * expVals[x] * (C + coefx2 * (c - LastParams[IXMEAN]) * (c
          - LastParams[IXMEAN]) + coefxy * (r - LastParams[IYMEAN]) * (c - LastParams[IXMEAN]) + coefy2
          * (r - LastParams[IYMEAN]) * (r - LastParams[IYMEAN])));

      //out->set(x,7,0);
=======
      for (int r = startRow; r < startRow + Nrows; r++)
      {
        for (int c = startCol; c < startCol + Ncols; c++)
        {
          out->set(x, IBACK, 1);
          out->set(x, ITINTENS, expVals[x] * coefNorm);

          double coefExp = coefNorm * LastParams[ITINTENS];
          double coefx = LastParams[IVYY] / uu;
          double coefy = -LastParams[IVXY] / uu;
          out->set(x, IXMEAN, coefExp * expVals[x] * (coefx * (c - LastParams[IXMEAN]) + coefy * (r
              - LastParams[IYMEAN])));

          uu = LastParams[IVXX] * LastParams[IVYY] - LastParams[IVXY] * LastParams[IVXY];
          coefExp = coefNorm * LastParams[ITINTENS];
          coefx = -LastParams[IVXY] / uu;
          coefy = LastParams[IVXX] / uu;
          out->set(x, IYMEAN, coefExp * expVals[x] * (coefx * (c - LastParams[IXMEAN]) + coefy * (r
              - LastParams[IYMEAN])));

          uu = LastParams[IVXX] * LastParams[IVYY] - LastParams[IVXY] * LastParams[IVXY];
          coefExp = coefNorm * LastParams[ITINTENS];
          double coefx2 = LastParams[IVYY] * LastParams[IVYY] / 2 / uu / uu;
          double coefy2 = LastParams[IVXY] * LastParams[IVXY] / 2 / uu / uu;

          double coefxy = -LastParams[IVXY] * LastParams[IVYY] / uu / uu;
          double C = -LastParams[IVYY] / 2 / uu;
          out->set(x, IVXX, coefExp * expVals[x] * (C + coefx2 * (c - LastParams[IXMEAN]) * (c
              - LastParams[IXMEAN]) + coefxy * (r - LastParams[IYMEAN]) * (c - LastParams[IXMEAN]) + coefy2
              * (r - LastParams[IYMEAN]) * (r - LastParams[IYMEAN])));

          uu = LastParams[IVXX] * LastParams[IVYY] - LastParams[IVXY] * LastParams[IVXY];
          coefExp = coefNorm * LastParams[ITINTENS];
          coefx2 = LastParams[IVXY] * LastParams[IVXY] / 2 / uu / uu;

          coefy2 = LastParams[IVXX] * LastParams[IVXX] / 2 / uu / uu;

          coefxy = -LastParams[IVXY] * LastParams[IVXX] / uu / uu;
          C = -LastParams[IVXX] / 2 / uu;
          out->set(x, IVYY, coefExp * expVals[x] * (C + coefx2 * (c - LastParams[IXMEAN]) * (c
              - LastParams[IXMEAN]) + coefxy * (r - LastParams[IYMEAN]) * (c - LastParams[IXMEAN]) + coefy2
              * (r - LastParams[IYMEAN]) * (r - LastParams[IYMEAN])));

          uu = LastParams[IVXX] * LastParams[IVYY] - LastParams[IVXY] * LastParams[IVXY];
          coefExp = coefNorm * LastParams[ITINTENS];
          coefx2 = -LastParams[IVYY] * LastParams[IVXY] / uu / uu;
          coefy2 = -LastParams[IVXX] * LastParams[IVXY] / uu / uu;
          coefxy = (uu + 2 * LastParams[IVXY] * LastParams[IVXY]) / uu / uu;
          C = LastParams[IVXY] / uu;
          out->set(x, IVXY, coefExp * expVals[x] * (C + coefx2 * (c - LastParams[IXMEAN]) * (c
              - LastParams[IXMEAN]) + coefxy * (r - LastParams[IYMEAN]) * (c - LastParams[IXMEAN]) + coefy2
              * (r - LastParams[IYMEAN]) * (r - LastParams[IYMEAN])));

          x++;
        }
      }
    }

    void BivariateNormal::init()
    {
      declareParameter("Background", 0.00);
      declareParameter("Intensity", 0.00);
      declareParameter("Mcol", 0.00);
      declareParameter("Mrow", 0.00);
      declareParameter("SScol", 0.00);
      declareParameter("SSrow", 0.00);
      declareParameter("SSrc", 0.00);
>>>>>>> 8fcaa236
    }

    void BivariateNormal::initCommon()
    {
      bool ParamsOK = true;
      bool CommonsOK = true;
      if (!expVals)
        CommonsOK = false;

<<<<<<< HEAD
void BivariateNormal::init()
{
  declareParameter("Background", 0.00);
  declareParameter("Intensity" , 0.00);
  declareParameter("Mcol" , 0.00, "Mean column(x) value");
  declareParameter("Mrow" , 0.00, "Mean row(y) value");
  declareParameter("SScol", 0.00, "Variance of the column(x) values");
  declareParameter("SSrow", 0.00, "Variance of the row(y) values");
  declareParameter("SSrc" , 0.00, "Covariance of the column(x) and row(y) values");

  CalcVariances = true;

  NCells = -1;
  LastParams[IVXX]=-1;

}

void BivariateNormal::initCommon()
 {

  bool ParamsOK = true;
  bool CommonsOK = true;
  if (!expVals )
    CommonsOK = false;



  API::MatrixWorkspace_const_sptr  ws= getMatrixWorkspace();
  MantidVec D =ws->dataY(0);
  MantidVec X =ws->dataY(1);
  MantidVec Y =ws->dataY(2);

  if( NCells < 0 )
  {
    NCells =(int) std::min<size_t>(D.size(), std::min<size_t>(X.size(), Y.size()));
    CommonsOK = false;
  }

  double Attrib[12]={0.0};

  double MinX, MinY, MaxX, MaxY;
  MinX= MaxX = X[0];
  MinY= MaxY = Y[0];

  if (!CommonsOK)
      {

        for (int i = 0; i < NCells; i++)
        {
          Attrib[S_int] += D[i];
          Attrib[S_xint] += D[i] * X[i];
          Attrib[S_yint] += D[i] * Y[i];
          Attrib[S_x2int] += D[i] * X[i] * X[i];
          Attrib[S_y2int] += D[i] * Y[i] * Y[i];
          Attrib[S_xyint] += D[i] * X[i] * Y[i];

          Attrib[S_y] += Y[i];
          Attrib[S_x] += X[i];
          Attrib[S_x2] += X[i] * X[i];
          Attrib[S_y2] += Y[i] * Y[i];
          Attrib[S_xy] += X[i] * Y[i];
          Attrib[S_1] += 1.0;

          if (X[i] < MinX)
            MinX = X[i];
          if (X[i] > MaxX)
            MaxX = X[i];
          if (Y[i] < MinY)
            MinY = Y[i];
          if (Y[i] > MaxY)
            MaxY = Y[i];

        }

        double mIx, mx, mIy, my;

        double SIxx, SIyy, SIxy, Sxx, Syy, Sxy;

        mIx = Attrib[S_xint] / Attrib[S_int];
        mIy = Attrib[S_yint] / Attrib[S_int];
        mx = Attrib[S_x] / Attrib[S_1];
        my = Attrib[S_y] / Attrib[S_1];

        SIxx = Attrib[S_x2int] - (Attrib[S_xint] * Attrib[S_xint]) / Attrib[S_int];
        SIyy = Attrib[S_y2int] - (Attrib[S_yint]) * (Attrib[S_yint]) / Attrib[S_int];
        SIxy = Attrib[S_xyint] - (Attrib[S_xint]) * (Attrib[S_yint]) / Attrib[S_int];

        Sxx = Attrib[S_x2] - (Attrib[S_x]) * (Attrib[S_x]) / Attrib[S_1];
        Syy = Attrib[S_y2] - (Attrib[S_y]) * (Attrib[S_y]) / Attrib[S_1];
        Sxy = Attrib[S_xy] - (Attrib[S_x]) * (Attrib[S_y]) / Attrib[S_1];

        CommonsOK = false;

        BackConstraint = (new BoundaryConstraint(this, "Background", 0, Attrib[S_int] / Attrib[S_1]));
        addConstraint(BackConstraint);

        double maxIntensity = Attrib[S_int] + 3 * sqrt(Attrib[S_int]);

        if (maxIntensity < 100)
          maxIntensity = 100;

        IntensityConstraint = new BoundaryConstraint(this, "Intensity", 0, maxIntensity);
        addConstraint(IntensityConstraint);

        double minMeany = MinY * .9 + .1 * MaxY;
        double maxMeany = MinY * .1 + .9 * MaxY;

        MeanyConstraint = new BoundaryConstraint(this, "Mrow", minMeany, maxMeany);
        addConstraint(MeanyConstraint);

        double minMeanx = MinX * .9 + .1 * MaxX;
        double maxMeanx = MinX * .1 + .9 * MaxX;

        MeanxConstraint = new BoundaryConstraint(this, "Mcol", minMeanx, maxMeanx);
        addConstraint(MeanxConstraint);
        if (CalcVariances)
        {
          std::ostringstream ssxx, ssyy, ssxy;

          ssyy << std::string("(") << (SIyy) << "+(Mrow-" << (mIy) << ")*(Mrow-" << (mIy) << ")*"
              << Attrib[S_int] << "-Background*" << (Syy) << "-Background*(Mrow-" << (my) << ")*(Mrow-"
              << (my) << ")*" << Attrib[S_1] << ")/(" << (Attrib[S_int]) << "-Background*"
              << (Attrib[S_1]) << ")";

          if (getTie(IVYY) == NULL)
          {
            tie("SSrow", ssyy.str());

          }

          ssxx << std::string("(") << (SIxx) << "+(Mcol-" << (mIx) << ")*(Mcol-" << (mIx) << ")*"
              << Attrib[S_int] << "-Background*" << (Sxx) << "-Background*(Mcol-" << (mx) << ")*(Mcol-"
              << (mx) << ")*" << Attrib[S_1] << ")/(" << (Attrib[S_int]) << "-Background*"
              << (Attrib[S_1]) << ")";

          if (getTie(IVXX) == NULL)
          {
            tie("SScol", ssxx.str());

          }

          ssxy << std::string("(") << (SIxy) << "+(Mcol-" << (mIx) << ")*(Mrow-" << (mIy) << ")*"
              << Attrib[S_int] << "-Background*" << (Sxy) << "-Background*(Mcol-" << (mx) << ")*(Mrow-"
              << (my) << ")*" << Attrib[S_1] << ")/(" << (Attrib[S_int]) << "-Background*"
              << (Attrib[S_1]) << ")";

          if (getTie(IVXY) == NULL)
          {
            tie("SSrc", ssxy.str());

          }
        }
        CommonsOK = true;
=======
      if (SIxx < 0)
      {
        Attrib[S_1] = Attrib[NRows] * Attrib[NCols];
        mIx = Attrib[S_xint] / Attrib[S_int];
        mIy = Attrib[S_yint] / Attrib[S_int];
        mx = Attrib[S_x] / Attrib[S_1];
        my = Attrib[S_y] / Attrib[S_1];
        SIxx = Attrib[S_x2int] - (Attrib[S_xint] * Attrib[S_xint]) / Attrib[S_int];

        SIyy = Attrib[S_y2int] - (Attrib[S_yint]) * (Attrib[S_yint]) / Attrib[S_int];
        SIxy = Attrib[S_xyint] - (Attrib[S_xint]) * (Attrib[S_yint]) / Attrib[S_int];
        Sxx = Attrib[S_x2] - (Attrib[S_x]) * (Attrib[S_x]) / Attrib[S_1];

        Syy = Attrib[S_y2] - (Attrib[S_y]) * (Attrib[S_y]) / Attrib[S_1];
        Sxy = Attrib[S_xy] - (Attrib[S_x]) * (Attrib[S_y]) / Attrib[S_1];

        ParamsOK = false;
        CommonsOK = false;

        BackConstraint = (new BoundaryConstraint(this, "Background", 0, Attrib[S_int] / Attrib[S_1]));
        addConstraint( BackConstraint);
        double maxIntensity = Attrib[S_int] + 3 * sqrt(Attrib[S_int]);
        if (maxIntensity < 100)
          maxIntensity = 100;
        IntensityConstraint = new BoundaryConstraint(this, "Intensity", 0, maxIntensity);
        addConstraint( IntensityConstraint);

        double minMeany = Attrib[StartRow] + Attrib[NRows] / 10;
        if (minMeany < Attrib[StartRow] + 2)
          minMeany = Attrib[StartRow] + 2;
        double maxMeany = Attrib[NRows] * .9;
        if (maxMeany > Attrib[NRows] - 2)
          maxMeany = Attrib[NRows] - 2;
        maxMeany += Attrib[StartRow];
        MeanyConstraint = new BoundaryConstraint(this, "Mrow", minMeany, maxMeany);

        addConstraint( MeanyConstraint);

        double minMeanx = Attrib[NCols] / 10;
        if (minMeanx < 3)
          minMeanx = 3;
        double maxMeanx = Attrib[NCols] * .9;
        if (maxMeanx > Attrib[NCols] - 2)
          maxMeanx = Attrib[NCols] - 2;
        maxMeanx += Attrib[StartCol];
        minMeanx += Attrib[StartCol];
        MeanxConstraint = new BoundaryConstraint(this, "Mcol", minMeanx, maxMeanx);
        addConstraint( MeanxConstraint);

      }

      if (!LastParams)
      {
        LastParams = new double[nParams()];
        ParamsOK = false;
        CommonsOK = false;

      }
      else
        for (size_t i = 0; i < nParams() && ParamsOK; i++)
          if (getParameter(i) != LastParams[i])
            ParamsOK = false;

      if (!ParamsOK)
      {

        for (size_t i = 0; i < nParams(); i++)
          LastParams[i] = getParameter(i);

        std::ostringstream ssxx, ssyy, ssxy;

        ssyy << std::string("(") << (SIyy) << "+(Mrow-" << (mIy) << ")*(Mrow-" << (mIy) << ")*"
            << Attrib[S_int] << "-Background*" << (Syy) << "-Background*(Mrow-" << (my) << ")*(Mrow-"
            << (my) << ")*" << Attrib[S_1] << ")/(" << (Attrib[S_int]) << "-Background*" << (Attrib[S_1])
            << ")";

        // std::cout<<"row formula="<< ssyy.str()<<std::endl;
        if( getTie( IVYY) == NULL)
        {
          tie("SSrow", ssyy.str());

        }
        //  std::cout << "  ddK" <<pt->eval()<< std::endl;

        ssxx << std::string("(") << (SIxx) << "+(Mcol-" << (mIx) << ")*(Mcol-" << (mIx) << ")*"
            << Attrib[S_int] << "-Background*" << (Sxx) << "-Background*(Mcol-" << (mx) << ")*(Mcol-"
            << (mx) << ")*" << Attrib[S_1] << ")/(" << (Attrib[S_int]) << "-Background*" << (Attrib[S_1])
            << ")";

        // std::cout<<"col formula="<< ssxx.str()<<std::endl;
        //API::ParameterTie* ptx =
        if( getTie( IVXX) == NULL)
        {
          tie("SScol", ssxx.str());

        }
        // std::cout << "  ddK" <<ptx->eval()<< std::endl;

        ssxy << std::string("(") << (SIxy) << "+(Mcol-" << (mIx) << ")*(Mrow-" << (mIy) << ")*"
            << Attrib[S_int] << "-Background*" << (Sxy) << "-Background*(Mcol-" << (mx) << ")*(Mrow-"
            << (my) << ")*" << Attrib[S_1] << ")/(" << (Attrib[S_int]) << "-Background*" << (Attrib[S_1])
            << ")";

        //std::cout<<"cov formula="<< ssxy.str()<<std::endl;
        if( getTie( IVXY) == NULL)
        {
          tie("SSrc", ssxy.str());

        }
        //std::cout << "   ddK" <<ptxy->eval()<< std::endl;


        CommonsOK = false;
      }

      if (!CommonsOK)
      {

        double uu = LastParams[IVXX] * LastParams[IVYY] - LastParams[IVXY] * LastParams[IVXY];

        coefNorm = .5 / M_PI / sqrt(uu);

        expCoeffx2 = -LastParams[IVYY] / 2 / uu;
        expCoeffxy = LastParams[IVXY] / uu;
        expCoeffy2 = -LastParams[IVXX] / 2 / uu;

        int x = 0;
        int startRow = (int) getAttribute("StartRow").asDouble();
        int startCol = (int) getAttribute("StartCol").asDouble();
        int Nrows = (int) getAttribute("NRows").asDouble();
        int Ncols = (int) getAttribute("NCols").asDouble();
        delete [] expVals;
        expVals = new double[Nrows * Ncols];

        for (int r = startRow; r < startRow + Nrows; r++)
          for (int c = startCol; c < startCol + Ncols; c++)
          {

            double dx = c - LastParams[IXMEAN];
            double dy = r - LastParams[IYMEAN];
            expVals[x] = exp(expCoeffx2 * dx * dx + expCoeffxy * dx * dy + expCoeffy2 * dy * dy);
            x++;
          }

      }
    }

    void BivariateNormal::initCommon( double* LastParams,double* expVals,
        double &uu,double &coefNorm,double &expCoeffx2,double &expCoeffy2,double &expCoeffxy,
        bool &isNaNs)const
    {
      //std::cout<<"in INIt Common1"<< std::endl;
      isNaNs= false;
      for (size_t i = 0; i < nParams(); i++)
      {
        LastParams[i] = getParameter(i);
>>>>>>> 8fcaa236
      }
      uu = LastParams[IVXX] * LastParams[IVYY] - LastParams[IVXY] * LastParams[IVXY];

<<<<<<< HEAD

  if (LastParams[IVXX] < 0)
  {
    ParamsOK = false;
    CommonsOK = false;

  }
  else
    for (size_t i = 0; i < nParams() && ParamsOK; i++)
      if (getParameter(i) != LastParams[i])
        ParamsOK = false;


  if (!ParamsOK)
  {

    for (size_t i = 0; i < nParams(); i++)
      LastParams[i] = getParameter(i);


  }

  if (!CommonsOK || !ParamsOK)
  {

    int NCells1;
    initCoeff( D, X, Y, coefNorm,  expCoeffx2, expCoeffy2,  expCoeffxy,
                   NCells1);

    expVals = new double[NCells];
    



    for( int i=0; i< NCells;i++)
      {

        double dx = X[i] - LastParams[IXMEAN];
        double dy = Y[i] - LastParams[IYMEAN];
        expVals[i] = exp(expCoeffx2 * dx * dx + expCoeffxy * dx * dy + expCoeffy2 * dy * dy);

      }

  }

  }

=======
      coefNorm = .5 / M_PI / sqrt(uu);

      expCoeffx2 = -LastParams[IVYY] / 2 / uu;
      expCoeffxy = LastParams[IVXY] / uu;
      expCoeffy2 = -LastParams[IVXX] / 2 / uu;

      int x = 0;
      int startRow = (int) getAttribute("StartRow").asDouble();
      int startCol = (int) getAttribute("StartCol").asDouble();
      int Nrows = (int) getAttribute("NRows").asDouble();
      int Ncols = (int) getAttribute("NCols").asDouble();
      //expVals = new double[Nrows * Ncols];

      for (int r = startRow; r < startRow + Nrows; r++)
        for (int c = startCol; c < startCol + Ncols; c++)
        {

          double dx = c - LastParams[IXMEAN];
          double dy = r - LastParams[IYMEAN];
          expVals[x] = exp(expCoeffx2 * dx * dx + expCoeffxy * dx * dy + expCoeffy2 * dy * dy);
          if( expVals[x]!=expVals[x])
            isNaNs=true;
          x++;
        }


    }

    std::vector<std::string> BivariateNormal::getAttributeNames() const
    {
      return AttNames;

    }

    Mantid::API::IFitFunction::Attribute BivariateNormal::getAttribute(const std::string &attName) const
    {
      int I = -1;

      for (size_t i = 0; i < nAttributes() && I < 0; i++)
        if (attName.compare(AttNames[i]) == 0)
          I = (int)i;

      if (I >= 0)
        return Mantid::API::IFitFunction::Attribute(Attrib[I]);

      throw std::runtime_error("No such attribute");
    }
>>>>>>> 8fcaa236

void BivariateNormal::initCoeff( MantidVec &D,
                                 MantidVec &X,
                                 MantidVec &Y,
                                 double &coefNorm,
                                 double &expCoeffx2,
                                 double & expCoeffy2,
                                 double & expCoeffxy,
                                 int   &NCells) const
   {
     double uu = getParameter(IVXX) * getParameter(IVYY) - getParameter(IVXY) * getParameter(IVXY);

<<<<<<< HEAD
     coefNorm = .5 / M_PI / sqrt(uu);

     expCoeffx2 = -getParameter(IVYY) / 2 / uu;
     expCoeffxy = getParameter(IVXY) / uu;
     expCoeffy2 = -getParameter(IVXX) / 2 / uu;

     NCells =(int) std::min<size_t>( D.size(), std::min<size_t>(X.size(),Y.size()));

   }


}//namespace curveFitting
=======
    void BivariateNormal::setAttribute(const std::string &attName,
        const Mantid::API::IFitFunction::Attribute &att)
    {
      int I = -1;
      for (size_t i = 0; i < nAttributes() && I < 0; i++)
      {
        if (attName.compare(AttNames[i]) == 0)
          I = (int)i;
      }

      SIxx = -1;
      if (I >= 0)
      {
        Attrib[I] = att.asDouble();
        // initCommon();
        return;
      }

      throw std::runtime_error("No such attribute");
    }


    bool BivariateNormal::hasAttribute(const std::string &attName) const
    {
      int I = -1;

      for (size_t i = 0; i < nAttributes() && I < 0; i++)
        if (attName.compare(AttNames[i]) == 0)
          I = (int)i;

      if (I >= 0)
        return true;

      return false;
    }

  }//namespace curveFitting
>>>>>>> 8fcaa236
}//namespaceMantid<|MERGE_RESOLUTION|>--- conflicted
+++ resolved
@@ -19,7 +19,7 @@
 {
   namespace CurveFitting
   {
-<<<<<<< HEAD
+
 DECLARE_FUNCTION(BivariateNormal)
 
 // Indicies into Attrib array( local variable in initCommon
@@ -62,192 +62,73 @@
 
   if (!BackConstraint)
     delete BackConstraint;
-=======
-    DECLARE_FUNCTION(BivariateNormal)
-    //Indices into the Attrib array
-    #define StartRow   0
-    #define StartCol   1
-    #define NRows   2
-    #define NCols   3
-    #define S_int   4
-    #define S_xint   5
-    #define S_yint   6
-    #define S_x2int   7
-    #define S_y2int   8
-    #define S_xyint   9
-    #define S_y   10
-    #define S_x   11
-    #define S_x2   12
-    #define S_y2   13
-    #define S_xy   14
-    #define S_1   15
-
-    //Indices into the LastParams array
-    #define IBACK   0
-    #define ITINTENS   1
-    #define IXMEAN   2
-    #define IYMEAN   3
-    #define IVXX   4
-    #define IVYY   5
-    #define IVXY   6
-
-    Kernel::Logger& BivariateNormal::g_log= Kernel::Logger::get("BivariateNormal");
-
-    BivariateNormal::BivariateNormal() : BackgroundFunction(), LastParams(NULL), expVals(NULL),
-        BackConstraint(NULL), MeanxConstraint(NULL), MeanyConstraint(NULL), IntensityConstraint(NULL)
-    {
-      SIxx = SIyy = SIxy = Sxx = Syy = Sxy = -1; //Var and CoVar calc from parameters
-      Attrib = new double[16];
-
-      AttNames.push_back(std::string("StartRow"));
-      AttNames.push_back(std::string("StartCol"));
-      AttNames.push_back(std::string("NRows"));
-      AttNames.push_back(std::string("NCols"));
-      AttNames.push_back(std::string("Intensities"));
-      AttNames.push_back(std::string("SSIx"));
-      AttNames.push_back(std::string("SSIy"));
-      AttNames.push_back(std::string("SSIxx"));
-      AttNames.push_back(std::string("SSIyy"));
-      AttNames.push_back(std::string("SSIxy"));
-      AttNames.push_back(std::string("SSy"));
-      AttNames.push_back(std::string("SSx"));
-      AttNames.push_back(std::string("SSxx"));
-      AttNames.push_back(std::string("SSyy"));
-      AttNames.push_back(std::string("SSxy"));
-      AttNames.push_back(std::string("NCells")); //Not Set
-    }
-
-    BivariateNormal::~BivariateNormal()
-    {
-      delete [] Attrib;
-      delete [] LastParams;
-      delete [] expVals;
-    }
-
+
+  if (!MeanxConstraint)
+      delete MeanxConstraint;
+
+  if (!MeanyConstraint)
+      delete MeanyConstraint;
+
+  if (!IntensityConstraint)
+      delete IntensityConstraint;
+
+ }
     // overwrite IFunction base class methods
 
-    void BivariateNormal::functionMW(double *out, const double *xValues, const size_t nData)const
-    {
->>>>>>> 8fcaa236
-
-      UNUSED_ARG(xValues);
-      int Nrows = (int) getAttribute("NRows").asDouble();
-      int Ncols = (int) getAttribute("NCols").asDouble();
-      //  double *Attrib = new double[nAttributes()];
-      double *LastParams = new double[7];
-      double *expVals = new double[Nrows*Ncols];
-      double uu,coefNorm,expCoeffx2,expCoeffy2,expCoeffxy;
-      bool isNaNs;
-
-
-      initCommon(  LastParams,expVals, uu,coefNorm,expCoeffx2,
-          expCoeffy2,expCoeffxy,isNaNs);
-      std::ostringstream str;
-      str<<"Params="<<LastParams[0]<<","<<LastParams[1]<<","<<LastParams[2]<<","
-          <<LastParams[3]<<","<<LastParams[4]<<","<<LastParams[5]<<","<<LastParams[6] <<std::endl;
-      g_log.debug(str.str());
-      for (size_t i = 0; i < nData; i++)
-      {
-        if( isNaNs)
-          out[i] =10000;
-        else
-        {
-          out[i] = LastParams[IBACK] + coefNorm * LastParams[ITINTENS] * expVals[i];
-          if( out[i] !=out[i])
-          {
-            out[i]=100000;
-            isNaNs=true;
-          }
-        }
-
-      }
-      //delete[] Attrib;
-      delete[] LastParams;
-      delete[] expVals;
-    }
-
-<<<<<<< HEAD
-=======
-    void BivariateNormal::fit(const std::vector<double>&,const std::vector<double>&)
-    {
-      initCommon();
-    }
-
-    void BivariateNormal::functionDerivMW(API::Jacobian *out, const double *xValues, const size_t nData)
-    {
-      UNUSED_ARG(xValues);
-      UNUSED_ARG(nData);
-      initCommon();
-      int x = 0;
->>>>>>> 8fcaa236
-
-      double uu = LastParams[IVXX] * LastParams[IVYY] - LastParams[IVXY] * LastParams[IVXY];
-      int startRow = (int) getAttribute("StartRow").asDouble();
-      int startCol = (int) getAttribute("StartCol").asDouble();
-      int Nrows = (int) getAttribute("NRows").asDouble();
-      int Ncols = (int) getAttribute("NCols").asDouble();
-
-      if( nData <=0)
-        return;
-
-<<<<<<< HEAD
-  UNUSED_ARG(xValues);
-  UNUSED_ARG( nData);
-
-  double coefNorm, expCoeffx2, expCoeffy2, expCoeffxy;
-  int NCells;
-  bool isNaNs;
-  API::MatrixWorkspace_const_sptr  ws= getMatrixWorkspace();
-  MantidVec D =ws->dataY(0);
-  MantidVec X =ws->dataY(1);
-  MantidVec Y =ws->dataY(2);
-
-  initCoeff( D, X, Y, coefNorm,  expCoeffx2, expCoeffy2,  expCoeffxy,
-                NCells);
-
-
-
-  double Background = getParameter(IBACK);
-  double Intensity = getParameter(ITINTENS);
-  double Xmean = getParameter(IXMEAN);
-  double Ymean = getParameter(IYMEAN);
-  std::ostringstream inf;
-
-  int x=0;
-  isNaNs = false;
-  double chiSq=0;
-  inf << "F Parameters=" ;
-  for( size_t k=0; k < nParams() ;k++)
-    inf<<","<<getParameter(k);
-  inf<<std::endl;
-
-  for( int i=0; i< NCells; i++)
-  {
-     if( isNaNs)
-        out[x] =10000;
+ void BivariateNormal::functionMW(double *out, const double *xValues, const size_t nData) const
+ {
+
+   UNUSED_ARG(xValues);
+   UNUSED_ARG(nData);
+
+   double coefNorm, expCoeffx2, expCoeffy2, expCoeffxy;
+   int NCells;
+   bool isNaNs;
+   API::MatrixWorkspace_const_sptr ws = getMatrixWorkspace();
+   MantidVec D = ws->dataY(0);
+   MantidVec X = ws->dataY(1);
+   MantidVec Y = ws->dataY(2);
+
+   initCoeff(D, X, Y, coefNorm, expCoeffx2, expCoeffy2, expCoeffxy, NCells);
+
+   double Background = getParameter(IBACK);
+   double Intensity = getParameter(ITINTENS);
+   double Xmean = getParameter(IXMEAN);
+   double Ymean = getParameter(IYMEAN);
+   std::ostringstream inf;
+
+   int x = 0;
+   isNaNs = false;
+   double chiSq = 0;
+   inf << "F Parameters=";
+   for (size_t k = 0; k < nParams(); k++)
+     inf << "," << getParameter(k);
+   inf << std::endl;
+
+   for (int i = 0; i < NCells; i++)
+   {
+     if (isNaNs)
+       out[x] = 10000;
      else
      {
-        double dx = X[i] - Xmean;
-        double dy = Y[i] - Ymean;
-        out[x] = Background + coefNorm * Intensity * 
-             exp(expCoeffx2 * dx * dx + expCoeffxy * dx * dy + expCoeffy2 * dy * dy);
-        
-      	if( out[x] !=out[x])
-	      {
-	        out[x]=100000;
-	        isNaNs=true;
-	       }
-        
-      }
-      if(X[i] >15 &&X[i]<19 &&Y[i]<14 && Y[i]>10)
-        inf <<"   out["<<Y[i]<<","<<X[i]<<"]="<<out[i]<<std::endl;
-       chiSq += (D[i]-out[i])*(D[i]-out[i]);
-       x++;
-  }
-
-  inf <<"    chiSq ="<<chiSq<<std::endl;
-  g_log.debug( inf.str());
-}
+       double dx = X[i] - Xmean;
+       double dy = Y[i] - Ymean;
+       out[x] = Background + coefNorm * Intensity * exp(expCoeffx2 * dx * dx + expCoeffxy * dx * dy
+           + expCoeffy2 * dy * dy);
+       if (out[x] != out[x])
+       {
+         out[x] = 100000;
+         isNaNs = true;
+       }
+
+     }
+
+     x++;
+   }
+
+   inf << "    chiSq =" << chiSq << std::endl;
+   g_log.debug(inf.str());
+ }
 
 
 
@@ -259,7 +140,7 @@
   initCommon();
 
   std::ostringstream inf;
-  inf << "***D Parameters=" ;
+  inf << "***Parameters=" ;
   for( size_t k=0; k < nParams();k++)
     inf << "," << getParameter(k);
   inf << std::endl;
@@ -329,85 +210,9 @@
           * (r - LastParams[IYMEAN]) * (r - LastParams[IYMEAN])));
 
       //out->set(x,7,0);
-=======
-      for (int r = startRow; r < startRow + Nrows; r++)
-      {
-        for (int c = startCol; c < startCol + Ncols; c++)
-        {
-          out->set(x, IBACK, 1);
-          out->set(x, ITINTENS, expVals[x] * coefNorm);
-
-          double coefExp = coefNorm * LastParams[ITINTENS];
-          double coefx = LastParams[IVYY] / uu;
-          double coefy = -LastParams[IVXY] / uu;
-          out->set(x, IXMEAN, coefExp * expVals[x] * (coefx * (c - LastParams[IXMEAN]) + coefy * (r
-              - LastParams[IYMEAN])));
-
-          uu = LastParams[IVXX] * LastParams[IVYY] - LastParams[IVXY] * LastParams[IVXY];
-          coefExp = coefNorm * LastParams[ITINTENS];
-          coefx = -LastParams[IVXY] / uu;
-          coefy = LastParams[IVXX] / uu;
-          out->set(x, IYMEAN, coefExp * expVals[x] * (coefx * (c - LastParams[IXMEAN]) + coefy * (r
-              - LastParams[IYMEAN])));
-
-          uu = LastParams[IVXX] * LastParams[IVYY] - LastParams[IVXY] * LastParams[IVXY];
-          coefExp = coefNorm * LastParams[ITINTENS];
-          double coefx2 = LastParams[IVYY] * LastParams[IVYY] / 2 / uu / uu;
-          double coefy2 = LastParams[IVXY] * LastParams[IVXY] / 2 / uu / uu;
-
-          double coefxy = -LastParams[IVXY] * LastParams[IVYY] / uu / uu;
-          double C = -LastParams[IVYY] / 2 / uu;
-          out->set(x, IVXX, coefExp * expVals[x] * (C + coefx2 * (c - LastParams[IXMEAN]) * (c
-              - LastParams[IXMEAN]) + coefxy * (r - LastParams[IYMEAN]) * (c - LastParams[IXMEAN]) + coefy2
-              * (r - LastParams[IYMEAN]) * (r - LastParams[IYMEAN])));
-
-          uu = LastParams[IVXX] * LastParams[IVYY] - LastParams[IVXY] * LastParams[IVXY];
-          coefExp = coefNorm * LastParams[ITINTENS];
-          coefx2 = LastParams[IVXY] * LastParams[IVXY] / 2 / uu / uu;
-
-          coefy2 = LastParams[IVXX] * LastParams[IVXX] / 2 / uu / uu;
-
-          coefxy = -LastParams[IVXY] * LastParams[IVXX] / uu / uu;
-          C = -LastParams[IVXX] / 2 / uu;
-          out->set(x, IVYY, coefExp * expVals[x] * (C + coefx2 * (c - LastParams[IXMEAN]) * (c
-              - LastParams[IXMEAN]) + coefxy * (r - LastParams[IYMEAN]) * (c - LastParams[IXMEAN]) + coefy2
-              * (r - LastParams[IYMEAN]) * (r - LastParams[IYMEAN])));
-
-          uu = LastParams[IVXX] * LastParams[IVYY] - LastParams[IVXY] * LastParams[IVXY];
-          coefExp = coefNorm * LastParams[ITINTENS];
-          coefx2 = -LastParams[IVYY] * LastParams[IVXY] / uu / uu;
-          coefy2 = -LastParams[IVXX] * LastParams[IVXY] / uu / uu;
-          coefxy = (uu + 2 * LastParams[IVXY] * LastParams[IVXY]) / uu / uu;
-          C = LastParams[IVXY] / uu;
-          out->set(x, IVXY, coefExp * expVals[x] * (C + coefx2 * (c - LastParams[IXMEAN]) * (c
-              - LastParams[IXMEAN]) + coefxy * (r - LastParams[IYMEAN]) * (c - LastParams[IXMEAN]) + coefy2
-              * (r - LastParams[IYMEAN]) * (r - LastParams[IYMEAN])));
-
-          x++;
-        }
-      }
-    }
-
-    void BivariateNormal::init()
-    {
-      declareParameter("Background", 0.00);
-      declareParameter("Intensity", 0.00);
-      declareParameter("Mcol", 0.00);
-      declareParameter("Mrow", 0.00);
-      declareParameter("SScol", 0.00);
-      declareParameter("SSrow", 0.00);
-      declareParameter("SSrc", 0.00);
->>>>>>> 8fcaa236
-    }
-
-    void BivariateNormal::initCommon()
-    {
-      bool ParamsOK = true;
-      bool CommonsOK = true;
-      if (!expVals)
-        CommonsOK = false;
-
-<<<<<<< HEAD
+   }
+}
+
 void BivariateNormal::init()
 {
   declareParameter("Background", 0.00);
@@ -561,168 +366,7 @@
           }
         }
         CommonsOK = true;
-=======
-      if (SIxx < 0)
-      {
-        Attrib[S_1] = Attrib[NRows] * Attrib[NCols];
-        mIx = Attrib[S_xint] / Attrib[S_int];
-        mIy = Attrib[S_yint] / Attrib[S_int];
-        mx = Attrib[S_x] / Attrib[S_1];
-        my = Attrib[S_y] / Attrib[S_1];
-        SIxx = Attrib[S_x2int] - (Attrib[S_xint] * Attrib[S_xint]) / Attrib[S_int];
-
-        SIyy = Attrib[S_y2int] - (Attrib[S_yint]) * (Attrib[S_yint]) / Attrib[S_int];
-        SIxy = Attrib[S_xyint] - (Attrib[S_xint]) * (Attrib[S_yint]) / Attrib[S_int];
-        Sxx = Attrib[S_x2] - (Attrib[S_x]) * (Attrib[S_x]) / Attrib[S_1];
-
-        Syy = Attrib[S_y2] - (Attrib[S_y]) * (Attrib[S_y]) / Attrib[S_1];
-        Sxy = Attrib[S_xy] - (Attrib[S_x]) * (Attrib[S_y]) / Attrib[S_1];
-
-        ParamsOK = false;
-        CommonsOK = false;
-
-        BackConstraint = (new BoundaryConstraint(this, "Background", 0, Attrib[S_int] / Attrib[S_1]));
-        addConstraint( BackConstraint);
-        double maxIntensity = Attrib[S_int] + 3 * sqrt(Attrib[S_int]);
-        if (maxIntensity < 100)
-          maxIntensity = 100;
-        IntensityConstraint = new BoundaryConstraint(this, "Intensity", 0, maxIntensity);
-        addConstraint( IntensityConstraint);
-
-        double minMeany = Attrib[StartRow] + Attrib[NRows] / 10;
-        if (minMeany < Attrib[StartRow] + 2)
-          minMeany = Attrib[StartRow] + 2;
-        double maxMeany = Attrib[NRows] * .9;
-        if (maxMeany > Attrib[NRows] - 2)
-          maxMeany = Attrib[NRows] - 2;
-        maxMeany += Attrib[StartRow];
-        MeanyConstraint = new BoundaryConstraint(this, "Mrow", minMeany, maxMeany);
-
-        addConstraint( MeanyConstraint);
-
-        double minMeanx = Attrib[NCols] / 10;
-        if (minMeanx < 3)
-          minMeanx = 3;
-        double maxMeanx = Attrib[NCols] * .9;
-        if (maxMeanx > Attrib[NCols] - 2)
-          maxMeanx = Attrib[NCols] - 2;
-        maxMeanx += Attrib[StartCol];
-        minMeanx += Attrib[StartCol];
-        MeanxConstraint = new BoundaryConstraint(this, "Mcol", minMeanx, maxMeanx);
-        addConstraint( MeanxConstraint);
-
       }
-
-      if (!LastParams)
-      {
-        LastParams = new double[nParams()];
-        ParamsOK = false;
-        CommonsOK = false;
-
-      }
-      else
-        for (size_t i = 0; i < nParams() && ParamsOK; i++)
-          if (getParameter(i) != LastParams[i])
-            ParamsOK = false;
-
-      if (!ParamsOK)
-      {
-
-        for (size_t i = 0; i < nParams(); i++)
-          LastParams[i] = getParameter(i);
-
-        std::ostringstream ssxx, ssyy, ssxy;
-
-        ssyy << std::string("(") << (SIyy) << "+(Mrow-" << (mIy) << ")*(Mrow-" << (mIy) << ")*"
-            << Attrib[S_int] << "-Background*" << (Syy) << "-Background*(Mrow-" << (my) << ")*(Mrow-"
-            << (my) << ")*" << Attrib[S_1] << ")/(" << (Attrib[S_int]) << "-Background*" << (Attrib[S_1])
-            << ")";
-
-        // std::cout<<"row formula="<< ssyy.str()<<std::endl;
-        if( getTie( IVYY) == NULL)
-        {
-          tie("SSrow", ssyy.str());
-
-        }
-        //  std::cout << "  ddK" <<pt->eval()<< std::endl;
-
-        ssxx << std::string("(") << (SIxx) << "+(Mcol-" << (mIx) << ")*(Mcol-" << (mIx) << ")*"
-            << Attrib[S_int] << "-Background*" << (Sxx) << "-Background*(Mcol-" << (mx) << ")*(Mcol-"
-            << (mx) << ")*" << Attrib[S_1] << ")/(" << (Attrib[S_int]) << "-Background*" << (Attrib[S_1])
-            << ")";
-
-        // std::cout<<"col formula="<< ssxx.str()<<std::endl;
-        //API::ParameterTie* ptx =
-        if( getTie( IVXX) == NULL)
-        {
-          tie("SScol", ssxx.str());
-
-        }
-        // std::cout << "  ddK" <<ptx->eval()<< std::endl;
-
-        ssxy << std::string("(") << (SIxy) << "+(Mcol-" << (mIx) << ")*(Mrow-" << (mIy) << ")*"
-            << Attrib[S_int] << "-Background*" << (Sxy) << "-Background*(Mcol-" << (mx) << ")*(Mrow-"
-            << (my) << ")*" << Attrib[S_1] << ")/(" << (Attrib[S_int]) << "-Background*" << (Attrib[S_1])
-            << ")";
-
-        //std::cout<<"cov formula="<< ssxy.str()<<std::endl;
-        if( getTie( IVXY) == NULL)
-        {
-          tie("SSrc", ssxy.str());
-
-        }
-        //std::cout << "   ddK" <<ptxy->eval()<< std::endl;
-
-
-        CommonsOK = false;
-      }
-
-      if (!CommonsOK)
-      {
-
-        double uu = LastParams[IVXX] * LastParams[IVYY] - LastParams[IVXY] * LastParams[IVXY];
-
-        coefNorm = .5 / M_PI / sqrt(uu);
-
-        expCoeffx2 = -LastParams[IVYY] / 2 / uu;
-        expCoeffxy = LastParams[IVXY] / uu;
-        expCoeffy2 = -LastParams[IVXX] / 2 / uu;
-
-        int x = 0;
-        int startRow = (int) getAttribute("StartRow").asDouble();
-        int startCol = (int) getAttribute("StartCol").asDouble();
-        int Nrows = (int) getAttribute("NRows").asDouble();
-        int Ncols = (int) getAttribute("NCols").asDouble();
-        delete [] expVals;
-        expVals = new double[Nrows * Ncols];
-
-        for (int r = startRow; r < startRow + Nrows; r++)
-          for (int c = startCol; c < startCol + Ncols; c++)
-          {
-
-            double dx = c - LastParams[IXMEAN];
-            double dy = r - LastParams[IYMEAN];
-            expVals[x] = exp(expCoeffx2 * dx * dx + expCoeffxy * dx * dy + expCoeffy2 * dy * dy);
-            x++;
-          }
-
-      }
-    }
-
-    void BivariateNormal::initCommon( double* LastParams,double* expVals,
-        double &uu,double &coefNorm,double &expCoeffx2,double &expCoeffy2,double &expCoeffxy,
-        bool &isNaNs)const
-    {
-      //std::cout<<"in INIt Common1"<< std::endl;
-      isNaNs= false;
-      for (size_t i = 0; i < nParams(); i++)
-      {
-        LastParams[i] = getParameter(i);
->>>>>>> 8fcaa236
-      }
-      uu = LastParams[IVXX] * LastParams[IVYY] - LastParams[IVXY] * LastParams[IVXY];
-
-<<<<<<< HEAD
 
   if (LastParams[IVXX] < 0)
   {
@@ -769,56 +413,6 @@
   }
 
   }
-
-=======
-      coefNorm = .5 / M_PI / sqrt(uu);
-
-      expCoeffx2 = -LastParams[IVYY] / 2 / uu;
-      expCoeffxy = LastParams[IVXY] / uu;
-      expCoeffy2 = -LastParams[IVXX] / 2 / uu;
-
-      int x = 0;
-      int startRow = (int) getAttribute("StartRow").asDouble();
-      int startCol = (int) getAttribute("StartCol").asDouble();
-      int Nrows = (int) getAttribute("NRows").asDouble();
-      int Ncols = (int) getAttribute("NCols").asDouble();
-      //expVals = new double[Nrows * Ncols];
-
-      for (int r = startRow; r < startRow + Nrows; r++)
-        for (int c = startCol; c < startCol + Ncols; c++)
-        {
-
-          double dx = c - LastParams[IXMEAN];
-          double dy = r - LastParams[IYMEAN];
-          expVals[x] = exp(expCoeffx2 * dx * dx + expCoeffxy * dx * dy + expCoeffy2 * dy * dy);
-          if( expVals[x]!=expVals[x])
-            isNaNs=true;
-          x++;
-        }
-
-
-    }
-
-    std::vector<std::string> BivariateNormal::getAttributeNames() const
-    {
-      return AttNames;
-
-    }
-
-    Mantid::API::IFitFunction::Attribute BivariateNormal::getAttribute(const std::string &attName) const
-    {
-      int I = -1;
-
-      for (size_t i = 0; i < nAttributes() && I < 0; i++)
-        if (attName.compare(AttNames[i]) == 0)
-          I = (int)i;
-
-      if (I >= 0)
-        return Mantid::API::IFitFunction::Attribute(Attrib[I]);
-
-      throw std::runtime_error("No such attribute");
-    }
->>>>>>> 8fcaa236
 
 void BivariateNormal::initCoeff( MantidVec &D,
                                  MantidVec &X,
@@ -831,7 +425,6 @@
    {
      double uu = getParameter(IVXX) * getParameter(IVYY) - getParameter(IVXY) * getParameter(IVXY);
 
-<<<<<<< HEAD
      coefNorm = .5 / M_PI / sqrt(uu);
 
      expCoeffx2 = -getParameter(IVYY) / 2 / uu;
@@ -843,44 +436,5 @@
    }
 
 
-}//namespace curveFitting
-=======
-    void BivariateNormal::setAttribute(const std::string &attName,
-        const Mantid::API::IFitFunction::Attribute &att)
-    {
-      int I = -1;
-      for (size_t i = 0; i < nAttributes() && I < 0; i++)
-      {
-        if (attName.compare(AttNames[i]) == 0)
-          I = (int)i;
-      }
-
-      SIxx = -1;
-      if (I >= 0)
-      {
-        Attrib[I] = att.asDouble();
-        // initCommon();
-        return;
-      }
-
-      throw std::runtime_error("No such attribute");
-    }
-
-
-    bool BivariateNormal::hasAttribute(const std::string &attName) const
-    {
-      int I = -1;
-
-      for (size_t i = 0; i < nAttributes() && I < 0; i++)
-        if (attName.compare(AttNames[i]) == 0)
-          I = (int)i;
-
-      if (I >= 0)
-        return true;
-
-      return false;
-    }
-
   }//namespace curveFitting
->>>>>>> 8fcaa236
-}//namespaceMantid+  }//namespaceMantid