/*WIKI*

This algorithm performs [[Le Bail Fit]] to powder diffraction data, and also supports pattern calculation. 
This algorithm will refine a specified set of the powder instrumental profile parameters with a previous refined background model. 

=== Peak profile function for fit ===
Here is the list of the peak profile function supported by this algorithm.
* Thermal neutron back-to-back exponential convoluted with pseudo-voigt
** geometry-related parameters: Dtt1, Zero, Dtt1t, Dtt2t, Width, Tcross
** back-to-back exponential parameters: Alph0, Alph1, Beta0, Beta1, Alph0t, Alph1t, Beta0t, Beta1t
** pseudo-voigt parameters: Sig0, Sig1, Sig2, Gam0, Gam1, Gam2

=== Optimization ===
''LeBailFit'' supports regular minimizes in GSL library and a tailored simulated annealing optimizer. 

It is very difficult to achieve reasonable good result by non-linear minimizers such as Simplex or Levenber-Marquardt, because the parameters 

The experience to use non-linear minimizes such as Simplex or 

=== Background ===
This algorithm does not refine background.  
It takes a previous refined background model, for instance, from ProcessBackground().  

Background fitting is not included in LeBailFit() because the mathematics problem is not well-defined 
as peak heights are calculated but not refined but highly correlated to background model.

=== Further Information ===
See [[Le Bail Fit]].
 
*WIKI*/
/* COMMIT NOTES *
  1. Rename calculateDiffractionPatternMC to calculateDiffractionPattern
  2.

 * COMMIT NOTES */

#include "MantidCurveFitting/LeBailFit.h"
#include "MantidKernel/ListValidator.h"
#include "MantidAPI/TableRow.h"
#include "MantidAPI/FunctionFactory.h"
#include "MantidAPI/FuncMinimizerFactory.h"
#include "MantidCurveFitting/Fit.h"
#include "MantidKernel/ArrayProperty.h"
#include "MantidKernel/VisibleWhenProperty.h"
#include "MantidCurveFitting/BackgroundFunction.h"
#include "MantidAPI/TextAxis.h"

/*
#include "MantidAPI/FunctionDomain1D.h"
#include "MantidAPI/FunctionValues.h"
#include "MantidAPI/ParameterTie.h"
#include "MantidAPI/IFunction.h"
#include "MantidKernel/Statistics.h"

#include "MantidCurveFitting/BoundaryConstraint.h"
#include "MantidCurveFitting/Chebyshev.h"
#include "MantidAPI/FuncMinimizerFactory.h"
*/

#include <boost/algorithm/string.hpp>
#include <boost/algorithm/string/split.hpp>
#include <iomanip>

#include <fstream>

const int OBSDATAINDEX(0);
const int CALDATAINDEX(1);
const int DATADIFFINDEX(2);
const int CALPUREPEAKINDEX(3);
const int CALBKGDINDEX(4); // Output workspace background at ws index 4
const int INPUTCALDATAINDEX(5);
const int INPUTBKGDINDEX(6);  // Input background
const int INPUTPUREPEAKINDEX(7);  // Output workspace:  pure peak (data with background removed)
const int SMOOTHEDBKGDINDEX(8); //  Smoothed background

const double NEG_DBL_MAX(-1.*DBL_MAX);
const double NOBOUNDARYLIMIT(1.0E10);

using namespace Mantid;
using namespace Mantid::CurveFitting;
using namespace Mantid::DataObjects;
using namespace Mantid::API;

using namespace std;

namespace Mantid
{
namespace CurveFitting
{

  const Rfactor badR(DBL_MAX, DBL_MAX);

  DECLARE_ALGORITHM(LeBailFit)

  //----------------------------------------------------------------------------------------------
  /** Constructor
   */
  LeBailFit::LeBailFit()
  {
  }

  //----------------------------------------------------------------------------------------------
  /** Destructor
   */
  LeBailFit::~LeBailFit()
  {
  }
  
  //----------------------------------------------------------------------------------------------
  /** Sets documentation strings for this algorithm
   */
  void LeBailFit::initDocs()
  {
    setWikiSummary("Do LeBail Fit to a spectrum of powder diffraction data.. ");
    setOptionalMessage("Do LeBail Fit to a spectrum of powder diffraction data. ");
  }

  //----------------------------------------------------------------------------------------------
  /** Declare the input properties for this algorithm
  */
  void LeBailFit::init()
  {
    // --------------  Input and output Workspaces  -----------------

    // Input Data Workspace
    this->declareProperty(new WorkspaceProperty<MatrixWorkspace>("InputWorkspace", "", Direction::Input),
                          "Input workspace containing the data to fit by LeBail algorithm.");

    // Output Result Data/Model Workspace
    this->declareProperty(new WorkspaceProperty<Workspace2D>("OutputWorkspace", "", Direction::Output),
                          "Output workspace containing calculated pattern or calculated background. ");

    // Instrument profile Parameters
    this->declareProperty(new WorkspaceProperty<TableWorkspace>("InputParameterWorkspace", "", Direction::Input),
                          "Input table workspace containing the parameters required by LeBail fit. ");

    // Output instrument profile parameters
    auto tablewsprop1 =  new WorkspaceProperty<TableWorkspace>("OutputParameterWorkspace", "", Direction::Output,
                                                               API::PropertyMode::Optional);
    this->declareProperty(tablewsprop1, "Input table workspace containing the parameters required by LeBail fit. ");

    // Single peak: Reflection (HKL) Workspace, PeaksWorkspace
    this->declareProperty(new WorkspaceProperty<TableWorkspace>("InputHKLWorkspace", "", Direction::InOut),
                          "Input table workspace containing the list of reflections (HKL). ");

    // Bragg peaks profile parameter output table workspace
    auto tablewsprop2 = new WorkspaceProperty<TableWorkspace>("OutputPeaksWorkspace", "", Direction::Output,
                                                              API::PropertyMode::Optional);
    this->declareProperty(tablewsprop2, "Optional output table workspace containing all peaks' peak parameters. ");

    // WorkspaceIndex
    this->declareProperty("WorkspaceIndex", 0, "Workspace index of the spectrum to fit by LeBail.");

    // Interested region
    this->declareProperty(new Kernel::ArrayProperty<double>("FitRegion"),
                          "Region of data (TOF) for LeBail fit.  Default is whole range. ");

    // Functionality: Fit/Calculation/Background
    std::vector<std::string> functions;
    functions.push_back("LeBailFit");
    functions.push_back("Calculation");
    functions.push_back("MonteCarlo");
    functions.push_back("RefineBackground");
    auto validator = boost::make_shared<Kernel::StringListValidator>(functions);
    this->declareProperty("Function", "LeBailFit", validator, "Functionality");

    // Peak type
    vector<string> peaktypes;
    peaktypes.push_back("ThermalNeutronBk2BkExpConvPVoigt");
    auto peaktypevalidator = boost::make_shared<StringListValidator>(peaktypes);
    declareProperty("PeakType", "ThermalNeutronBk2BkExpConvPVoigt", peaktypevalidator, "Peak profile type.");

    /*------------------------  Background Related Properties  ---------------------------------*/
    // About background:  Background type, input (table workspace or array)
    std::vector<std::string> bkgdtype;
    bkgdtype.push_back("Polynomial");
    bkgdtype.push_back("Chebyshev");
    auto bkgdvalidator = boost::make_shared<Kernel::StringListValidator>(bkgdtype);
    declareProperty("BackgroundType", "Polynomial", bkgdvalidator, "Background type");

    // Input background parameters (array)
    this->declareProperty(new Kernel::ArrayProperty<double>("BackgroundParameters"),
                          "Optional: enter a comma-separated list of background order parameters from order 0. ");

    // Input background parameters (tableworkspace)
    auto tablewsprop3 = new WorkspaceProperty<TableWorkspace>("BackgroundParametersWorkspace", "", Direction::InOut,
                                                              API::PropertyMode::Optional);
    this->declareProperty(tablewsprop3, "Optional table workspace containing the fit result for background.");

    // Peak Radius
    this->declareProperty("PeakRadius", 5, "Range (multiplier relative to FWHM) for a full peak. ");

    /*------------------------  Properties for Calculation Mode --------------------------------*/
    // Output option to plot each individual peak
    declareProperty("PlotIndividualPeaks", false,
                          "Option to output each individual peak in mode Calculation.");
    setPropertySettings("PlotIndividualPeaks",
                        new VisibleWhenProperty("Function", IS_EQUAL_TO,  "Calculation"));

    // Make each reflection visible
    declareProperty("IndicationPeakHeight", 0.0,
                    "Heigh of peaks (reflections) if its calculated height is smaller than user-defined minimum.");
    setPropertySettings("IndicationPeakHeight",
                        new VisibleWhenProperty("Function", IS_EQUAL_TO,  "Calculation"));

    // UseInputPeakHeights
    declareProperty("UseInputPeakHeights", true,
                    "For 'Calculation' mode only, use peak heights specified in ReflectionWorkspace. "
                    "Otherwise, calcualte peaks' heights. ");
    setPropertySettings("UseInputPeakHeights",
                        new VisibleWhenProperty("Function", IS_EQUAL_TO,  "Calculation"));

    /*---------------------------  Properties for Fitting Mode ---------------------------------*/
    // Minimizer
    std::vector<std::string> minimizerOptions = API::FuncMinimizerFactory::Instance().getKeys(); // :Instance().getKeys();
    declareProperty("Minimizer","Levenberg-MarquardtMD",
                    Kernel::IValidator_sptr(new Kernel::ListValidator<std::string>(minimizerOptions)),
                    "The minimizer method applied to do the fit, default is Levenberg-Marquardt", Kernel::Direction::InOut);
    setPropertySettings("Minimizer",
                        new VisibleWhenProperty("Function", IS_EQUAL_TO,  "LeBailFit"));

    declareProperty("Damping", 1.0, "Damping factor if minizer is 'Damping'");
    setPropertySettings("Damping",
                        new VisibleWhenProperty("Function", IS_EQUAL_TO,  "LeBailFit"));
    setPropertySettings("Damping",
                        new VisibleWhenProperty("Function", IS_EQUAL_TO,  "MonteCarlo"));

    declareProperty("NumberMinimizeSteps", 100, "Number of Monte Carlo random walk steps.");
    setPropertySettings("NumberMinimizeSteps",
                        new VisibleWhenProperty("Function", IS_EQUAL_TO,  "LeBailFit"));
    setPropertySettings("NumberMinimizeSteps",
                        new VisibleWhenProperty("Function", IS_EQUAL_TO,  "MonteCarlo"));
    setPropertySettings("NumberMinimizeSteps",
                        new VisibleWhenProperty("Function", IS_EQUAL_TO,  "RefineBackground"));

    //-----------------  Parameters for Monte Carlo Simulated Annealing --------------------------
    auto mcwsprop = new WorkspaceProperty<TableWorkspace>("MCSetupWorkspace", "", Direction::Input,
                                                          PropertyMode::Optional);
    declareProperty(mcwsprop,
                    "Name of table workspace containing parameters' setup for Monte Carlo simualted annearling. ");
    setPropertySettings("MCSetupWorkspace",
                        new VisibleWhenProperty("Function", IS_EQUAL_TO,  "MonteCarlo"));


    declareProperty("RandomSeed", 1, "Randum number seed.");
    setPropertySettings("RandomSeed",
                        new VisibleWhenProperty("Function", IS_EQUAL_TO,  "MonteCarlo"));

    declareProperty("AnnealingTemperature", 1.0, "Temperature used Monte Carlo.  "
                    "Negative temperature is for simulated annealing. ");
    setPropertySettings("AnnealingTemperature",
                        new VisibleWhenProperty("Function", IS_EQUAL_TO,  "MonteCarlo"));

    declareProperty("UseAnnealing", true, "Allow annealing temperature adjusted automatically.");
    setPropertySettings("UseAnnealing",
                        new VisibleWhenProperty("Function", IS_EQUAL_TO,  "MonteCarlo"));

    declareProperty("DrunkenWalk", false, "Flag to use drunken walk algorithm. "
                    "Otherwise, random walk algorithm is used. ");
    setPropertySettings("DrunkenWalk",
                        new VisibleWhenProperty("Function", IS_EQUAL_TO,  "MonteCarlo"));

    declareProperty("MinimumPeakHeight", 0.01, "Minimum height of a peak to be counted "
                    "during smoothing background by exponential smooth algorithm. ");

    // Flag to allow input hkl file containing degenerated peaks
    declareProperty("AllowDegeneratedPeaks", false,
                    "Flag to allow degenerated peaks in input .hkl file. "
                    "Otherwise, an exception will be thrown if this situation occurs.");

    return;
  }

  //----------------------------------------------------------------------------------------------
  /** Implement abstract Algorithm methods
  */
  void LeBailFit::exec()
  {
    // Process input properties
    processInputProperties();

    // Import parameters from table workspace
    parseInstrumentParametersTable();
    parseBraggPeaksParametersTable();

    // Background function and calculation on it
    processInputBackground();

    // Create Le Bail function
    createLeBailFunction();

    // Create output workspace/workspace
    createOutputDataWorkspace();

    // 5. Adjust function mode according to input values
    if (m_lebailFunction->isParameterValid())
    {
      // All peaks within range are physical and good to refine
      m_inputParameterPhysical = true;
    }
    else
    {
      // Some peaks within range have unphysical parameters.  Just calcualtion for reference
      m_inputParameterPhysical = false;
      g_log.warning() << "Input instrument parameters values cause some peaks to have "
                         "unphysical profile parameters.\n";
      if (m_fitMode == FIT || m_fitMode == MONTECARLO)
      {
        g_log.warning() << "Function mode FIT is disabled.  Convert to Calculation mode.\n";
        m_fitMode = CALCULATION;
      }
    }

    // 7. Do calculation or fitting
    m_lebailFitChi2 = -1; // Initialize
    m_lebailCalChi2 = -1;

    switch (m_fitMode)
    {      
      case CALCULATION:
        // Calculation
        g_log.notice() << "Function: Pattern Calculation.\n";
        execPatternCalculation();
        break;

      case FIT:
        // LeBail Fit
        g_log.notice() << "Function: Do LeBail Fit ==> Monte Carlo.\n";

      case MONTECARLO:
        // Monte carlo Le Bail refinement
        g_log.notice("Function: Do LeBail Fit By Monte Carlo Random Walk.");
        execRandomWalkMinimizer(m_numMinimizeSteps, m_funcParameters);

        break;

      case BACKGROUNDPROCESS:
        // Calculating background
        // FIXME : Determine later whether this functionality is kept or removed!
        g_log.notice() << "Function: Refine Background (Precisely).\n";
        execRefineBackground();
        break;


      default:
        // Impossible
        std::stringstream errmsg;
        errmsg << "FunctionMode = " << m_fitMode <<" is not supported in exec().";
        g_log.error() << errmsg.str() << "\n";
        throw std::runtime_error(errmsg.str());

        break;
    }

    // 7. Output peak (table) and parameter workspace
    exportBraggPeakParameterToTable();
    exportInstrumentParameterToTable(m_funcParameters);

    setProperty("OutputWorkspace", m_outputWS);

    // 8. Final statistic
    Rfactor finalR = getRFactor(m_outputWS->readY(0), m_outputWS->readY(1), m_outputWS->readE(0));
    g_log.notice() << "\nFinal R factor: Rwp = " << finalR.Rwp
                   << ", Rp = " << finalR.Rp << ", Data points = " << m_outputWS->readY(1).size()
                   << ", Range = " << m_outputWS->readX(0)[0] << ", " << m_outputWS->readX(0).back() << "\n";

    return;
  }

  //----------------------------------------------------------------------------------------------
  /** Process input background properties and do the calculation upon it
    * and also calculate the input data with (input) background reduced
    */
  void LeBailFit::processInputBackground()
  {
    // Type
    m_backgroundType = getPropertyValue("BackgroundType");

    // Parameters
    m_backgroundParameters = getProperty("BackgroundParameters");
    TableWorkspace_sptr bkgdparamws = getProperty("BackgroundParametersWorkspace");

    // 2. Determine where the background parameters are from
    if (!bkgdparamws)
    {
      g_log.information() << "[Input] Use background specified with vector with input vector sized "
                          << m_backgroundParameters.size() << ".\n";
    }
    else
    {
      g_log.information() << "[Input] Use background specified by table workspace.\n";
      parseBackgroundTableWorkspace(bkgdparamws, m_backgroundParameters);
    }

    return;
  }

  //===================================  Pattern Calculation & Minimizing  =======================

  //----------------------------------------------------------------------------------------------
  /** Calcualte LeBail diffraction pattern:
   *  Output spectra:
   *  0: data;  1: calculated pattern; 3: difference
   *  4: input pattern w/o background
   *  5~5+(N-1): optional individual peak
   */
  void LeBailFit::execPatternCalculation()
  {
    // Generate domain and values vectors
    const MantidVec& vecX = m_dataWS->readX(m_wsIndex);
    MantidVec& vecY = m_outputWS->dataY(CALDATAINDEX);

    // Calculate diffraction pattern
    Rfactor rfactor(-DBL_MAX, -DBL_MAX);
    bool useinputpeakheights = this->getProperty("UseInputPeakHeights");
    if (useinputpeakheights)
      g_log.warning("UseInputPeakHeights is temporarily turned off now. ");

    // Set the parameters to LeBailFunction
    map<string, double> profilemap = convertToDoubleMap(m_funcParameters);
    m_lebailFunction->setProfileParameterValues(profilemap);

    // Calculate peak intensities and diffraction pattern
    vector<double> emptyvec;
    bool resultphysical = calculateDiffractionPattern(m_dataWS->readX(m_wsIndex), m_dataWS->readY(m_wsIndex),
                                                      true, true, emptyvec, vecY, rfactor);

    if (!resultphysical)
    {
      g_log.warning() << "Input parameters are unable to generate peaks that are physical." << ".\n";
      return;
    }

    // Calculate background
    MantidVec& vec_bkgd = m_outputWS->dataY(INPUTBKGDINDEX);
    m_lebailFunction->function(vec_bkgd, vecX, false, true);

    // Set up output workspaces
    size_t numpts = vecY.size();
    for (size_t i = 0; i < numpts; ++i)
    {
      m_outputWS->dataY(DATADIFFINDEX)[i] = m_outputWS->readY(OBSDATAINDEX)[i] - m_outputWS->readY(CALDATAINDEX)[i];
    }

    // Calcualte individual peaks
    bool ploteachpeak = this->getProperty("PlotIndividualPeaks");
    g_log.notice() << "Output individual peaks  = " << ploteachpeak << ".\n";
    if (ploteachpeak)
    {
      for (size_t ipk = 0; ipk < m_lebailFunction->getNumberOfPeaks(); ++ipk)
      {
        MantidVec& vecTemp = m_outputWS->dataY(9+ipk);
        m_lebailFunction->calPeak(ipk, vecTemp, vecX);
      }
    }

    // Record for output
    Parameter par_rwp;
    par_rwp.name = "Rwp";
    par_rwp.curvalue = rfactor.Rwp;
    m_funcParameters["Rwp"] = par_rwp;

    g_log.notice() << "Rwp = " << rfactor.Rwp << ", Rp = " << rfactor.Rp << "\n";

    return;
  }

  //====================================  Refine background   ====================================
  //----------------------------------------------------------------------------------------------
  /** Calculate background of the specified diffraction pattern
  * by
  * 1. fix the peak parameters but height;
  * 2. fit only heights of the peaks in a peak-group and background coefficients (assumed order 2 or 3 polynomial)
  * 3. remove peaks by the fitting result
  */
  void LeBailFit::execRefineBackground()
  {
    // Set up class variables for background
    m_bkgdParameterNames = m_backgroundFunction->getParameterNames();
    m_numberBkgdParameters = m_bkgdParameterNames.size();
    m_bkgdParameterBuffer.resize(m_numberBkgdParameters);
    m_bestBkgdParams.resize(m_numberBkgdParameters);
    m_roundBkgd = 0;
    m_bkgdParameterStepVec.resize(m_numberBkgdParameters, 0.01);
    for (size_t i = 1; i < m_numberBkgdParameters; ++i)
    {
      m_bkgdParameterStepVec[i] = m_bkgdParameterStepVec[i-1] * 0.0001;
    }

    // 1. Generate domain and value
    const MantidVec& vecX = m_dataWS->readX(m_wsIndex);
    const MantidVec& vecY = m_dataWS->readY(m_wsIndex);
    vector<double> valueVec(vecX.size(), 0);
    size_t numpts = vecX.size();

    API::FunctionDomain1DVector domain(vecX);
    API::FunctionValues values(domain);

    // 2. Calculate diffraction pattern
    Rfactor currR(DBL_MAX, DBL_MAX);
    m_backgroundFunction->function(domain, values);
    vector<double> backgroundvalues(numpts);
    for (size_t i = 0; i < numpts; ++i)
    {
      backgroundvalues[i] = values[i];
      m_outputWS->dataY(INPUTPUREPEAKINDEX)[i] = m_dataWS->readY(m_wsIndex)[i] - values[i];
      m_outputWS->dataE(INPUTPUREPEAKINDEX)[i] = m_dataWS->readE(m_wsIndex)[i];
    }
    map<string, double> parammap = convertToDoubleMap(m_funcParameters);
    m_lebailFunction->setProfileParameterValues(parammap);
    calculateDiffractionPattern(m_outputWS->readX(INPUTPUREPEAKINDEX), m_outputWS->readY(INPUTPUREPEAKINDEX),
                                  false, true, backgroundvalues, valueVec, currR);
    Rfactor bestR = currR;
    storeBackgroundParameters(m_bestBkgdParams);
    stringstream bufss;
    bufss << "Starting background parameter ";
    for (size_t i = 0; i < m_bestBkgdParams.size(); ++i)
      bufss << "[" << i << "] = " << m_bestBkgdParams[i] << ", ";
    bufss << ".  Starting Rwp = " << currR.Rwp;
    g_log.notice(bufss.str());

    for (size_t istep = 0; istep < m_numMinimizeSteps; ++istep)
    {
      // a) Store current setup
      storeBackgroundParameters(m_bkgdParameterBuffer);

      // b) Propose new values and evalulate
      proposeNewBackgroundValues();
      Rfactor newR(DBL_MAX, DBL_MAX);
      m_backgroundFunction->function(domain, values);
      for (size_t i = 0; i < numpts; ++i)
      {
        backgroundvalues[i] = values[i];
        m_outputWS->dataY(INPUTPUREPEAKINDEX)[i] = m_dataWS->readY(m_wsIndex)[i] - values[i];
      }
      map<string, double> parammap = convertToDoubleMap(m_funcParameters);
      m_lebailFunction->setProfileParameterValues(parammap);
      calculateDiffractionPattern(m_outputWS->readX(INPUTPUREPEAKINDEX), m_outputWS->readY(INPUTPUREPEAKINDEX),
                                    false, true, backgroundvalues, valueVec, newR);

      g_log.information() << "[DBx800] New Rwp = " << newR.Rwp << ", Rp = " << newR.Rp << ".\n";

      bool accept = acceptOrDeny(currR, newR);

      // c) Process result
      if (!accept)
      {
        // Not accept.  Restore original
        recoverBackgroundParameters(m_bkgdParameterBuffer);
      }
      else
      {
        // Accept
        currR = newR;
        if (newR.Rwp < bestR.Rwp)
        {
          // Is it the best?
          bestR = newR;
          storeBackgroundParameters(m_bestBkgdParams);

          stringstream bufss;
          bufss << "Temp best background parameter ";
          for (size_t i = 0; i < m_bestBkgdParams.size(); ++i)
            bufss << "[" << i << "] = " << m_bestBkgdParams[i] << ", ";
          g_log.information(bufss.str());
        }
      }

      // d) Progress
      progress(static_cast<double>(istep)/static_cast<double>(m_numMinimizeSteps));
    }

    // 3. Recover the best
    recoverBackgroundParameters(m_bestBkgdParams);

    stringstream bufss1;
    bufss1 << "Best background parameter ";
    for (size_t i = 0; i < m_bkgdParameterStepVec.size(); ++i)
      bufss1 << "[" << i << "] = " << m_backgroundFunction->getParameter(i) << ", ";
    g_log.notice(bufss1.str());

    Rfactor outputR(-DBL_MAX, -DBL_MAX);
    m_backgroundFunction->function(domain, values);
    for (size_t i = 0; i < numpts; ++i)
    {
      backgroundvalues[i] = values[i];
      m_outputWS->dataY(INPUTPUREPEAKINDEX)[i] = m_dataWS->readY(m_wsIndex)[i] - values[i];
    }
    parammap = convertToDoubleMap(m_funcParameters);
    m_lebailFunction->setProfileParameterValues(parammap);
    calculateDiffractionPattern(m_outputWS->readX(INPUTPUREPEAKINDEX), m_outputWS->readY(INPUTPUREPEAKINDEX),
                                  false, true, backgroundvalues, valueVec, outputR);

    g_log.notice() << "[DBx604] Best Rwp = " << bestR.Rwp << ",  vs. recovered best Rwp = " << outputR.Rwp << ".\n";

    // 4. Add data (0: experimental, 1: calcualted, 2: difference)
    for (size_t i = 0; i < numpts; ++i)
    {
      m_outputWS->dataY(1)[i] = valueVec[i]+backgroundvalues[i];
      m_outputWS->dataY(2)[i] = vecY[i]-(valueVec[i]+backgroundvalues[i]);
    }

    //   (3: peak without background, 4: input background)
    // m_backgroundFunction->function(domain, values);
    for (size_t i = 0; i < values.size(); ++i)
    {
      m_outputWS->dataY(CALBKGDINDEX)[i] = backgroundvalues[i];
      m_outputWS->dataY(CALPUREPEAKINDEX)[i] = valueVec[i];
    }

    // 5. Output background to table workspace
    TableWorkspace_sptr outtablews(new TableWorkspace());
    outtablews->addColumn("str", "Name");
    outtablews->addColumn("double", "Value");
    outtablews->addColumn("double", "Error");

    for (size_t i = 0; i < m_bkgdParameterNames.size(); ++i)
    {
      string parname = m_bkgdParameterNames[i];
      double parvalue = m_backgroundFunction->getParameter(parname);

      TableRow newrow = outtablews->appendRow();
      newrow << parname << parvalue << 1.0;
    }

    setProperty("BackgroundParametersWorkspace", outtablews);

    return;
  }

  //----------------------------------------------------------------------------------------------
  /** Store/buffer current background parameters
    * @param bkgdparamvec :: vector to save the background parameters whose order is same in background function
    */
  void LeBailFit::storeBackgroundParameters(vector<double>& bkgdparamvec)
  {
    for (size_t i = 0; i < m_numberBkgdParameters; ++i)
    {
      bkgdparamvec[i] = m_backgroundFunction->getParameter(i);
    }

    return;
  }

  /** Restore/recover the buffered background parameters to m_background function
    * @param bkgdparamvec :: vector holding the background parameters whose order is same in background function
    */
  void LeBailFit::recoverBackgroundParameters(const vector<double>& bkgdparamvec)
  {
    for (size_t i = 0; i < m_numberBkgdParameters; ++i)
    {
      m_backgroundFunction->setParameter(i, bkgdparamvec[i]);
    }

    return;
  }

  /** Propose new background parameters
    */
  void LeBailFit::proposeNewBackgroundValues()
  {
    int iparam = m_roundBkgd % static_cast<int>(m_numberBkgdParameters);

    double currvalue = m_backgroundFunction->getParameter(static_cast<int>(iparam));
    double r = 2*(static_cast<double>(rand())/static_cast<double>(RAND_MAX)-0.5);
    double newvalue = currvalue + r * m_bkgdParameterStepVec[iparam];

    g_log.information() << "[DBx804] Background " << iparam << " propose new value = "
                        << newvalue << "  from " << currvalue << ".\n";

    m_backgroundFunction->setParameter(static_cast<size_t>(iparam), newvalue);

    ++ m_roundBkgd;

    return;
  }



  //===================================  Set up the Le Bail Fit   ================================
  //----------------------------------------------------------------------------------------------
  /** Create LeBailFunction, including creating Le Bail function, add peaks and background
   */
  void LeBailFit::createLeBailFunction()
  {
    // Generate Le Bail function
    m_lebailFunction = boost::make_shared<LeBailFunction>(LeBailFunction(m_peakType));

    // Set up profile parameters
    if (m_funcParameters.size() == 0)
      throw runtime_error("Function parameters must be set up by this point.");

    map<string, double> pardblmap = convertToDoubleMap(m_funcParameters);
    m_lebailFunction->setProfileParameterValues(pardblmap);

    // Add peaks
    vector<vector<int> > vecHKL;
    vector<pair<vector<int>, double> >::iterator piter;
    for (piter = m_inputPeakInfoVec.begin(); piter != m_inputPeakInfoVec.end(); ++piter)
      vecHKL.push_back(piter->first);
    m_lebailFunction->addPeaks(vecHKL);

    // Add background
    m_lebailFunction->addBackgroundFunction(m_backgroundType, m_backgroundParameters, m_startX, m_endX);

    return;
  }

  //----------------------------------------------------------------------------------------------
  /** Crop workspace if user required
    * @param inpws :  input workspace to crop
    * @param wsindex: workspace index of the data to fit against
   */
  API::MatrixWorkspace_sptr LeBailFit::cropWorkspace(API::MatrixWorkspace_sptr inpws, size_t wsindex)
  {
    // Process input property 'FitRegion' for range of data to fit/calculate
    std::vector<double> fitrange = this->getProperty("FitRegion");

    double tof_min, tof_max;
    if (fitrange.empty())
    {
      tof_min = inpws->readX(wsindex)[0];
      tof_max = inpws->readX(wsindex).back();
    }
    else if (fitrange.size() == 2)
    {
      tof_min = fitrange[0];
      tof_max = fitrange[1];
    }
    else
    {
      g_log.warning() << "Input FitRegion has more than 2 entries.  Using default in stread.\n";

      tof_min = inpws->readX(wsindex)[0];
      tof_max = inpws->readX(wsindex).back();
    }

    // Crop workspace
    API::IAlgorithm_sptr cropalg = this->createChildAlgorithm("CropWorkspace", -1, -1, true);
    cropalg->initialize();

    cropalg->setProperty("InputWorkspace", inpws);
    cropalg->setPropertyValue("OutputWorkspace", "MyData");
    cropalg->setProperty("XMin", tof_min);
    cropalg->setProperty("XMax", tof_max);

    bool cropstatus = cropalg->execute();
    if (!cropstatus)
    {
      std::stringstream errmsg;
      errmsg << "DBx309 Cropping workspace unsuccessful.  Fatal Error. Quit!";
      g_log.error() << errmsg.str() << "\n";
      throw std::runtime_error(errmsg.str());
    }

    API::MatrixWorkspace_sptr cropws = cropalg->getProperty("OutputWorkspace");
    if (!cropws)
    {
      g_log.error("Unable to retrieve a Workspace2D object from ChildAlgorithm CropWorkspace");
      throw runtime_error("Unable to retrieve a Workspace2D object from ChildAlgorithm CropWorkspace");
    }
    else
    {
      g_log.debug() << "DBx307: Cropped Workspace... Range From " << cropws->readX(wsindex)[0] << " To "
                    << cropws->readX(wsindex).back() << " of size " << cropws->readX(wsindex).size()
                    << "\n";
    }

    return cropws;
  }

  //================================= Import/Parse and Output  ===================================
  //----------------------------------------------------------------------------------------------
  /** Process input properties to class variables and do some initial check
    */
  void LeBailFit::processInputProperties()
  {
    // Peak type
    m_peakType = getPropertyValue("PeakType");

    // 1. Get input and perform some check
    // a) Import data workspace and related, do crop
    API::MatrixWorkspace_sptr inpWS = this->getProperty("InputWorkspace");

    int tempindex = this->getProperty("WorkspaceIndex");
    m_wsIndex = size_t(tempindex);

    if (m_wsIndex >= inpWS->getNumberHistograms())
    {
      // throw if workspace index is not correct
      stringstream errss;
      errss << "Input WorkspaceIndex " << tempindex << " is out of boundary [0, "
            << inpWS->getNumberHistograms() << "). ";
      g_log.error(errss.str());
      throw runtime_error(errss.str());
    }

    m_dataWS = this->cropWorkspace(inpWS, m_wsIndex);
    m_startX = m_dataWS->readX(0).front();
    m_endX = m_dataWS->readX(0).back();

    // b) Minimizer
    std::string minim = getProperty("Minimizer");
    mMinimizer = minim;

    // c) Peak parameters and related.
    parameterWS = this->getProperty("InputParameterWorkspace");
    reflectionWS = this->getProperty("InputHKLWorkspace");
    mPeakRadius = this->getProperty("PeakRadius");

    // d) Determine Functionality (function mode)
    std::string function = this->getProperty("Function");
    m_fitMode = FIT; // Default: LeBailFit
    if (function.compare("Calculation") == 0)
    {
      // peak calculation
      m_fitMode = CALCULATION;
    }
    else if (function.compare("CalculateBackground") == 0)
    {
      // automatic background points selection
      m_fitMode = BACKGROUNDPROCESS;
    }
    else if (function.compare("MonteCarlo") == 0)
    {
      // Monte Carlo random walk refinement
      m_fitMode = MONTECARLO;
    }
    else if (function.compare("LeBailFit") == 0)
    {
      // Le Bail Fit mode
      m_fitMode = FIT;
    }
    else if (function.compare("RefineBackground") == 0)
    {
      // Refine background mode
      m_fitMode = BACKGROUNDPROCESS;
    }
    else
    {
      stringstream errss;
      errss << "Function mode " << function << " is not supported by LeBailFit().";
      g_log.error(errss.str());
      throw invalid_argument(errss.str());
    }

    m_dampingFactor = getProperty("Damping");

    tempindex = getProperty("NumberMinimizeSteps");
    if (tempindex >= 0)
      m_numMinimizeSteps = static_cast<size_t>(tempindex);
    else
    {
      m_numMinimizeSteps = 0;
      stringstream errss;
      errss << "Input number of random walk steps (" << m_numMinimizeSteps <<
               ") cannot be less and equal to zero.";
      g_log.error(errss.str());
      throw invalid_argument(errss.str());
    }

    m_minimumPeakHeight = getProperty("MinimumPeakHeight");
    m_indicatePeakHeight = getProperty("IndicationPeakHeight");

    // Tolerate duplicated input peak or not?
    m_tolerateInputDupHKL2Peaks = getProperty("AllowDegeneratedPeaks");

    return;
  }

  //----------------------------------------------------------------------------------------------
  /** Parse the input TableWorkspace to some maps for easy access
    * Output : m_functionParameters
   */
  void LeBailFit::parseInstrumentParametersTable()
  {
    // 1. Check column orders
    if (parameterWS->columnCount() < 3)
    {
      g_log.error() << "Input parameter table workspace does not have enough number of columns. "
                    << " Number of columns (Input =" << parameterWS->columnCount() << ") >= 3 as required.\n";
      throw std::invalid_argument("Input parameter workspace is wrong. ");
    }
    else
    {
      g_log.information() << "[DB] Starting to parse instrument parameter table workspace "
                          << parameterWS->name() << ".\n";
    }

    // 2. Import data to maps
    size_t numrows = parameterWS->rowCount();
    std::vector<std::string> colnames = parameterWS->getColumnNames();
    size_t numcols = colnames.size();

    std::map<std::string, double> tempdblmap;
    std::map<std::string, std::string> tempstrmap;
    std::map<std::string, double>::iterator dbliter;
    std::map<string, string>::iterator striter;

    std::string colname;
    double dblvalue;
    std::string strvalue;

    for (size_t ir = 0; ir < numrows; ++ir)
    {
      // a) Clear the map
      tempdblmap.clear();
      tempstrmap.clear();

      // b) Get the row
      API::TableRow trow = parameterWS->getRow(ir);

      // c) Parse each term
      for (size_t icol = 0; icol < numcols; ++icol)
      {
        colname = colnames[icol];
        if (colname.compare("FitOrTie") != 0 && colname.compare("Name") != 0)
        {
          // double data
          g_log.debug() << "Col-name = " << colname << ", ";
          trow >> dblvalue;
          g_log.debug() << "Value = " << dblvalue << ".\n";;
          tempdblmap.insert(std::make_pair(colname, dblvalue));
        }
        else
        {
          // string data
          g_log.debug() << "Col-name = " << colname << ", ";
          trow >> strvalue;
          strvalue.erase(std::find_if(strvalue.rbegin(), strvalue.rend(),
                                      std::not1(std::ptr_fun<int, int>(std::isspace))).base(), strvalue.end());

          g_log.debug() << "Value = " << strvalue << ".\n";
          tempstrmap.insert(std::make_pair(colname, strvalue));
        }
      }

      // d) Construct a Parameter instance
      Parameter newparameter;
      // i.   name
      striter = tempstrmap.find("Name");
      if (striter != tempstrmap.end())
      {
        newparameter.name = striter->second;
      }
      else
      {
        std::stringstream errmsg;
        errmsg << "Parameter (table) workspace " << parameterWS->name()
               << " does not contain column 'Name'.  It is not a valid input.  Quit ";
        g_log.error() << errmsg.str() << "\n";
        throw std::invalid_argument(errmsg.str());
      }

      // ii.  fit
      striter = tempstrmap.find("FitOrTie");
      if (striter != tempstrmap.end())
      {
        std::string fitortie = striter->second;
        bool tofit = true;
        if (fitortie.length() > 0)
        {
          char fc = fitortie.c_str()[0];
          if (fc == 't' || fc == 'T')
          {
            tofit = false;
          }
        }
        newparameter.fit = tofit;
      }
      else
      {
        std::stringstream errmsg;
        errmsg << "Parameter (table) workspace " << parameterWS->name()
               << " does not contain column 'FitOrTie'.  It is not a valid input.  Quit ";
        g_log.error() << errmsg.str() << "\n";
        throw std::invalid_argument(errmsg.str());
      }

      // iii. value
      dbliter = tempdblmap.find("Value");
      if (dbliter != tempdblmap.end())
      {
        newparameter.curvalue = dbliter->second;
      }
      else
      {
        std::stringstream errmsg;
        errmsg << "Parameter (table) workspace " << parameterWS->name()
               << " does not contain column 'Value'.  It is not a valid input.  Quit ";
        g_log.error() << errmsg.str() << "\n";
        throw std::invalid_argument(errmsg.str());
      }

      // iv.  min
      dbliter = tempdblmap.find("Min");
      if (dbliter != tempdblmap.end())
      {
        newparameter.minvalue = dbliter->second;
      }
      else
      {
        newparameter.minvalue = -1.0E10;
      }

      // v.   max
      dbliter = tempdblmap.find("Max");
      if (dbliter != tempdblmap.end())
      {
        newparameter.maxvalue = dbliter->second;
      }
      else
      {
        newparameter.maxvalue = 1.0E10;
      }

      // vi.  stepsize
      dbliter = tempdblmap.find("StepSize");
      if (dbliter != tempdblmap.end())
      {
        newparameter.stepsize = dbliter->second;
      }
      else
      {
        newparameter.stepsize = 1.0;
      }

      // vii. error
      newparameter.fiterror = 1.0E10;

      // viii.  some historical records
      newparameter.minrecordvalue = newparameter.maxvalue + 1.0;
      newparameter.maxrecordvalue = newparameter.minvalue - 1.0;

      m_funcParameters.insert(std::make_pair(newparameter.name, newparameter));
      m_origFuncParameters.insert(std::make_pair(newparameter.name, newparameter.curvalue));

      g_log.information() << "Inserting Parameter " << newparameter.name << " = " << newparameter.curvalue << ".\n";

      if (newparameter.fit)
      {
        g_log.debug() << "[Input]: " << newparameter.name << ": value = " << newparameter.curvalue
                            << " Range: [" << newparameter.minvalue << ", " << newparameter.maxvalue
                            << "], MC Step = " << newparameter.stepsize << ", Fit? = "
                            << newparameter.fit << "\n";
      }
    } // ENDFOR rows in Table

    g_log.information() << "[DB]: Successfully Imported Peak Parameters TableWorkspace "
                        << parameterWS->name() << ". Imported " << m_funcParameters.size()
                        << " parameters. " << "\n";

    return;
  }

  //----------------------------------------------------------------------------------------------
  /** Parse the reflections workspace to a list of reflections;
   * Output --> mPeakHKLs
   * It will NOT screen the peaks whether they are in the data range.
  */
  void LeBailFit::parseBraggPeaksParametersTable()
  {
    // 1. Check column orders
    std::vector<std::string> colnames = reflectionWS->getColumnNames();
    if (colnames.size() < 3)
    {
      g_log.error() << "Input parameter table workspace does not have enough number of columns. "
                    << " Number of columns = " << colnames.size() << " < 3 as required.\n";
      throw std::runtime_error("Input parameter workspace is wrong. ");
    }
    if (colnames[0].compare("H") != 0 ||
        colnames[1].compare("K") != 0 ||
        colnames[2].compare("L") != 0)
    {
      stringstream errss;
      errss << "Input Bragg peak parameter TableWorkspace does not have the columns in order.  "
            << "It must be H, K, L. for the first 3 columns.";
      g_log.error(errss.str());
      throw std::runtime_error(errss.str());
    }

    // Has peak height?
    bool hasPeakHeight = false;
    if (colnames.size() >= 4 && colnames[3].compare("PeakHeight") == 0)
    {
      // Has a column for peak height
      hasPeakHeight = true;
    }

    /* FIXME This section is disabled presently
    bool userexcludepeaks = false;
    if (colnames.size() >= 5 && colnames[4].compare("Include/Exclude") == 0)
    {
        userexcludepeaks = true;
    }
    */

    // 2. Import data to maps
    int h, k, l;

    size_t numrows = reflectionWS->rowCount();
    for (size_t ir = 0; ir < numrows; ++ir)
    {
      // 1. Get from table row
      API::TableRow trow = reflectionWS->getRow(ir);
      trow >> h >> k >> l;

      // 3. Insert related data structure
      std::vector<int> hkl;
      hkl.push_back(h);
      hkl.push_back(k);
      hkl.push_back(l);

      // optional peak height
      double peakheight = 1.0;
      if (hasPeakHeight)
      {
        trow >> peakheight;
      }

      m_inputPeakInfoVec.push_back(make_pair(hkl, peakheight));
    } // ENDFOR row

    g_log.information() << "Imported HKL TableWorkspace.   Size of Rows = "
                        << numrows << "\n";

    return;
  }

  //----------------------------------------------------------------------------------------------
  /** Parse table workspace (from Fit()) containing background parameters to a vector
   */
  void LeBailFit::parseBackgroundTableWorkspace(TableWorkspace_sptr bkgdparamws, vector<double>& bkgdorderparams)
  {
    g_log.debug() << "DB1105A Parsing background TableWorkspace.\n";

    // Clear (output) map
    bkgdorderparams.clear();

    // Check background parameter table workspace
    std::vector<std::string> colnames = bkgdparamws->getColumnNames();
    if (colnames.size() < 2)
    {
      stringstream errss;
      errss << "Input background parameter table workspace " << bkgdparamws->name() << " has only "
            << colnames.size() << " columns, which is fewer than 2 columns as required. ";
      g_log.error(errss.str());
      throw runtime_error(errss.str());
    }
    else
    {
      if (!(boost::starts_with(colnames[0], "Name") && boost::starts_with(colnames[1], "Value")))
      {
        // Column 0 and 1 must be Name and Value (at least started with)
        stringstream errss;
        errss << "Input parameter table workspace have wrong column definition. "
              << "Column 0 should be Name.  And column 1 should be Value. Current input is: \n";
        for (size_t i = 0; i < 2; ++i)
          errss << "Column " << i << ": " << colnames[0] << "\n";
        g_log.error(errss.str());
        throw runtime_error(errss.str());
      }
    }

    // Parse input table workspace to a map.  Valid parameter names must start with A.
    std::map<std::string, double> parmap;
    for (size_t ir = 0; ir < bkgdparamws->rowCount(); ++ir)
    {
      API::TableRow row = bkgdparamws->getRow(ir);
      std::string parname;
      double parvalue;
      row >> parname >> parvalue;

      if (parname.size() > 0 && parname[0] == 'A')
      {
        // Insert parameter name starting with A
        parmap.insert(std::make_pair(parname, parvalue));
      }
    }

    // Sort: increasing order
    bkgdorderparams.reserve(parmap.size());
    for (size_t i = 0; i < parmap.size(); ++i)
    {
      bkgdorderparams.push_back(0.0);
    }

    std::map<std::string, double>::iterator mit;
    for (mit = parmap.begin(); mit != parmap.end(); ++mit)
    {
      std::string parname = mit->first;
      double parvalue = mit->second;
      std::vector<std::string> terms;
      boost::split(terms, parname, boost::is_any_of("A"));
      int tmporder = atoi(terms[1].c_str());
      bkgdorderparams[tmporder] = parvalue;
    }

    // Debug output
    std::stringstream msg;
    msg << "Background Order = " << bkgdorderparams.size() << ": ";
    for (size_t iod = 0; iod < bkgdorderparams.size(); ++iod)
    {
      msg << "A" << iod << " = " << bkgdorderparams[iod] << "; ";
    }
    g_log.notice() << "[DB1105] Importing background TableWorkspace is finished. " << msg.str() << "\n";

    return;
  }

  //----------------------------------------------------------------------------------------------
  /** Create and set up an output TableWorkspace for each individual peaks
   * Parameters include H, K, L, Height, TOF_h, PeakGroup, Chi^2, FitStatus
   * Where chi^2 and fit status are used only in 'CalculateBackground'
   */
  void LeBailFit::exportBraggPeakParameterToTable()
  {
    // Create peaks workspace
    DataObjects::TableWorkspace_sptr peakWS = DataObjects::TableWorkspace_sptr(new DataObjects::TableWorkspace);

    // Add columns to table/peak workspace
    peakWS->addColumn("int", "H");
    peakWS->addColumn("int", "K");
    peakWS->addColumn("int", "L");
    peakWS->addColumn("double", "Height");
    peakWS->addColumn("double", "TOF_h");
    peakWS->addColumn("double", "Alpha");
    peakWS->addColumn("double", "Beta");
    peakWS->addColumn("double", "Sigma2");
    peakWS->addColumn("double", "Gamma");
    peakWS->addColumn("double", "FWHM");
    peakWS->addColumn("int", "PeakGroup");
    peakWS->addColumn("double", "Chi^2");
    peakWS->addColumn("str", "FitStatus");

    // Add each peak in LeBailFunction to peak/table workspace
    for (size_t ipk = 0; ipk < m_inputPeakInfoVec.size(); ++ipk)
    {
      // Miller index
      vector<int>& hkl = m_inputPeakInfoVec[ipk].first;
      int h = hkl[0];
      int k = hkl[1];
      int l = hkl[2];


      double tof_h = m_lebailFunction->getPeakParameter(hkl, "TOF_h");
      double height = m_lebailFunction->getPeakParameter(hkl, "Height");
      double alpha = m_lebailFunction->getPeakParameter(hkl, "Alpha");
      double beta = m_lebailFunction->getPeakParameter(hkl, "Beta");
      double sigma2 = m_lebailFunction->getPeakParameter(hkl, "Sigma2");
      double gamma = m_lebailFunction->getPeakParameter(hkl, "Gamma");
      double fwhm = m_lebailFunction->getPeakParameter(hkl, "FWHM");

      // New row
      API::TableRow newrow = peakWS->appendRow();
      newrow << h << k << l << height << tof_h << alpha << beta << sigma2 << gamma << fwhm
             << -1 << -1.0 << "N/A";

      if (tof_h < 0)
      {
        stringstream errss;
        errss << "Peak (" << h << ", " << k << ", " << l << "): TOF_h (=" << tof_h
              << ") is NEGATIVE!";
        g_log.error(errss.str());
      }
    }

    // 4. Set
    this->setProperty("OutputPeaksWorkspace", peakWS);

    g_log.notice("[DBx403] Set property to OutputPeaksWorkspace.");

    return;
  }

  //----------------------------------------------------------------------------------------------
  /** Create a new table workspace for parameter values and set to output
   * to replace the input peaks' parameter workspace
   * @param parammap : map of Parameters whose values are written to TableWorkspace
   */
  void LeBailFit::exportInstrumentParameterToTable(std::map<std::string, Parameter> parammap)
  {
    // 1. Create table workspace
    DataObjects::TableWorkspace *tablews;

    tablews = new DataObjects::TableWorkspace();
    DataObjects::TableWorkspace_sptr parameterws(tablews);

    tablews->addColumn("str", "Name");
    tablews->addColumn("double", "Value");
    tablews->addColumn("str", "FitOrTie");
    tablews->addColumn("double", "chi^2");
    tablews->addColumn("double", "Min");
    tablews->addColumn("double", "Max");
    tablews->addColumn("double", "StepSize");
    tablews->addColumn("double", "StartValue");
    tablews->addColumn("double", "Diff");

    // 2. Add profile parameter value
    std::map<std::string, Parameter>::iterator paramiter;
    std::map<std::string, double >::iterator opiter;
    for (paramiter = parammap.begin(); paramiter != parammap.end(); ++paramiter)
    {
      std::string parname = paramiter->first;
      if (parname.compare("Height"))
      {
        // Export every parameter except "Height"

        // a) current value
        double parvalue = paramiter->second.curvalue;

        // b) fit or tie?
        char fitortie = 't';
        if (paramiter->second.fit)
        {
          fitortie = 'f';
        }
        std::stringstream ss;
        ss << fitortie;
        std::string fit_tie = ss.str();

        // c) starting value
        opiter = m_origFuncParameters.find(parname);
        double origparvalue = -1.0E100;
        if (opiter != m_origFuncParameters.end())
        {
          origparvalue = opiter->second;
        }
        double diff = origparvalue - parvalue;

        // d. (standard) error
        double paramerror = paramiter->second.fiterror;

        // e. create the row
        double min = paramiter->second.minvalue;
        double max = paramiter->second.maxvalue;
        double step = paramiter->second.stepsize;

        API::TableRow newparam = tablews->appendRow();
        newparam << parname << parvalue << fit_tie << paramerror << min << max << step << origparvalue << diff;
      } // ENDIF
    }

    // 3. Add chi^2
    if (m_fitMode == FIT && !m_inputParameterPhysical)
    {
      // Impossible mode
      throw runtime_error("Impossible to have this situation happen.  Flag 541.");
    }
    else if (!m_inputParameterPhysical)
    {
      // Input instrument profile parameters are not physical
      m_lebailCalChi2 = DBL_MAX;
      m_lebailFitChi2 = DBL_MAX;
    }

    if (m_fitMode == FIT)
    {
      // Do this for FIT mode only
      API::TableRow fitchi2row = tablews->appendRow();
      fitchi2row << "FitChi2" << m_lebailFitChi2 << "t" << 0.0 << 0.0 << 0.0 << 0.0 << 0.0 << 0.0;
      API::TableRow chi2row = tablews->appendRow();
      chi2row << "Chi2" << m_lebailCalChi2 << "t" << 0.0 << 0.0 << 0.0 << 0.0 << 0.0 << 0.0;
    }

    // 4. Add to output peroperty
    setProperty("OutputParameterWorkspace", parameterws);

    return;
  }

  //----------------------------------------------------------------------------------------------
  /** Create output data workspace
   * Basic spectra list:
   * (0) original data
   * (1) fitted data
   * (2) difference
   * (3) fitted pattern w/o background
   * (4) background (being fitted after peak)
   * (5) calculation based on input only (no fit)
   * (6) background (input)
   * (7) original data with background removed;
   * (8) Smoothed background
   * In mode of CALCULATION
   * (9+) One spectrum for each peak
   */
  void LeBailFit::createOutputDataWorkspace()
  {
    // 1. Determine number of output spectra
    size_t nspec = 9;

    if (m_fitMode == CALCULATION)
    {
      bool plotindpeak = this->getProperty("PlotIndividualPeaks");
      if (plotindpeak)
      {
        nspec += m_lebailFunction->getNumberOfPeaks();
        g_log.information() << "Number of peaks to add to output data = " << m_lebailFunction->getNumberOfPeaks() << ".\n";
      }
    }

    // 2. Create workspace2D and set the data to spectrum 0 (common among all)
    size_t nbinx = m_dataWS->readX(m_wsIndex).size();
    size_t nbiny = m_dataWS->readY(m_wsIndex).size();
    m_outputWS = boost::dynamic_pointer_cast<DataObjects::Workspace2D>(
          API::WorkspaceFactory::Instance().create("Workspace2D", nspec, nbinx, nbiny));

    // 3. Add values
    //    All X.
    for (size_t i = 0; i < nbinx; ++i)
      for (size_t j = 0; j < m_outputWS->getNumberHistograms(); ++j)
        m_outputWS->dataX(j)[i] = m_dataWS->readX(m_wsIndex)[i];

    //    Observation
    for (size_t i = 0; i < nbiny; ++i)
    {
      m_outputWS->dataY(OBSDATAINDEX)[i] = m_dataWS->readY(m_wsIndex)[i];
      m_outputWS->dataE(OBSDATAINDEX)[i] = m_dataWS->readE(m_wsIndex)[i];
    }

    // 4. Set axis
    m_outputWS->getAxis(0)->setUnit("TOF");

    API::TextAxis* tAxis = 0;
    tAxis = new API::TextAxis(nspec);
    tAxis->setLabel(0, "Data");
    tAxis->setLabel(1, "Calc");
    tAxis->setLabel(2, "Diff");
    tAxis->setLabel(3, "CalcNoBkgd");
    tAxis->setLabel(4, "OutBkgd");
    tAxis->setLabel(5, "InpCalc");
    tAxis->setLabel(6, "InBkgd");
    tAxis->setLabel(7, "DataNoBkgd");
    tAxis->setLabel(8, "SmoothedBkgd");

    if (m_fitMode == CALCULATION)
    {
      // Set the single peak labels
      for (size_t i = 0; i < (nspec-9); ++i)
      {
        std::stringstream ss;
        ss << "Peak_" << i;
        tAxis->setLabel(9+i, ss.str());
      }
    }

    m_outputWS->replaceAxis(1, tAxis);

    return;
  }


  // ====================================== Random Walk Suite ====================================
  //----------------------------------------------------------------------------------------------
  /** Refine instrument parameters by random walk algorithm (MC)
   *
   * @param maxcycles: number of Monte Carlo steps/cycles
   * @param parammap:  map containing Parameters to refine in MC algorithm
   */
  void LeBailFit::execRandomWalkMinimizer(size_t maxcycles, map<string, Parameter>& parammap)
  {
    // Set up random walk parameters
    const MantidVec& vecX = m_dataWS->readX(m_wsIndex);
    const MantidVec& vecInY = m_dataWS->readY(m_wsIndex);
    size_t numpts = vecInY.size();

    const MantidVec& domain = m_dataWS->readX(m_wsIndex);
    MantidVec purepeakvalues(domain.size(), 0.0);

    //    Strategy and map
    TableWorkspace_sptr mctablews = getProperty("MCSetupWorkspace");
    if (mctablews)
    {
      setupRandomWalkStrategyFromTable(mctablews);
    }
    else
    {
      setupBuiltInRandomWalkStrategy();
    }
    //   Walking style/algorithm
    bool usedrunkenwalk = getProperty("DrunkenWalk");
    if (usedrunkenwalk)
      m_walkStyle = DRUNKENWALK;
    else
      m_walkStyle = RANDOMWALK;
    //    Annealing temperature
    m_Temperature = getProperty("AnnealingTemperature");
    if (m_Temperature < 0)
      m_Temperature = fabs(m_Temperature);
    m_useAnnealing = getProperty("UseAnnealing");
    //    Random seed
    int randomseed = getProperty("RandomSeed");

    //    R-factors used for MC procedure
    Rfactor startR(-DBL_MAX, -DBL_MAX), currR(-DBL_MAX, -DBL_MAX), newR(-DBL_MAX, -DBL_MAX);
    //    Set up a parameter map for new ...
    map<string, Parameter> newparammap = parammap;

    // Process background to make a pure peak spectrum in output workspace
    MantidVec& vecBkgd = m_outputWS->dataY(INPUTBKGDINDEX);
    m_lebailFunction->function(vecBkgd, vecX, false, true);
    MantidVec& dataPurePeak = m_outputWS->dataY(INPUTPUREPEAKINDEX);
    transform(vecInY.begin(), vecInY.end(), vecBkgd.begin(), dataPurePeak.begin(), ::minus<double>());

    // Calcualte starting Rwp and etc
    const MantidVec& vecPurePeak = m_outputWS->readY(INPUTPUREPEAKINDEX);

    map<string, double> pardblmap = convertToDoubleMap(parammap);
    m_lebailFunction->setProfileParameterValues(pardblmap);
    bool startvaluevalid = calculateDiffractionPattern(vecX, vecPurePeak, false, false, vecBkgd, purepeakvalues, startR);
    if (!startvaluevalid)
    {
      // Throw exception if starting values are not valid for all
      throw runtime_error("Starting value of instrument profile parameters can generate peaks with"
                          " unphyiscal parameters values.");
    }

    //    Set starting parameters
    currR = startR;
    m_bestRwp = currR.Rwp + 0.001;
    m_bestRp = currR.Rp + 0.001;
    bookKeepBestMCResult(parammap, vecBkgd, currR, 0);

    g_log.notice() << "[DBx255] Random-walk Starting Rwp = " << currR.Rwp
                   << ", Rp = " << currR.Rp << "\n";

    // Random walk loops
    // generate some MC trace structure
    vector<double> vecIndex(maxcycles+1);
    vector<Rfactor> vecR(maxcycles+1);
    size_t numinvalidmoves = 0;
    size_t numacceptance = 0;
    bool prevcyclebetterR = true;

    // Annealing record
    int numRecentAcceptance = 0;
    int numRecentSteps = 0;

    // Loop start
    srand(randomseed);

    for (size_t icycle = 1; icycle <= maxcycles; ++icycle)
    {
      // a) Refine parameters (for all parameters in turn) to data with background removed
      for (map<int, vector<string> >::iterator giter = m_MCGroups.begin(); giter != m_MCGroups.end(); ++giter)
      {
        // i.   Propose the value
        int igroup = giter->first; // group id
        g_log.debug() << "BigTrouble: Group " << igroup << "\n";
        bool hasnewvalues = proposeNewValues(giter->second, currR, parammap, newparammap,
                                             prevcyclebetterR);

        if (!hasnewvalues)
        {
          // No new value.  Skip the rest.
          // g_log.debug() << "[DB1035.  Group " << igroup << " has no new value propsed. \n";
          continue;
        }

        // ii.  Evaluate
        map<string, double> newpardblmap = convertToDoubleMap(newparammap);
        m_lebailFunction->setProfileParameterValues(newpardblmap);
        bool validparams = calculateDiffractionPattern(vecX, vecPurePeak, false, false, vecBkgd,
                                                         purepeakvalues, newR);
        g_log.information() << "[Calculation] Rwp = " << newR.Rwp << ", Rp = " << newR.Rp << ".\n";

        // iii. Determine whether to take the change or not
        bool acceptchange;
        if (!validparams)
        {
          ++ numinvalidmoves;
          acceptchange = false;
          prevcyclebetterR = false;
        }
        else
        {
          acceptchange = acceptOrDeny(currR, newR);

          // FIXME - [RPRWP] Using Rp for goodness now
          if (newR.Rwp < currR.Rwp)
            prevcyclebetterR = true;
          else
            prevcyclebetterR = false;
        }

        g_log.debug() << "[DBx317] Step " << icycle << ": New Rwp = " << setprecision(10)
                      << newR.Rwp << ", Rp = " << setprecision(5) << newR.Rp
                      << "; Accepted = " << acceptchange << "; Proposed parameters valid ="
                      << validparams << "\n";

        // iv. Apply change and book keeping
        if (acceptchange)
        {
          // Apply the change to current
          applyParameterValues(newparammap, parammap);
          currR = newR;

          // All tim ebest
          // FIXME - [RPRWP] Use Rp now
          if (currR.Rwp < m_bestRwp)
          {
            // Book keep the best
            bookKeepBestMCResult(parammap, vecBkgd, currR, icycle);
          }
          // FIXME - After determining to use Rp or Rwp, this should be got into bookKeepBestMCResult
          if (currR.Rp < m_bestRp)
            m_bestRp = currR.Rp;
          if (currR.Rwp < m_bestRwp)
            m_bestRwp = currR.Rwp;

          // Statistic
          ++ numacceptance;
          ++ numRecentAcceptance;
        }
        ++ numRecentSteps;

        // e) Annealing
        if (m_useAnnealing)
        {
          // FIXME : Here are some magic numbers
          if (numRecentSteps == 10)
          {
            // i. Change temperature
            if (numRecentAcceptance <= 2)
            {
              m_Temperature *= 2.0;
            }
            else if (numRecentAcceptance >= 8)
            {
              m_Temperature /= 2.0;
            }
            // ii  Reset counters
            numRecentAcceptance = 0;
            numRecentSteps = 0;
          }
        }

        // e) Debug output
        // exportDomainValueToFile(domain, values, "mc_step0_group0.dat");
      } // END FOR Group

      // v. Improve the background
      // FIXME - [RPRWP] Use Rp now
      if (currR.Rwp < m_bestRwp)
      {
        // FIXME - Fit background is disabled at this moment
        // fitBackground(m_wsIndex, domainB, valuesB, background);
      }

      // vi. Record some information
      vecIndex[icycle] = static_cast<double>(icycle);
      if (currR.Rwp < 1.0E5)
        vecR[icycle] = currR;
      else
      {
        Rfactor dum(-1, -1);
        vecR[icycle] = dum;
      }

      // vii. progress
      if (icycle%10 == 0)
        progress(double(icycle)/double(maxcycles));

    } // ENDFOR MC Cycles

    progress(1.0);

    // 5. Sum up
    // a) Summary output
    g_log.notice() << "[SUMMARY] Random-walk R-factor:  Best step @ " << m_bestMCStep
                   << ", Acceptance ratio = " << double(numacceptance)/double(maxcycles*m_numMCGroups) << ".\n"
                   << "Rwp: Starting = " << startR.Rwp << ", Best = " << m_bestRwp << ", Ending = " << currR.Rwp << "\n"
                   << "Rp : Starting = " << startR.Rp  << ", Best = " << m_bestRp  << ", Ending = " << currR.Rp  << "\n";

    map<string,Parameter>::iterator mapiter;
    for (mapiter = parammap.begin(); mapiter != parammap.end(); ++mapiter)
    {
      Parameter& param = mapiter->second;
      if (param.fit)
      {
        g_log.notice() << setw(10) << param.name << "\t: Average Stepsize = " << setw(10) << setprecision(5)
                       << param.sumstepsize/double(maxcycles)
                       << ", Max Step Size = " << setw(10) << setprecision(5) << param.maxabsstepsize
                       << ", Number of Positive Move = " << setw(4) << param.numpositivemove
                       << ", Number of Negative Move = " << setw(4) << param.numnegativemove
                       << ", Number of No Move = " << setw(4) << param.numnomove
                       << ", Minimum tried value = " << setw(4) << param.minrecordvalue
                       << ", Maximum tried value = " << setw(4) << param.maxrecordvalue << "\n";
      }
    }
    g_log.notice() << "Number of invalid proposed moves = " << numinvalidmoves << "\n";

    // b) Export trace of R
    stringstream filenamess;
    filenamess << "r_trace_" << vecR.size() << ".dat";
    writeRfactorsToFile(vecIndex, vecR, filenamess.str());

    // c) Calculate again
    map<string, double> bestparams = convertToDoubleMap(m_bestParameters);
    m_lebailFunction->setProfileParameterValues(bestparams);
    calculateDiffractionPattern(vecX, vecPurePeak, false, false, vecBkgd, purepeakvalues, currR);

    MantidVec& vecCalY = m_outputWS->dataY(CALDATAINDEX);
    MantidVec& vecDiff = m_outputWS->dataY(DATADIFFINDEX);
    MantidVec& vecCalPurePeak = m_outputWS->dataY(CALPUREPEAKINDEX);
    MantidVec& vecCalBkgd = m_outputWS->dataY(CALBKGDINDEX);
    for (size_t i = 0; i < numpts; ++i)
    {
      // Calculated (refined) data
      vecCalY[i] = purepeakvalues[i] + vecBkgd[i];
      // Diff
      vecDiff[i] = vecInY[i] - vecCalY[i];
      // Calcualted without background (pure peaks)
      vecCalPurePeak[i] = purepeakvalues[i];
      // Different between calculated peaks and raw data
      vecCalBkgd[i] = vecInY[i] - purepeakvalues[i];
    }

    // c) Apply the best parameters to param
    applyParameterValues(m_bestParameters, parammap);
    Parameter par_rwp;
    par_rwp.name = "Rwp";
    par_rwp.curvalue = m_bestRwp;
    parammap["Rwp"] = par_rwp;

    return;
  } // Main Exec MC

  //----------------------------------------------------------------------------------------------
  /** Set up Monte Carlo random walk strategy
    * @param tablews :: TableWorkspace containing the Monte Carlo setup
   */
  void LeBailFit::setupRandomWalkStrategyFromTable(DataObjects::TableWorkspace_sptr tablews)
  {
    g_log.information("Set up random walk strategy from table.");

    // Scan the table
    size_t numrows = tablews->rowCount();
    for (size_t i = 0; i < numrows; ++i)
    {
      // 1. Get a row and pass out
      TableRow temprow = tablews->getRow(i);
      string parname;
      double a0, a1;
      int nonnegative, group;

      temprow >> parname >> a0 >> a1 >> nonnegative >> group;

      // 2. MC group
      map<int, vector<string> >::iterator giter;
      giter = m_MCGroups.find(group);
      if (giter != m_MCGroups.end())
      {
        giter->second.push_back(parname);
      }
      else
      {
        // First instance in the new group.
        vector<string> newpars;
        newpars.push_back(parname);
        m_MCGroups.insert(make_pair(group, newpars));
      }

      // 3. Set up MC parameters, A0, A1, non-negative
      map<string, Parameter>::iterator piter = m_funcParameters.find(parname);
      if (piter != m_funcParameters.end())
      {
        piter->second.mcA0 = a0;
        piter->second.mcA1 = a1;
        piter->second.nonnegative = (nonnegative != 0);
      }
    }

    m_numMCGroups = m_MCGroups.size();

    // 4. Reset
    map<string, Parameter>::iterator mapiter;
    for (mapiter = m_funcParameters.begin(); mapiter != m_funcParameters.end(); ++mapiter)
    {
      mapiter->second.movedirection = 1;
      mapiter->second.sumstepsize = 0.0;
      mapiter->second.numpositivemove = 0;
      mapiter->second.numnegativemove = 0;
      mapiter->second.numnomove = 0;
      mapiter->second.maxabsstepsize = -0.0;
    }

    return;
  }


  //----------------------------------------------------------------------------------------------
  /** Set up Monte Carlo random walk strategy
   */
  void LeBailFit::setupBuiltInRandomWalkStrategy()
  {
    g_log.information("Set up random walk strategy from build-in. ");

    stringstream dboutss;
    dboutss << "Monte Carlo minimizer refines: ";

    // 1. Monte Carlo groups
    // a. Instrument gemetry
    vector<string> geomparams;
    addParameterToMCMinimize(geomparams, "Dtt1");
    addParameterToMCMinimize(geomparams, "Dtt1t");
    addParameterToMCMinimize(geomparams, "Dtt2t");
    addParameterToMCMinimize(geomparams, "Zero");
    addParameterToMCMinimize(geomparams, "Zerot");
    addParameterToMCMinimize(geomparams, "Width");
    addParameterToMCMinimize(geomparams, "Tcross");
    m_MCGroups.insert(make_pair(0, geomparams));

    dboutss << "Geometry parameters: ";
    for (size_t i = 0; i < geomparams.size(); ++i)
      dboutss << geomparams[i] << "\t\t";
    dboutss << "\n";

    // b. Alphas
    vector<string> alphs;
    addParameterToMCMinimize(alphs, "Alph0");
    addParameterToMCMinimize(alphs, "Alph1");
    addParameterToMCMinimize(alphs, "Alph0t");
    addParameterToMCMinimize(alphs, "Alph1t");
    m_MCGroups.insert(make_pair(1, alphs));

    dboutss << "Alpha parameters";
    for (size_t i = 0; i < alphs.size(); ++i)
      dboutss << alphs[i] << "\t\t";
    dboutss << "\n";

    // c. Beta
    vector<string> betas;
    addParameterToMCMinimize(betas, "Beta0");
    addParameterToMCMinimize(betas, "Beta1");
    addParameterToMCMinimize(betas, "Beta0t");
    addParameterToMCMinimize(betas, "Beta1t");
    m_MCGroups.insert(make_pair(2, betas));

    dboutss << "Beta parameters";
    for (size_t i = 0; i < betas.size(); ++i)
      dboutss << betas[i] << "\t\t";
    dboutss << "\n";

    // d. Sig
    vector<string> sigs;
    addParameterToMCMinimize(sigs, "Sig0");
    addParameterToMCMinimize(sigs, "Sig1");
    addParameterToMCMinimize(sigs, "Sig2");
    m_MCGroups.insert(make_pair(3, sigs));

    dboutss << "Sig parameters";
    for (size_t i = 0; i < sigs.size(); ++i)
      dboutss << sigs[i] << "\t\t";
    dboutss << "\n";

    g_log.notice(dboutss.str());

    m_numMCGroups = m_MCGroups.size();

    // 2. Dictionary for each parameter for non-negative, mcX0, mcX1
    // a) Sig0, Sig1, Sig2
    for (size_t i = 0; i < sigs.size(); ++i)
    {
      string parname = sigs[i];
      m_funcParameters[parname].mcA0 = 2.0;
      m_funcParameters[parname].mcA1 = 1.0;
      m_funcParameters[parname].nonnegative = true;
    }

    // b) Alpha
    for (size_t i = 0; i < alphs.size(); ++i)
    {
      string parname = alphs[i];
      m_funcParameters[parname].mcA1 = 1.0;
      m_funcParameters[parname].nonnegative = false;
    }
    m_funcParameters["Alph0"].mcA0 = 0.05;
    m_funcParameters["Alph1"].mcA0 = 0.02;
    m_funcParameters["Alph0t"].mcA0 = 0.1;
    m_funcParameters["Alph1t"].mcA0 = 0.05;

    // c) Beta
    for (size_t i = 0; i < betas.size(); ++i)
    {
      string parname = betas[i];
      m_funcParameters[parname].mcA1 = 1.0;
      m_funcParameters[parname].nonnegative = false;
    }
    m_funcParameters["Beta0"].mcA0 = 0.5;
    m_funcParameters["Beta1"].mcA0 = 0.05;
    m_funcParameters["Beta0t"].mcA0 = 0.5;
    m_funcParameters["Beta1t"].mcA0 = 0.05;

    // d) Geometry might be more complicated
    m_funcParameters["Width"].mcA0 = 0.0;
    m_funcParameters["Width"].mcA1 = 0.1;
    m_funcParameters["Width"].nonnegative = true;

    m_funcParameters["Tcross"].mcA0 = 0.0;
    m_funcParameters["Tcross"].mcA1 = 1.0;
    m_funcParameters["Tcross"].nonnegative = true;

    m_funcParameters["Zero"].mcA0 = 5.0;  // 5.0
    m_funcParameters["Zero"].mcA1 = 0.0;
    m_funcParameters["Zero"].nonnegative = false;

    m_funcParameters["Zerot"].mcA0 = 5.0; // 5.0
    m_funcParameters["Zerot"].mcA1 = 0.0;
    m_funcParameters["Zerot"].nonnegative = false;

    m_funcParameters["Dtt1"].mcA0 = 5.0;  // 20.0
    m_funcParameters["Dtt1"].mcA1 = 0.0;
    m_funcParameters["Dtt1"].nonnegative = true;

    m_funcParameters["Dtt1t"].mcA0 = 5.0; // 20.0
    m_funcParameters["Dtt1t"].mcA1 = 0.0;
    m_funcParameters["Dtt1t"].nonnegative = true;

    m_funcParameters["Dtt2t"].mcA0 = 0.1;
    m_funcParameters["Dtt2t"].mcA1 = 1.0;
    m_funcParameters["Dtt2t"].nonnegative = false;

    // 4. Reset
    map<string, Parameter>::iterator mapiter;
    for (mapiter = m_funcParameters.begin(); mapiter != m_funcParameters.end(); ++mapiter)
    {
      mapiter->second.movedirection = 1;
      mapiter->second.sumstepsize = 0.0;
      mapiter->second.numpositivemove = 0;
      mapiter->second.numnegativemove = 0;
      mapiter->second.numnomove = 0;
      mapiter->second.maxabsstepsize = -0.0;
    }

    return;
  }


  //----------------------------------------------------------------------------------------------
  /** Add parameter (to a vector of string/name) for MC random walk
   * according to Fit in Parameter
   *
   * @param parnamesforMC: vector of parameter for MC minimizer
   * @param parname: name of parameter to check whether to put into refinement list
   */
  void LeBailFit::addParameterToMCMinimize(vector<string>& parnamesforMC, string parname)
  {
    map<string, Parameter>::iterator pariter;
    pariter = m_funcParameters.find(parname);
    if (pariter == m_funcParameters.end())
    {
      stringstream errss;
      errss << "Parameter " << parname << " does not exisit Le Bail function parameters. ";
      g_log.error(errss.str());
      throw runtime_error(errss.str());
    }

    if (pariter->second.fit)
      parnamesforMC.push_back(parname);

    return;
  }


  //----------------------------------------------------------------------------------------------
  /** Calculate diffraction pattern in Le Bail algorithm for MC Random walk
   *  (1) The calculation will be cased on vectors.
   *  (2) m_lebailFunction will NOT be used;
   *  (3) background will not be calculated.
   *
   * @param vecX :: vector of X
   * @param vecY ::  vector of Y (may be raw data or pure peak data/background removed)
   * @param inputraw ::  True if vecY is raw data. Otherwise, with background removed
   * @param outputwithbkgd :: output vector (values) should include background values
   * @param vecBkgd:: vector of background values (input)
   * @param values :: (output) function values, i.e., summation of all peaks and background in option
   * @param rfactor:  R-factor (Rwp and Rp) as output
   *
   * @return :: boolean value.  whether all the peaks' parameters are physical.
   */
<<<<<<< HEAD
  bool LeBailFit::calculateDiffractionPatternMC(const MantidVec& vecX, const MantidVec &vecY,
                                                bool inputraw, bool outputwithbkgd,
                                                const MantidVec &vecBkgd,  MantidVec& values,
                                                Rfactor& rfactor)
=======
  bool LeBailFit::calculateDiffractionPattern(const MantidVec& vecX, const MantidVec &vecY,
                                              bool inputraw, bool outputwithbkgd,
                                              MantidVec& vecBkgd,  MantidVec& values,
                                              Rfactor& rfactor)
>>>>>>> 36db35da
  {
    vector<double> veccalbkgd;

    // Examine whether all peaks are valid
    bool peaksvalid = m_lebailFunction->isParameterValid();

    // If not valid, then return error message
    if (!peaksvalid)
    {
      g_log.information() << "Proposed new instrument profile values cause peak(s) to have "
                          << "unphysical parameter values.\n";
      rfactor = badR;
      return false;
    }

    // Calculate peaks' height
    if (inputraw)
    {
      // Remove background
      vector<double> vecPureY(vecY.size(), 0.);
      if (vecBkgd.size() == vecY.size())
      {
        // Use input background
        g_log.information() << "Calculate diffraction pattern from raw and input background vector. " << ".\n";
        ::transform(vecY.begin(), vecY.end(), vecBkgd.begin(), vecPureY.begin(), ::minus<double>());
      }
      else
      {
        // Calculate background
        g_log.information() << "Calculate diffraction pattern from input data and newly calculated background. " << ".\n";
        veccalbkgd.assign(vecY.size(), 0.);
        m_lebailFunction->function(veccalbkgd, vecX, false, true);
        ::transform(vecY.begin(), vecY.end(), veccalbkgd.begin(), vecPureY.begin(), ::minus<double>());
      }

      // Calculate peak intensity
      peaksvalid = m_lebailFunction->calculatePeaksIntensities(vecX, vecPureY, values);
    } // [input is raw]
    else
    {
      // Calculate peaks intensities
      g_log.debug() << "Calculate diffraction pattern from input data with background removed. " << ".\n";
      peaksvalid = m_lebailFunction->calculatePeaksIntensities(vecX, vecY, values);
    }

    if (!peaksvalid)
    {
      g_log.information("There are some peaks that have unphysical height!");
      rfactor = badR;
      return false;
    }

    // Calculate Le Bail function
    if (values.size() != vecY.size())
    {
      g_log.error() << "Input/output vector 'values' has a wrong size = " << values.size()
                    << ".  Resize it to " << vecY.size() << ".\n";
      throw runtime_error("Impossible...");
    }

    // Integrated with background if required
    if (outputwithbkgd)
    {
      if (vecBkgd.size() == vecY.size())
      {
        ::transform(values.begin(), values.end(), vecBkgd.begin(), values.begin(), ::plus<double>());
      }
      else
      {
        if (veccalbkgd.size() == 0)
          throw runtime_error("Programming logic error.");
        ::transform(values.begin(), values.end(), veccalbkgd.begin(), values.begin(), ::plus<double>());
      }
    }

    // Calculate Rwp
    if (outputwithbkgd)
    {
      rfactor = getRFactor(m_dataWS->readY(m_wsIndex), values, m_dataWS->readE(m_wsIndex));
    }
    else
    {
      vector<double> caldata(values.size(), 0.0);
      if (vecBkgd.size() == vecY.size())
      {
        // Use input background vector
        std::transform(values.begin(), values.end(), vecBkgd.begin(), caldata.begin(), std::plus<double>());
      }
      else
      {
        // Re-calculate background
        if (veccalbkgd.size() == 0)
          throw runtime_error("Programming logic error (2). ");
        std::transform(values.begin(), values.end(), veccalbkgd.begin(), caldata.begin(), std::plus<double>());
      }
      rfactor = getRFactor(m_dataWS->readY(m_wsIndex), caldata, m_dataWS->readE(m_wsIndex));
    }

    return true;
  }

  //----------------------------------------------------------------------------------------------
  /** Propose new parameters
    * @param mcgroup:  monte carlo group
    * @param r: R factor (Rp, Rwp)
    * @param curparammap:  current map of Parameters whose values are used for propose new values
    * @param newparammap:  map of Parameters hold new values
    * @param prevBetterRwp: boolean.  true if previously proposed value resulted in a better Rwp
    *
    * Return: Boolean to indicate whether there is any parameter that have proposed new values in
    *         this group
    */
  bool LeBailFit::proposeNewValues(vector<string> mcgroup, Rfactor r, map<string, Parameter>& curparammap,
                                    map<string, Parameter>& newparammap, bool prevBetterRwp)
  {
    // TODO: Study the possibility to merge curparammap and newparammap

    // Initialize some flags
    bool anyparamtorefine = false;

    // Find out parameters to refine in this step/MC group
    g_log.debug() << "Parameter Number In Group = " << mcgroup.size() << "\n";
    for (size_t i = 0; i < mcgroup.size(); ++i)
    {
      // Find out the i-th parameter to be refined or not
      string paramname = mcgroup[i];
#if 0
      Parameter& param = curparammap[paramname];
#else
      map<string, Parameter>::iterator mapiter = curparammap.find(paramname);
      if (mapiter == curparammap.end())
        throw runtime_error("Parameter to update is not in the pool of parameters to get updated.");
      Parameter& param = mapiter->second;
#endif
      if (param.fit)
        anyparamtorefine = true;
      else
        continue;

      // Pick a random number between -1 and 1 and calculate step size
      double randomnumber = 2*static_cast<double>(rand())/static_cast<double>(RAND_MAX) - 1.0;

      // FIXME - [RPRWP] Try using Rp this time.
      double stepsize = m_dampingFactor * r.Rwp * (param.curvalue * param.mcA1 + param.mcA0) * randomnumber;

      // Direction of new value: drunk walk or random walk
      double newvalue;
      if (m_walkStyle == RANDOMWALK)
      {
        // Random walk.  No preference on direction
        newvalue = param.curvalue + stepsize;
      }
      else if (m_walkStyle == DRUNKENWALK)
      {
        // Drunken walk.  Prefer to previous successful move direction
        int prevRightDirection;
        if (prevBetterRwp)
          prevRightDirection = 1;
        else
          prevRightDirection = -1;

        double randirint = static_cast<double>(rand())/static_cast<double>(RAND_MAX);
        g_log.debug() << "[TestRandom] random = " << randirint << "\n";

        // FIXME Here are some MAGIC numbers
        if (randirint < 0.1)
        {
          // Negative direction to previous direction
          stepsize = -1.0*fabs(stepsize)*static_cast<double>(param.movedirection*prevRightDirection);
        }
        else if (randirint < 0.4)
        {
          // No preferance and thus do nothing
        }
        else
        {
          // Positive direction to previous direction
          stepsize = fabs(stepsize)*static_cast<double>(param.movedirection*prevRightDirection);
        }

        newvalue = param.curvalue + stepsize;
      }
      else
      {
        newvalue = DBL_MAX;
        throw runtime_error("Unrecoganized walk style. ");
      }

      // Restriction on the new value: non-negative
      if (param.nonnegative && newvalue < 0)
      {
        // If not allowed to be negative
        newvalue = fabs(newvalue);
      }

      // Restriction on the new value: keep the new value in the boundary
      if (newvalue < param.minvalue)
      {
        int toss = rand()%2;
        double direction = -1.0;
        newvalue = limitProposedValueInBound(param, newvalue, direction, toss);
      }
      else if (newvalue > param.maxvalue)
      {
        int toss = rand()%2;
        double direction = 1.0;
        newvalue = limitProposedValueInBound(param, newvalue, direction, toss);
      }

      // Apply to new parameter map
#if 0
      newparammap[paramname].curvalue = newvalue;
#else
      map<string, Parameter>::iterator newmiter = newparammap.find(paramname);
      if (newmiter == newparammap.end())
        throw runtime_error("New parameter map does not contain parameter that is updated.");
      newmiter->second.curvalue = newvalue;
#endif
      g_log.information() << "[ProposeNewValue] " << paramname << " --> " << newvalue
                          << "; random number = " << randomnumber << "\n";

      // g) record some trace
#if 0
      Parameter& p = curparammap[paramname];
#else
      Parameter& p = param;
#endif
      if (stepsize > 0)
      {
        p.movedirection = 1;
        ++ p.numpositivemove;
      }
      else if (stepsize < 0)
      {
        p.movedirection = -1;
        ++ p.numnegativemove;
      }
      else
      {
        p.movedirection = -1;
        ++p.numnomove;
      }
      p.sumstepsize += fabs(stepsize);
      if (fabs(stepsize) > p.maxabsstepsize)
        p.maxabsstepsize = fabs(stepsize);

      if (newvalue > p.maxrecordvalue)
        p.maxrecordvalue = newvalue;
      else if (newvalue < p.minrecordvalue)
        p.minrecordvalue = newvalue;

      g_log.debug() << "[DBx257] " << paramname << "\t" << "Proposed value = " << setw(15)
                    << newvalue << " (orig = " << param.curvalue << ",  step = "
                    << stepsize << "), totRwp = " << r.Rwp << "\n";
    } // ENDFOR (i): Each parameter in this MC group/step

    return anyparamtorefine;
  }

  //-----------------------------------------------------------------------------------------------
  /** Limit proposed value in the specified boundary
    * @param param     :: Parameter
    * @param newvalue  :: proposed new value that is out of boundary
    * @param direction :: direction of parameter moved.  -1 for lower.  1 for upper
    * @param choice    :: option for various method  0: half distance.  1: periodic / reflection
    *                     based on boundary
    *
    * @return :: new value in boundary
    */
  double LeBailFit::limitProposedValueInBound(Parameter param, double newvalue, double direction, int choice)
  {
    if (choice == 0)
    {
      // Half distance
      if (direction > 0)
      {
        newvalue = (param.maxvalue - param.curvalue)*0.5 + param.curvalue;
      }
      else
      {
        newvalue = param.minvalue + 0.5 * (param.curvalue - param.minvalue);
      }
    }
    else
    {
      double deltaX = param.maxvalue-param.minvalue;

      if (deltaX < NOBOUNDARYLIMIT)
      {
        choice = 1;  // periodic
      }
      else
      {
        choice = 2;  // reflection
      }

      if (choice == 1)
      {
        // Periodic boundary
        if (direction > 0)
        {
          // newvalue = param.minvalue + (newvalue - param.maxvalue) % deltaX;
          double dval = (newvalue - param.maxvalue)/deltaX;
          newvalue = param.minvalue + deltaX * (dval - floor(dval));
        }
        else
        {
          // newvalue = param.maxvalue - (param.minvalue - newvalue) % deltaX;
          double dval = (param.minvalue - newvalue)/deltaX;
          newvalue = param.maxvalue - deltaX * (dval - floor(dval));
        }
      }
      else
      {
        // Reflective boundary
        if (direction > 0)
        {
          newvalue = param.maxvalue - (newvalue - param.maxvalue);
        }
        else
        {
          newvalue = param.minvalue + (param.maxvalue - newvalue);
        }
      }
    }

    return newvalue;
  }

  //-----------------------------------------------------------------------------------------------
  /** Determine whether the proposed value should be accepted or denied
    * @param currR:  current R-factor Rwp
    * @param newR:  R-factor of function whose parameters' values are the proposed.
    */
  bool LeBailFit::acceptOrDeny(Rfactor currR, Rfactor newR)
  {
    bool accept;

    // FIXME - [RPRWP] Using Rp for peak fitting
    double new_goodness = newR.Rwp;
    double cur_goodness = currR.Rwp;

    if (new_goodness < cur_goodness)
    {
      // Lower Rwp.  Take the change
      accept = true;
    }
    else if (new_goodness > 1.0-1.0E-9)
    {
      // Too high
      g_log.debug() << "Goodness > " << 1.0-1.0E-9 << ".  Reject!" << ".\n";
      accept = false;
    }
    else
    {
      // Higher Rwp/Rp. Take a chance to accept
      double dice = static_cast<double>(rand())/static_cast<double>(RAND_MAX);
      g_log.debug() << "[TestRandom] dice " << dice << "\n";
      double bar = exp(-(new_goodness-cur_goodness)/(cur_goodness*m_Temperature));
      // double bar = exp(-(newrwp-currwp)/m_bestRwp);
      // g_log.notice() << "[DBx329] Bar = " << bar << ", Dice = " << dice << "\n";
      if (dice < bar)
      {
        // random number (dice, 0 and 1) is smaller than bar (between -infty and 0)
        accept = true;
      }
      else
      {
        // Reject
        accept = false;
      }
    }

    return accept;
  }

  //----------------------------------------------------------------------------------------------
  /** Book keep the (sopposed) best MC result including
    * a) best MC step, Rp, Rwp
    * b) parameter values of these
    * @param parammap:  map of Parameters to book keep with
    * @param bkgddata:  background data to book keep with
    * @param rfactor :: R-factor (Rwp and Rp)
    * @param istep:     current MC step to be recorded
   */
  void LeBailFit::bookKeepBestMCResult(map<string, Parameter> parammap, vector<double>& bkgddata, Rfactor rfactor, size_t istep)
  {
    // TODO : [RPRWP] Here is a metric of goodness of it.
    double goodness = rfactor.Rwp;
    bool better = goodness < m_bestRwp;

    if (better)
    {
      // In case obtain the best solution so far

      // a) Record goodness and step
      m_bestRwp = rfactor.Rwp;
      m_bestRp = rfactor.Rp;
      m_bestMCStep = istep;

      // b) Record parameters
      if (m_bestParameters.size() == 0)
      {
        // If not be initialized, initialize it!
        m_bestParameters = parammap;
      }
      else
      {
        // in case initialized, copy the value over
        applyParameterValues(parammap, m_bestParameters);
      }

      // c) Background
      m_bestBackgroundData = bkgddata;
    }
    else
    {
      // In code calling this function, it should be better always.
      g_log.warning("[Book keep best MC result] Shouldn't be here as it is found that it is not the best solution ");
    }

    return;
  }

  //------------------------------------------------------------------------------------------------
  /** Apply the value of parameters in the source to target
    * @param srcparammap:  map of Parameters whose values to be copied to others;
    * @param tgtparammap:  map of Parameters whose values to be copied from others;
    */
  void LeBailFit::applyParameterValues(map<string, Parameter>& srcparammap, map<string, Parameter>& tgtparammap)
  {
    map<string, Parameter>::iterator srcmapiter;
    map<string, Parameter>::iterator tgtmapiter;
    for (srcmapiter = srcparammap.begin(); srcmapiter != srcparammap.end(); ++srcmapiter)
    {
      string parname = srcmapiter->first;
      Parameter srcparam = srcmapiter->second;

      tgtmapiter = tgtparammap.find(parname);
      if (tgtmapiter == tgtparammap.end())
      {
        stringstream errss;
        errss << "Parameter " << parname << " cannot be found in target Parameter map containing "
              << tgtparammap.size() << " entries. ";
        g_log.error(errss.str());
        throw runtime_error("Programming or memory error!  This situation cannot happen!");
      }

      tgtmapiter->second.curvalue = srcparam.curvalue;
    }

    return;
  }

  //===============================  Background Functions ========================================
  //----------------------------------------------------------------------------------------------
  /** Re-fit background according to the new values
    * FIXME: Still in development
   *
   * @param wsindex   raw data's workspace index
   * @param domain    domain of X's
   * @param values    values
   * @param background  background
   */
  void LeBailFit::fitBackground(size_t wsindex, FunctionDomain1DVector domain,
                                 FunctionValues values, vector<double>& background)
  {
    UNUSED_ARG(background);

    MantidVec& vecSmoothBkgd = m_outputWS->dataY(SMOOTHEDBKGDINDEX);

    smoothBackgroundAnalytical(wsindex, domain, values, vecSmoothBkgd);
    // smoothBackgroundExponential(wsindex, domain, values, vecSmoothBkgd);

    return;
  }

  //----------------------------------------------------------------------------------------------
  /** Smooth background by exponential smoothing algorithm
   *
   * @param wsindex  :  raw data's workspace index
   * @param domain      domain of X's
   * @param peakdata:   pattern of pure peaks
   * @param background: output of smoothed background
   */
  void LeBailFit::smoothBackgroundExponential(size_t wsindex, FunctionDomain1DVector domain,
                                               FunctionValues peakdata, vector<double>& background)
  {
    const MantidVec& vecRawX = m_dataWS->readX(wsindex);
    const MantidVec& vecRawY = m_dataWS->readY(wsindex);

    // 1. Check input
    if (vecRawX.size() != domain.size() || vecRawY.size() != peakdata.size() ||
        background.size() != peakdata.size())
      throw runtime_error("Vector sizes cannot be matched.");

    // 2. Set up peak density
    vector<double> peakdensity(vecRawX.size(), 1.0);
    for (size_t ipk = 0; ipk < m_lebailFunction->getNumberOfPeaks(); ++ipk)
    {
      throw runtime_error("Need to figure out how to deal with this part!");
      /* Below are original code for modifying from
      ThermalNeutronBk2BkExpConvPVoigt_sptr thispeak = m_dspPeaks[ipk].second;
      double height = thispeak->height();
      if (height > m_minimumPeakHeight)
      {
        // a) Calculate boundary
        double fwhm = thispeak->fwhm();
        double centre = thispeak->centre();
        double leftbound = centre-3*fwhm;
        double rightbound = centre+3*fwhm;

        // b) Locate boundary positions
        vector<double>::const_iterator viter;
        viter = find(vecRawX.begin(), vecRawX.end(), leftbound);
        int ileft = static_cast<int>(viter-vecRawX.begin());
        viter = find(vecRawX.begin(), vecRawX.end(), rightbound);
        int iright = static_cast<int>(viter-vecRawX.begin());
        if (iright >= static_cast<int>(vecRawX.size()))
          -- iright;

        // c) Update peak density
        for (int i = ileft; i <= iright; ++i)
        {
          peakdensity[i] += 1.0;
        }
      }
      */
    }

    // FIXME : What is bk_prm2???
    double bk_prm2 = 1.0;

    // 3. Get starting and end points value
    size_t numdata = peakdata.size();

    background[0] = vecRawY[0] - peakdata[0];
    background.back() = vecRawY.back() - peakdata[numdata-1];

    // 4. Calculate the backgrouind points
    for (size_t i = numdata-2; i >0; --i)
    {
      double bk_prm1 = (bk_prm2 * (7480.0/vecRawX[i])) / sqrt(peakdensity[i] + 1.0);
      background[i] = bk_prm1*(vecRawY[i]-peakdata[i]) + (1.0-bk_prm1)*background[i+1];
      if (background[i] < 0)
        background[i] = 0.0;
    }

    return;
  }

  //----------------------------------------------------------------------------------------------
  /** Smooth background by fitting the background to specified background function
   * @param wsindex  :  raw data's workspace index
   * @param domain      domain of X's
   * @param peakdata:   pattern of pure peaks
   * @param background: output of smoothed background
    */
  void LeBailFit::smoothBackgroundAnalytical(size_t wsindex, FunctionDomain1DVector domain,
                                             FunctionValues peakdata, vector<double>& background)
  {
    UNUSED_ARG(domain);
    UNUSED_ARG(background);

    // 1. Make data ready
    MantidVec& vecData = m_dataWS->dataY(wsindex);
    MantidVec& vecFitBkgd = m_outputWS->dataY(CALBKGDINDEX);
    MantidVec& vecFitBkgdErr = m_outputWS->dataE(CALBKGDINDEX);
    size_t numpts = vecFitBkgd.size();
    for (size_t i = 0; i < numpts; ++i)
    {
      vecFitBkgd[i] = vecData[i] - peakdata[i];
      if (vecFitBkgd[i] > 1.0)
        vecFitBkgdErr[i] = sqrt(vecFitBkgd[i]);
      else
        vecFitBkgdErr[i] = 1.0;
    }

    // 2. Fit
    throw runtime_error("Need to re-consider this method.");
    /* Below is the original code to modifying from
    Chebyshev_sptr bkgdfunc(new Chebyshev);
    bkgdfunc->setAttributeValue("n", 6);

    API::IAlgorithm_sptr calalg = this->createChildAlgorithm("Fit", -1.0, -1.0, true);
    calalg->initialize();
    calalg->setProperty("Function", boost::shared_ptr<API::IFunction>(bkgdfunc));
    calalg->setProperty("InputWorkspace", m_outputWS);
    calalg->setProperty("WorkspaceIndex", CALDATAINDEX);
    calalg->setProperty("StartX", domain[0]);
    calalg->setProperty("EndX", domain[numpts-1]);
    calalg->setProperty("Minimizer", "Levenberg-MarquardtMD");
    calalg->setProperty("CostFunction", "Least squares");
    calalg->setProperty("MaxIterations", 1000);
    calalg->setProperty("CreateOutput", false);

    // 3. Result
    bool successfulfit = calalg->execute();
    if (!calalg->isExecuted() || ! successfulfit)
    {
      // Early return due to bad fit
      stringstream errss;
      errss << "Fit to Chebyshev background failed in smoothBackgroundAnalytical.";
      g_log.error(errss.str());
      throw runtime_error(errss.str());
    }

    double chi2 = calalg->getProperty("OutputChi2overDoF");
    g_log.information() << "Fit to chebysheve background successful with chi^2 = " << chi2 << "\n";

    // 4. Output
    FunctionValues values(domain);
    bkgdfunc->function(domain, values);

    for (size_t i = 0; i < numpts; ++i)
      background[i] = values[i];
    */

    return;
  }

  //----------------------------------------------------------------------------------------------
  /// Convert a map of Parameter to a map of double
  std::map<std::string, double> LeBailFit::convertToDoubleMap(std::map<std::string, Parameter>& inmap)
  {
    std::map<std::string, double> outmap;
    std::map<std::string, Parameter>::iterator miter;
    for (miter = inmap.begin(); miter != inmap.end(); ++miter)
    {
      outmap.insert(std::make_pair(miter->first, miter->second.curvalue));
    }

    return outmap;
  }


  // ============================ External Auxiliary Functions   =================================

  /** Write a set of (XY) data to a column file
    */
  void writeRfactorsToFile(vector<double> vecX, vector<Rfactor> vecR, string filename)
  {
    ofstream ofile;
    ofile.open(filename.c_str());

    for (size_t i = 0; i < vecX.size(); ++i)
      ofile << setw(15) << setprecision(5) << vecX[i]
            << setw(15) << setprecision(5) << vecR[i].Rwp
            << setw(15) << setprecision(5) << vecR[i].Rp
            << "\n";

    ofile.close();

    return;
  }


} // namespace CurveFitting
} // namespace Mantid<|MERGE_RESOLUTION|>--- conflicted
+++ resolved
@@ -1979,17 +1979,10 @@
    *
    * @return :: boolean value.  whether all the peaks' parameters are physical.
    */
-<<<<<<< HEAD
-  bool LeBailFit::calculateDiffractionPatternMC(const MantidVec& vecX, const MantidVec &vecY,
-                                                bool inputraw, bool outputwithbkgd,
-                                                const MantidVec &vecBkgd,  MantidVec& values,
-                                                Rfactor& rfactor)
-=======
   bool LeBailFit::calculateDiffractionPattern(const MantidVec& vecX, const MantidVec &vecY,
                                               bool inputraw, bool outputwithbkgd,
                                               MantidVec& vecBkgd,  MantidVec& values,
                                               Rfactor& rfactor)
->>>>>>> 36db35da
   {
     vector<double> veccalbkgd;
 
