/*WIKI*

This algorithm performs [[Le Bail Fit]] to powder diffraction data, and also supports pattern calculation. 
This algorithm will refine a specified set of the powder instrumental profile parameters with a previous refined background model. 

=== Peak profile function for fit ===
Here is the list of the peak profile function supported by this algorithm.
* Thermal neutron back-to-back exponential convoluted with pseudo-voigt
** geometry-related parameters: Dtt1, Zero, Dtt1t, Dtt2t, Width, Tcross
** back-to-back exponential parameters: Alph0, Alph1, Beta0, Beta1, Alph0t, Alph1t, Beta0t, Beta1t
** pseudo-voigt parameters: Sig0, Sig1, Sig2, Gam0, Gam1, Gam2

=== Optimization ===
''LeBailFit'' supports regular minimizes in GSL library and a tailored simulated annealing optimizer. 

It is very difficult to achieve reasonable good result by non-linear minimizers such as Simplex or Levenber-Marquardt, because the parameters 

The experience to use non-linear minimizes such as Simplex or 

=== Background ===
This algorithm does not refine background.  
It takes a previous refined background model, for instance, from ProcessBackground().  

Background fitting is not included in LeBailFit() because the mathematics problem is not well-defined 
as peak heights are calculated but not refined but highly correlated to background model.

=== Further Information ===
See [[Le Bail Fit]].
 
*WIKI*/
#include "MantidCurveFitting/LeBailFit.h"
#include "MantidKernel/ListValidator.h"
#include "MantidAPI/TableRow.h"
#include "MantidAPI/FunctionFactory.h"
#include "MantidAPI/FuncMinimizerFactory.h"
#include "MantidCurveFitting/Fit.h"
#include "MantidKernel/ArrayProperty.h"
#include "MantidKernel/VisibleWhenProperty.h"
#include "MantidCurveFitting/BackgroundFunction.h"
#include "MantidAPI/TextAxis.h"

/*
#include "MantidAPI/FunctionDomain1D.h"
#include "MantidAPI/FunctionValues.h"
#include "MantidAPI/ParameterTie.h"
#include "MantidAPI/IFunction.h"
#include "MantidKernel/Statistics.h"

#include "MantidCurveFitting/BoundaryConstraint.h"
#include "MantidCurveFitting/Chebyshev.h"
#include "MantidAPI/FuncMinimizerFactory.h"
*/

#include <boost/algorithm/string.hpp>
#include <boost/algorithm/string/split.hpp>
#include <iomanip>

#include <fstream>

const int OBSDATAINDEX(0);
const int CALDATAINDEX(1);
const int DATADIFFINDEX(2);
const int CALPUREPEAKINDEX(3);
const int CALBKGDINDEX(4); // Output workspace background at ws index 4
const int INPUTCALDATAINDEX(5);
const int INPUTBKGDINDEX(6);  // Input background
const int INPUTPUREPEAKINDEX(7);  // Output workspace:  pure peak (data with background removed)
const int SMOOTHEDBKGDINDEX(8); //  Smoothed background

const double NEG_DBL_MAX(-1.*DBL_MAX);
const double NOBOUNDARYLIMIT(1.0E10);

using namespace Mantid;
using namespace Mantid::CurveFitting;
using namespace Mantid::DataObjects;
using namespace Mantid::API;

using namespace std;

namespace Mantid
{
namespace CurveFitting
{

  const Rfactor badR(DBL_MAX, DBL_MAX);

  DECLARE_ALGORITHM(LeBailFit)

  //----------------------------------------------------------------------------------------------
  /** Constructor
   */
  LeBailFit::LeBailFit()
  {
  }

  //----------------------------------------------------------------------------------------------
  /** Destructor
   */
  LeBailFit::~LeBailFit()
  {
  }
  
  //----------------------------------------------------------------------------------------------
  /** Sets documentation strings for this algorithm
   */
  void LeBailFit::initDocs()
  {
    setWikiSummary("Do LeBail Fit to a spectrum of powder diffraction data.. ");
    setOptionalMessage("Do LeBail Fit to a spectrum of powder diffraction data. ");
  }

  //----------------------------------------------------------------------------------------------
  /** Declare the input properties for this algorithm
  */
  void LeBailFit::init()
  {
    // --------------  Input and output Workspaces  -----------------

    // Input Data Workspace
    this->declareProperty(new WorkspaceProperty<MatrixWorkspace>("InputWorkspace", "", Direction::Input),
                          "Input workspace containing the data to fit by LeBail algorithm.");

    // Output Result Data/Model Workspace
    this->declareProperty(new WorkspaceProperty<Workspace2D>("OutputWorkspace", "", Direction::Output),
                          "Output workspace containing calculated pattern or calculated background. ");

    // Instrument profile Parameters
    this->declareProperty(new WorkspaceProperty<TableWorkspace>("InputParameterWorkspace", "", Direction::Input),
                          "Input table workspace containing the parameters required by LeBail fit. ");

    // Output instrument profile parameters
    auto tablewsprop1 =  new WorkspaceProperty<TableWorkspace>("OutputParameterWorkspace", "", Direction::Output,
                                                               API::PropertyMode::Optional);
    this->declareProperty(tablewsprop1, "Input table workspace containing the parameters required by LeBail fit. ");

    // Single peak: Reflection (HKL) Workspace, PeaksWorkspace
    this->declareProperty(new WorkspaceProperty<TableWorkspace>("InputHKLWorkspace", "", Direction::InOut),
                          "Input table workspace containing the list of reflections (HKL). ");

    // Bragg peaks profile parameter output table workspace
    auto tablewsprop2 = new WorkspaceProperty<TableWorkspace>("OutputPeaksWorkspace", "", Direction::Output,
                                                              API::PropertyMode::Optional);
    this->declareProperty(tablewsprop2, "Optional output table workspace containing all peaks' peak parameters. ");

    // WorkspaceIndex
    this->declareProperty("WorkspaceIndex", 0, "Workspace index of the spectrum to fit by LeBail.");

    // Interested region
    this->declareProperty(new Kernel::ArrayProperty<double>("FitRegion"),
                          "Region of data (TOF) for LeBail fit.  Default is whole range. ");

    // Functionality: Fit/Calculation/Background
    std::vector<std::string> functions;
    functions.push_back("LeBailFit");
    functions.push_back("Calculation");
    functions.push_back("MonteCarlo");
    functions.push_back("RefineBackground");
    auto validator = boost::make_shared<Kernel::StringListValidator>(functions);
    this->declareProperty("Function", "LeBailFit", validator, "Functionality");

    // Peak type
    vector<string> peaktypes;
    peaktypes.push_back("ThermalNeutronBk2BkExpConvPVoigt");
    auto peaktypevalidator = boost::make_shared<StringListValidator>(peaktypes);
    declareProperty("PeakType", "ThermalNeutronBk2BkExpConvPVoigt", peaktypevalidator, "Peak profile type.");

    /*------------------------  Background Related Properties  ---------------------------------*/
    // About background:  Background type, input (table workspace or array)
    std::vector<std::string> bkgdtype;
    bkgdtype.push_back("Polynomial");
    bkgdtype.push_back("Chebyshev");
    auto bkgdvalidator = boost::make_shared<Kernel::StringListValidator>(bkgdtype);
    declareProperty("BackgroundType", "Polynomial", bkgdvalidator, "Background type");

    // Input background parameters (array)
    this->declareProperty(new Kernel::ArrayProperty<double>("BackgroundParameters"),
                          "Optional: enter a comma-separated list of background order parameters from order 0. ");

    // Input background parameters (tableworkspace)
    auto tablewsprop3 = new WorkspaceProperty<TableWorkspace>("BackgroundParametersWorkspace", "", Direction::InOut,
                                                              API::PropertyMode::Optional);
    this->declareProperty(tablewsprop3, "Optional table workspace containing the fit result for background.");

    // Peak Radius
    this->declareProperty("PeakRadius", 5, "Range (multiplier relative to FWHM) for a full peak. ");

    /*------------------------  Properties for Calculation Mode --------------------------------*/
    // Output option to plot each individual peak
    declareProperty("PlotIndividualPeaks", false,
                          "Option to output each individual peak in mode Calculation.");
    setPropertySettings("PlotIndividualPeaks",
                        new VisibleWhenProperty("Function", IS_EQUAL_TO,  "Calculation"));

    // Make each reflection visible
    declareProperty("IndicationPeakHeight", 0.0,
                    "Heigh of peaks (reflections) if its calculated height is smaller than user-defined minimum.");
    setPropertySettings("IndicationPeakHeight",
                        new VisibleWhenProperty("Function", IS_EQUAL_TO,  "Calculation"));

    // UseInputPeakHeights
    declareProperty("UseInputPeakHeights", true,
                    "For 'Calculation' mode only, use peak heights specified in ReflectionWorkspace. "
                    "Otherwise, calcualte peaks' heights. ");
    setPropertySettings("UseInputPeakHeights",
                        new VisibleWhenProperty("Function", IS_EQUAL_TO,  "Calculation"));

    /*---------------------------  Properties for Fitting Mode ---------------------------------*/
    // Minimizer
    std::vector<std::string> minimizerOptions = API::FuncMinimizerFactory::Instance().getKeys(); // :Instance().getKeys();
    declareProperty("Minimizer","Levenberg-MarquardtMD",
                    Kernel::IValidator_sptr(new Kernel::ListValidator<std::string>(minimizerOptions)),
                    "The minimizer method applied to do the fit, default is Levenberg-Marquardt", Kernel::Direction::InOut);
    setPropertySettings("Minimizer",
                        new VisibleWhenProperty("Function", IS_EQUAL_TO,  "LeBailFit"));

    declareProperty("Damping", 1.0, "Damping factor if minizer is 'Damping'");
    setPropertySettings("Damping",
                        new VisibleWhenProperty("Function", IS_EQUAL_TO,  "LeBailFit"));
    setPropertySettings("Damping",
                        new VisibleWhenProperty("Function", IS_EQUAL_TO,  "MonteCarlo"));

    declareProperty("NumberMinimizeSteps", 100, "Number of Monte Carlo random walk steps.");
    setPropertySettings("NumberMinimizeSteps",
                        new VisibleWhenProperty("Function", IS_EQUAL_TO,  "LeBailFit"));
    setPropertySettings("NumberMinimizeSteps",
                        new VisibleWhenProperty("Function", IS_EQUAL_TO,  "MonteCarlo"));
    setPropertySettings("NumberMinimizeSteps",
                        new VisibleWhenProperty("Function", IS_EQUAL_TO,  "RefineBackground"));

    //-----------------  Parameters for Monte Carlo Simulated Annealing --------------------------
    auto mcwsprop = new WorkspaceProperty<TableWorkspace>("MCSetupWorkspace", "", Direction::Input,
                                                          PropertyMode::Optional);
    declareProperty(mcwsprop,
                    "Name of table workspace containing parameters' setup for Monte Carlo simualted annearling. ");
    setPropertySettings("MCSetupWorkspace",
                        new VisibleWhenProperty("Function", IS_EQUAL_TO,  "MonteCarlo"));


    declareProperty("RandomSeed", 1, "Randum number seed.");
    setPropertySettings("RandomSeed",
                        new VisibleWhenProperty("Function", IS_EQUAL_TO,  "MonteCarlo"));

    declareProperty("AnnealingTemperature", 1.0, "Temperature used Monte Carlo.  "
                    "Negative temperature is for simulated annealing. ");
    setPropertySettings("AnnealingTemperature",
                        new VisibleWhenProperty("Function", IS_EQUAL_TO,  "MonteCarlo"));

    declareProperty("UseAnnealing", true, "Allow annealing temperature adjusted automatically.");
    setPropertySettings("UseAnnealing",
                        new VisibleWhenProperty("Function", IS_EQUAL_TO,  "MonteCarlo"));

    declareProperty("DrunkenWalk", false, "Flag to use drunken walk algorithm. "
                    "Otherwise, random walk algorithm is used. ");
    setPropertySettings("DrunkenWalk",
                        new VisibleWhenProperty("Function", IS_EQUAL_TO,  "MonteCarlo"));

    declareProperty("MinimumPeakHeight", 0.01, "Minimum height of a peak to be counted "
                    "during smoothing background by exponential smooth algorithm. ");

    // Flag to allow input hkl file containing degenerated peaks
    declareProperty("AllowDegeneratedPeaks", false,
                    "Flag to allow degenerated peaks in input .hkl file. "
                    "Otherwise, an exception will be thrown if this situation occurs.");

    return;
  }

  //----------------------------------------------------------------------------------------------
  /** Implement abstract Algorithm methods
  */
  void LeBailFit::exec()
  {
    // Process input properties
    processInputProperties();

    // Import parameters from table workspace
    parseInstrumentParametersTable();
    parseBraggPeaksParametersTable();

    // Background function and calculation on it
    processInputBackground();

    // Create Le Bail function
    createLeBailFunction();

    // Create output workspace/workspace
    createOutputDataWorkspace();

    // 5. Adjust function mode according to input values
    if (m_lebailFunction->isParameterValid())
    {
      // All peaks within range are physical and good to refine
      m_inputParameterPhysical = true;
    }
    else
    {
      // Some peaks within range have unphysical parameters.  Just calcualtion for reference
      m_inputParameterPhysical = false;
      g_log.warning() << "Input instrument parameters values cause some peaks to have "
                         "unphysical profile parameters.\n";
      if (m_fitMode == FIT || m_fitMode == MONTECARLO)
      {
        g_log.warning() << "Function mode FIT is disabled.  Convert to Calculation mode.\n";
        m_fitMode = CALCULATION;
      }
    }

    // 7. Do calculation or fitting
    m_lebailFitChi2 = -1; // Initialize
    m_lebailCalChi2 = -1;

    switch (m_fitMode)
    {      
      case CALCULATION:
        // Calculation
        g_log.notice() << "Function: Pattern Calculation.\n";
        execPatternCalculation();
        break;

      case FIT:
        // LeBail Fit
        g_log.notice() << "Function: Do LeBail Fit ==> Monte Carlo.\n";

      case MONTECARLO:
        // Monte carlo Le Bail refinement
        g_log.notice("Function: Do LeBail Fit By Monte Carlo Random Walk.");
        execRandomWalkMinimizer(m_numMinimizeSteps, m_funcParameters);

        break;

      case BACKGROUNDPROCESS:
        // Calculating background
        // FIXME : Determine later whether this functionality is kept or removed!
        g_log.notice() << "Function: Refine Background (Precisely).\n";
        execRefineBackground();
        break;


      default:
        // Impossible
        std::stringstream errmsg;
        errmsg << "FunctionMode = " << m_fitMode <<" is not supported in exec().";
        g_log.error() << errmsg.str() << "\n";
        throw std::runtime_error(errmsg.str());

        break;
    }

    // 7. Output peak (table) and parameter workspace
    exportBraggPeakParameterToTable();
    exportInstrumentParameterToTable(m_funcParameters);

    setProperty("OutputWorkspace", m_outputWS);

    // 8. Final statistic
    Rfactor finalR = getRFactor(m_outputWS->readY(0), m_outputWS->readY(1), m_outputWS->readE(0));
    g_log.notice() << "\nFinal R factor: Rwp = " << finalR.Rwp
                   << ", Rp = " << finalR.Rp << ", Data points = " << m_outputWS->readY(1).size()
                   << ", Range = " << m_outputWS->readX(0)[0] << ", " << m_outputWS->readX(0).back() << "\n";

    return;
  }

  //----------------------------------------------------------------------------------------------
  /** Process input background properties and do the calculation upon it
    * and also calculate the input data with (input) background reduced
    */
  void LeBailFit::processInputBackground()
  {
    // Type
    m_backgroundType = getPropertyValue("BackgroundType");

    // Parameters
    m_backgroundParameters = getProperty("BackgroundParameters");
    TableWorkspace_sptr bkgdparamws = getProperty("BackgroundParametersWorkspace");

    // 2. Determine where the background parameters are from
    if (!bkgdparamws)
    {
      g_log.information() << "[Input] Use background specified with vector with input vector sized "
                          << m_backgroundParameters.size() << ".\n";
    }
    else
    {
      g_log.information() << "[Input] Use background specified by table workspace.\n";
      parseBackgroundTableWorkspace(bkgdparamws, m_backgroundParameters);
    }

    return;
  }

  //===================================  Pattern Calculation & Minimizing  =======================

  //----------------------------------------------------------------------------------------------
  /** Calcualte LeBail diffraction pattern:
   *  Output spectra:
   *  0: data;  1: calculated pattern; 3: difference
   *  4: input pattern w/o background
   *  5~5+(N-1): optional individual peak
   */
  void LeBailFit::execPatternCalculation()
  {
    // Generate domain and values vectors
    const MantidVec& vecX = m_dataWS->readX(m_wsIndex);
    MantidVec& vecY = m_outputWS->dataY(CALDATAINDEX);

    // Calculate diffraction pattern
    Rfactor rfactor(-DBL_MAX, -DBL_MAX);
    bool useinputpeakheights = this->getProperty("UseInputPeakHeights");
    if (useinputpeakheights)
      g_log.warning("UseInputPeakHeights is temporarily turned off now. ");

    // Set the parameters to LeBailFunction
    map<string, double> profilemap = convertToDoubleMap(m_funcParameters);
    m_lebailFunction->setProfileParameterValues(profilemap);

    // Calculate background
    vector<double> emptyvec;
    bool resultphysical = calculateDiffractionPatternMC(m_dataWS->readX(m_wsIndex), m_dataWS->readY(m_wsIndex),
                                                        true, true, emptyvec, vecY, rfactor);

    if (!resultphysical)
    {
      g_log.warning() << "Input parameters are unable to generate peaks that are physical." << ".\n";
      return;
    }

    // Set up output workspaces
    size_t numpts = vecY.size();
    for (size_t i = 0; i < numpts; ++i)
    {
      m_outputWS->dataY(DATADIFFINDEX)[i] = m_outputWS->readY(OBSDATAINDEX)[i] - m_outputWS->readY(CALDATAINDEX)[i];
    }

    // Calcualte individual peaks
    bool ploteachpeak = this->getProperty("PlotIndividualPeaks");
    g_log.notice() << "Output individual peaks  = " << ploteachpeak << ".\n";
    if (ploteachpeak)
    {
      for (size_t ipk = 0; ipk < m_lebailFunction->getNumberOfPeaks(); ++ipk)
      {
        MantidVec& vecTemp = m_outputWS->dataY(9+ipk);
        m_lebailFunction->calPeak(ipk, vecTemp, vecX);
      }
    }

    // Record for output
    Parameter par_rwp;
    par_rwp.name = "Rwp";
    par_rwp.curvalue = rfactor.Rwp;
    m_funcParameters["Rwp"] = par_rwp;

    g_log.notice() << "Rwp = " << rfactor.Rwp << ", Rp = " << rfactor.Rp << "\n";

    return;
  }

  //====================================  Refine background   ====================================
  //----------------------------------------------------------------------------------------------
  /** Calculate background of the specified diffraction pattern
  * by
  * 1. fix the peak parameters but height;
  * 2. fit only heights of the peaks in a peak-group and background coefficients (assumed order 2 or 3 polynomial)
  * 3. remove peaks by the fitting result
  */
  void LeBailFit::execRefineBackground()
  {
    // 0. Set up
    m_bkgdParameterNames = m_backgroundFunction->getParameterNames();
    m_numberBkgdParameters = m_bkgdParameterNames.size();
    m_bkgdParameterBuffer.resize(m_numberBkgdParameters);
    m_bkgdParameterBest.resize(m_numberBkgdParameters);
    m_roundBkgd = 0;
    m_bkgdParameterStepVec.resize(m_numberBkgdParameters, 0.01);
    for (size_t i = 1; i < m_numberBkgdParameters; ++i)
    {
      m_bkgdParameterStepVec[i] = m_bkgdParameterStepVec[i-1] * 0.0001;
    }

    // 1. Generate domain and value
    const vector<double> vecX = m_dataWS->readX(m_wsIndex);
    const vector<double> vecY = m_dataWS->readY(m_wsIndex);
    vector<double> valueVec(vecX.size(), 0);
    size_t numpts = vecX.size();

    API::FunctionDomain1DVector domain(vecX);
    API::FunctionValues values(domain);

    // 2. Calculate diffraction pattern
    Rfactor currR(DBL_MAX, DBL_MAX);
    m_backgroundFunction->function(domain, values);
    vector<double> backgroundvalues(numpts);
    for (size_t i = 0; i < numpts; ++i)
    {
      backgroundvalues[i] = values[i];
      m_outputWS->dataY(INPUTPUREPEAKINDEX)[i] = m_dataWS->readY(m_wsIndex)[i] - values[i];
      m_outputWS->dataE(INPUTPUREPEAKINDEX)[i] = m_dataWS->readE(m_wsIndex)[i];
    }
    map<string, double> parammap = convertToDoubleMap(m_funcParameters);
    m_lebailFunction->setProfileParameterValues(parammap);
    calculateDiffractionPatternMC(m_outputWS->readX(INPUTPUREPEAKINDEX), m_outputWS->readY(INPUTPUREPEAKINDEX),
                                  false, true, backgroundvalues, valueVec, currR);
    Rfactor bestR = currR;
    storeBackgroundParameters(m_bkgdParameterBest);
    stringstream bufss;
    bufss << "Starting background parameter ";
    for (size_t i = 0; i < m_bkgdParameterBest.size(); ++i)
      bufss << "[" << i << "] = " << m_bkgdParameterBest[i] << ", ";
    bufss << ".  Starting Rwp = " << currR.Rwp;
    g_log.notice(bufss.str());

    for (size_t istep = 0; istep < m_numMinimizeSteps; ++istep)
    {
      // a) Store current setup
      storeBackgroundParameters(m_bkgdParameterBuffer);

<<<<<<< HEAD
    // 3. (Optionally) set peak intensities to a large value if their height is not large enough
    if (m_indicatePeakHeight > 1.0E-10)
    {
      for (size_t i = 0; i < m_dspPeaks.size(); ++i)
      {
        ThermalNeutronBk2BkExpConvPVoigt_sptr thispeak = m_dspPeaks[i].second;
        if (thispeak->height() < m_minimumPeakHeight)
        {
          thispeak->setHeight(m_indicatePeakHeight);
        }
      }
    }

    // 4. Calcualte model pattern
    m_lebailFunction->function(domain, values);

    return allpeaksvalid;
  }

  //----------------------------------------------------------------------------------------------
  /** Perform one itearation of LeBail fitting
  * Including
  * a) Calculate pattern for peak intensities
  * b) Set peak intensities
  *
  * @param parammap:  a map containing parameters by using parameter's name as key
  */
  bool LeBailFit::do1StepLeBailFit(map<string, Parameter>& parammap)
  {
    // 1. Generate domain and value
    const std::vector<double> vecX = m_dataWS->readX(m_wsIndex);
    API::FunctionDomain1DVector domain(vecX);
    API::FunctionValues values(domain);

    // 2. Calculate peak intensity and etc.
    vector<double> allpeaksvalues(vecX.size(), 0.0);
    calculatePeaksIntensities(m_dataWS, m_wsIndex, false, allpeaksvalues);
    // calculateDiffractionPattern(m_dataWS, workspaceindex, domain, values, parammap, calpeakintensity);

    writeToOutputWorkspace(5, domain, values);

    // b) Calculate input background
    m_backgroundFunction->function(domain, values);
    writeToOutputWorkspace(6, domain, values);

    // 3. Construct the tie.  2-level loop. (1) peak parameter (2) peak
    // TODO Release 2.4: setLeBailFitParameters(istep)
    this->setLeBailFitParameters();

    // 4. Construct the Fit
    this->fitLeBailFunction(parammap);

    // TODO (1) Calculate Rwp, Chi^2, .... for the fitted pattern.

    // 5. Do calculation again and set the output
    // FIXME Move this part our of UnitLeBailFit
    bool calpeakintensity = true;
    API::FunctionValues newvalues(domain);
    this->calculateDiffractionPattern(m_dataWS, m_wsIndex, domain, newvalues, parammap, calpeakintensity);

    // Add final calculated value to output workspace
    writeToOutputWorkspace(1, domain, newvalues);

    // Add original data and
    writeInputDataNDiff(m_wsIndex, domain);

    return true;
  }

  //----------------------------------------------------------------------------------------------
  /** Set up the fit/tie/set-parameter for LeBail Fit (mode)
   * All parameters              : set the value
   * Parameters for free fit     : do nothing;
   * Parameters fixed            : set them to be fixed;
   * Parameters for fit with tie : tie all the related up
  */
  void LeBailFit::setLeBailFitParameters()
  {
    vector<string> peakparamnames = m_dspPeaks[0].second->getParameterNames();

    // 1. Set up all the peaks' parameters... tie to a constant value..
    //    or fit by tieing same parameters of among peaks
    std::map<std::string, Parameter>::iterator pariter;
    for (pariter = m_funcParameters.begin(); pariter != m_funcParameters.end(); ++pariter)
    {
      Parameter funcparam = pariter->second;

      g_log.debug() << "Step 1:  Set peak parameter value " << funcparam.name << "\n";

      std::string parname = pariter->first;
      // double parvalue = funcparam.value;

      // a) Check whether it is a parameter used in Peak
      std::vector<std::string>::iterator sit;
      sit = std::find(peakparamnames.begin(), peakparamnames.end(), parname);
      if (sit == peakparamnames.end())
      {
        // Not a peak profile parameter
        g_log.debug() << "Unable to tie parameter " << parname << " b/c it is not a parameter for peak.\n";
        continue;
      }

      if (!funcparam.fit)
      {
        // a) Fix the value to a constant number
        size_t numpeaks = m_dspPeaks.size();
        for (size_t ipk = 0; ipk < numpeaks; ++ipk)
        {
          // TODO: Make a map between peak parameter name and index. And use fix() to replace tie
          std::stringstream ss1, ss2;
          ss1 << "f" << ipk << "." << parname;
          ss2 << funcparam.curvalue;
          std::string tiepart1 = ss1.str();
          std::string tievalue = ss2.str();
          m_lebailFunction->tie(tiepart1, tievalue);
          g_log.debug() << "Set up tie | " << tiepart1 << " <---> " << tievalue << " | \n";

          /*--  Code prepared to replace the existing block
          ThermalNeutronBk2BkExpConvPVoigt_sptr thispeak = m_dspPeaks[ipk].second;
          size_t iparam = findIndex(thispeak, funcparam.name);
          thispeak->fix(iparam);
          --*/
        } // For each peak
      }
      else
      {
        // b) Tie the values among all peaks, but will fit
        for (size_t ipk = 1; ipk < m_dspPeaks.size(); ++ipk)
        {
          std::stringstream ss1, ss2;
          ss1 << "f" << (ipk-1) << "." << parname;
          ss2 << "f" << ipk << "." << parname;
          std::string tiepart1 = ss1.str();
          std::string tiepart2 = ss2.str();
          m_lebailFunction->tie(tiepart1, tiepart2);
          g_log.debug() << "LeBailFit.  Fit(Tie) / " << tiepart1 << " / " << tiepart2 << " /\n";
        }

        // c) Set the constraint
        std::stringstream parss;
        parss << "f0." << parname;
        string parnamef0 = parss.str();
        CurveFitting::BoundaryConstraint* bc =
            new BoundaryConstraint(m_lebailFunction.get(), parnamef0, funcparam.minvalue, funcparam.maxvalue);
        m_lebailFunction->addConstraint(bc);
      }
    } // FOR-Function Parameters

    // 2. Set 'Height' to be fixed
    for (size_t ipk = 0; ipk < m_dspPeaks.size(); ++ipk)
    {
      // a. Get peak height
      ThermalNeutronBk2BkExpConvPVoigt_sptr thispeak = m_dspPeaks[ipk].second;
      thispeak->fix(0);
    } // For each peak

    // 3. Fix all background paramaters to constants/current values
    size_t funcindex = m_dspPeaks.size();
    std::vector<std::string> bkgdparnames = m_backgroundFunction->getParameterNames();
    for (size_t ib = 0; ib < bkgdparnames.size(); ++ib)
    {
      std::string parname = bkgdparnames[ib];
      double parvalue = m_backgroundFunction->getParameter(parname);
      std::stringstream ss1, ss2;
      ss1 << "f" << funcindex << "." << parname;
      ss2 << parvalue;
      std::string tiepart1 = ss1.str();
      std::string tievalue = ss2.str();

      g_log.debug() << "Step 2: LeBailFit.  Tie / " << tiepart1 << " / " << tievalue << " /\n";

      m_lebailFunction->tie(tiepart1, tievalue);

      // TODO: Prefer to use fix other than tie().  Need to figure out the parameter index from name
      /*
        mLeBailFunction->fix(paramindex);
      */
    }

    return;
  }

  //----------------------------------------------------------------------------------------------
  /** Fit LeBailFunction by calling Fit()
   *  NO NEED to set up the parameter value, fix the parameter or tie.
   *  Be called after all functions in LeBailFunction (composite) are set up (tie, constrain)
   *  Output: a parameter name-value map
   *
   * @param parammap  :  map containing Parameters to fit.  Key is Parameter's name
   */
  bool LeBailFit::fitLeBailFunction(std::map<std::string, Parameter> &parammap)
  {
    // 1. Prepare fitting boundary parameters.
    double tof_min = m_dataWS->dataX(m_wsIndex)[0];
    double tof_max = m_dataWS->dataX(m_wsIndex).back();
    std::vector<double> fitrange = this->getProperty("FitRegion");
    if (fitrange.size() == 2 && fitrange[0] < fitrange[1])
    {
      // Properly defined
      tof_min = fitrange[0];
      tof_max = fitrange[1];
    }

    // 2. Call Fit to fit LeBail function.
    m_lebailFunction->setAttributeValue( "NumDeriv", true );
    string fitstatus;
    int numiterations = static_cast<int>(m_numMinimizeSteps);
    minimizeFunction(m_dataWS, m_wsIndex, boost::shared_ptr<API::IFunction>(m_lebailFunction),
                     tof_min, tof_max, mMinimizer, m_dampingFactor, numiterations, fitstatus, m_lebailFitChi2, true);

    // 3. Get parameters
    IFunction_sptr fitout = boost::dynamic_pointer_cast<IFunction>(m_lebailFunction);
    std::vector<std::string> parnames = fitout->getParameterNames();

    std::stringstream rmsg;
    for (size_t ip = 0; ip < parnames.size(); ++ip)
    {
      // a) Get all that are needed
      std::string parname = parnames[ip];
      double curvalue = fitout->getParameter(ip);
      double error = fitout->getError(ip);

      // b) Split parameter string
      // FIXME These codes are duplicated as to method parseCompFunctionParameterName().  Refactor!
      std::vector<std::string> results;
      boost::split(results, parname, boost::is_any_of("."));

      if (results.size() != 2)
      {
        stringstream errss;
        errss << "Parameter name : " << parname << " does not have 1 and only 1 (.).  Cannot support!";
        g_log.error(errss.str());
        throw std::runtime_error(errss.str());
      }

      // c) Error out zero-value-error parameters.
      //    Only 1 parameter out of all tied ones will have non-zero error-report.
      if (error > 1.0E-8)
      {
        // Update the function parameters' error
        Parameter& thisparam = m_funcParameters[parname];
        thisparam.fiterror = error;

        // Output
        std::string parnamex = results[1];
        if (parammap[parnamex].fit)
        {
          // Fit
          parammap[parnamex].curvalue = curvalue;
          parammap[parnamex].fit = true;

          rmsg << std::setw(10) << parnamex << " = " << setw(7) << setprecision(5) << curvalue
               << ",    Error = " << setw(7) << setprecision(5) << error << "\n";
        }
        else
        {
          g_log.warning() << "[Fitting Result] Parameter " << parnamex << " is not set to refine.  "
                          << "But its chi^2 =" << error << "\n";
        }
      }
    }

    // 4. Calculate Chi^2 wih all parmeters fixed
    // a) Fit all parameters
    vector<string> lbparnames = m_lebailFunction->getParameterNames();
    for (size_t i = 0; i < lbparnames.size(); ++i)
    {
      m_lebailFunction->fix(i);
    }

    // b) Fit/calculation
    numiterations = 0; //
    string numfitstatus;
    minimizeFunction(m_dataWS, m_wsIndex, boost::shared_ptr<API::IFunction>(m_lebailFunction),
                     tof_min, tof_max, "Levenberg-MarquardtMD", 0.0, numiterations, numfitstatus, m_lebailFitChi2, false);

    g_log.notice() << "LeBailFit (LeBailFunction) Fit result:  Chi^2 (Fit) = " << m_lebailFitChi2
                   << ", Chi^2 (Cal) = " << m_lebailCalChi2
                   << ", Fit Status = " << fitstatus << " with max number of steps = " << m_numMinimizeSteps
                   << "\n" << rmsg.str();

    // TODO: Check the covariant matrix to see whether any NaN or Infty.  If so, return false with reason
    // TODO: (continue).  Code should fit again with Simplex and extends MaxIteration if not enough... ...

    return true;
  }


  //----------------------------------------------------------------------------------------------
  /** Minimize a give function
   *
   * Input arguments:
   * @param dataws   :   data workspace
   * @param wsindex  :   workspace index of the data in data workspace to fit
   * @param function :   function to fit
   * @param tofmin   :   minimum X value of data to fit
   * @param tofmax   :   maximum X value of data to fit
   * @param minimizer:   name of the minimizer to use for fitting
   * @param dampfactor:  damping factor if damping is selected as minimizer
   * @param numiteration: number of iterations for fit
   * @param outputcovarmatrix:  option to let Fit to output covariant matrix
   * Output
   * @param status : fit status
   * @param chi2   : chi square of the fit
   */
  bool LeBailFit::minimizeFunction(MatrixWorkspace_sptr dataws, size_t wsindex, IFunction_sptr function,
                                    double tofmin, double tofmax, string minimizer, double dampfactor, int numiteration,
                                    string& status, double& chi2, bool outputcovarmatrix)
  {
    std::string fitoutputwsrootname("TempMinimizerOutput");

    // 1. Initialize
    API::IAlgorithm_sptr fitalg = this->createChildAlgorithm("Fit", -1.0, -1.0, true);
    fitalg->initialize();

    g_log.debug() << "[DBx534 | Before Fit] Function To Fit: " << function->asString()
                  << "\n" << "Number of iteration = " << numiteration << "\n";

    // 2. Set property
    fitalg->setProperty("Function", function);
    fitalg->setProperty("InputWorkspace", dataws);
    fitalg->setProperty("WorkspaceIndex", static_cast<int>(wsindex));
    fitalg->setProperty("StartX", tofmin);
    fitalg->setProperty("EndX", tofmax);
    fitalg->setProperty("Minimizer", minimizer); // default is "Levenberg-MarquardtMD"
    fitalg->setProperty("CostFunction", "Least squares");
    fitalg->setProperty("MaxIterations", numiteration);
    fitalg->setProperty("CreateOutput", true);
    fitalg->setProperty("Output", fitoutputwsrootname);
    fitalg->setProperty("CalcErrors", true);
    if (minimizer.compare("Damping") == 0)
    {
      fitalg->setProperty("Damping", dampfactor);
    }

    // c) Execute
    bool successfulfit = fitalg->execute();
    if (!fitalg->isExecuted() || ! successfulfit)
    {
      // Early return due to bad fit
      g_log.notice() << "[Error] Fitting to LeBail function failed.\n";
      return false;
    }
    else
    {
      g_log.debug() << "[DBx523] Fitting successful.\n";
    }

    // d) Process output of fit
    //    chi^2 and status
    chi2 = fitalg->getProperty("OutputChi2overDoF");
    string fitstatus = fitalg->getProperty("OutputStatus");
    status = fitstatus;

    // 4. Optional output covariant matrix
    if (outputcovarmatrix)
    {
      ITableWorkspace_sptr covarws = fitalg->getProperty("OutputNormalisedCovarianceMatrix");
      if (covarws)
      {
        declareProperty(
              new WorkspaceProperty<ITableWorkspace>("OutputNormalisedCovarianceMatrix", "", Direction::Output),
              "The name of the TableWorkspace in which to store the final covariance matrix" );
        setPropertyValue("OutputNormalisedCovarianceMatrix", "NormalisedCovarianceMatrix");
        setProperty("OutputNormalisedCovarianceMatrix", covarws);
      }
      else
      {
        g_log.warning() << "Expected covariance matrix cannot be found with algorithm Fit.\n";
      }
    }

    return true;
  }

  //====================================  Refine background   ====================================
  //----------------------------------------------------------------------------------------------
  /** Calculate background of the specified diffraction pattern
  * by
  * 1. fix the peak parameters but height;
  * 2. fit only heights of the peaks in a peak-group and background coefficients (assumed order 2 or 3 polynomial)
  * 3. remove peaks by the fitting result
  */
  void LeBailFit::execRefineBackground()
  {
    // 0. Set up
    m_bkgdParameterNames = m_backgroundFunction->getParameterNames();
    m_numberBkgdParameters = m_bkgdParameterNames.size();
    m_bkgdParameterBuffer.resize(m_numberBkgdParameters);
    m_bkgdParameterBest.resize(m_numberBkgdParameters);
    m_roundBkgd = 0;
    m_bkgdParameterStepVec.resize(m_numberBkgdParameters, 0.01);
    for (size_t i = 1; i < m_numberBkgdParameters; ++i)
    {
      m_bkgdParameterStepVec[i] = m_bkgdParameterStepVec[i-1] * 0.0001;
    }

    // 1. Generate domain and value
    const vector<double> vecX = m_dataWS->readX(m_wsIndex);
    const vector<double> vecY = m_dataWS->readY(m_wsIndex);
    vector<double> valueVec(vecX.size(), 0);
    size_t numpts = vecX.size();

    API::FunctionDomain1DVector domain(vecX);
    API::FunctionValues values(domain);

    // 2. Calculate diffraction pattern
    Rfactor currR;
#if 0
    calculateDiffractionPattern(m_dataWS, m_wsIndex, domain, values, m_funcParameters, true);
    for (size_t i = 0; i < numpts; ++i)
    {
      valueVec[i] = values[i];
    }
    Rfactor currR = getRFactor(m_dataWS->readY(m_wsIndex), valueVec, m_dataWS->readE(m_wsIndex));
#else
    m_backgroundFunction->function(domain, values);
    vector<double> backgroundvalues(numpts);
    for (size_t i = 0; i < numpts; ++i)
    {
      backgroundvalues[i] = values[i];
      m_outputWS->dataY(INPUTPUREPEAKINDEX)[i] = m_dataWS->readY(m_wsIndex)[i] - values[i];
      m_outputWS->dataE(INPUTPUREPEAKINDEX)[i] = m_dataWS->readE(m_wsIndex)[i];
    }
    calculateDiffractionPatternMC(m_outputWS, INPUTPUREPEAKINDEX, m_funcParameters, backgroundvalues, valueVec, currR);
#endif
    Rfactor bestR = currR;
    storeBackgroundParameters(m_bkgdParameterBest);
    stringstream bufss;
    bufss << "Starting background parameter ";
    for (size_t i = 0; i < m_bkgdParameterBest.size(); ++i)
      bufss << "[" << i << "] = " << m_bkgdParameterBest[i] << ", ";
    bufss << ".  Starting Rwp = " << currR.Rwp;
    g_log.notice(bufss.str());

    for (size_t istep = 0; istep < m_numMinimizeSteps; ++istep)
    {
      // a) Store current setup
      storeBackgroundParameters(m_bkgdParameterBuffer);

      // b) Propose new values and evalulate
      proposeNewBackgroundValues();
      Rfactor newR;
#if 0
      calculateDiffractionPattern(m_dataWS, m_wsIndex, domain, values, m_funcParameters, true);
      for (size_t i = 0; i < numpts; ++i)
      {
        valueVec[i] = values[i];
      }
       newR = getRFactor(m_dataWS->readY(m_wsIndex), valueVec, m_dataWS->readE(m_wsIndex));
#else
=======
      // b) Propose new values and evalulate
      proposeNewBackgroundValues();
      Rfactor newR(DBL_MAX, DBL_MAX);
>>>>>>> 490c4306
      m_backgroundFunction->function(domain, values);
      for (size_t i = 0; i < numpts; ++i)
      {
        backgroundvalues[i] = values[i];
        m_outputWS->dataY(INPUTPUREPEAKINDEX)[i] = m_dataWS->readY(m_wsIndex)[i] - values[i];
      }
      map<string, double> parammap = convertToDoubleMap(m_funcParameters);
      m_lebailFunction->setProfileParameterValues(parammap);
      calculateDiffractionPatternMC(m_outputWS->readX(INPUTPUREPEAKINDEX), m_outputWS->readY(INPUTPUREPEAKINDEX),
                                    false, true, backgroundvalues, valueVec, newR);

      g_log.information() << "[DBx800] New Rwp = " << newR.Rwp << ", Rp = " << newR.Rp << ".\n";

      bool accept = acceptOrDeny(currR, newR);

      // c) Process result
      if (!accept)
      {
        // Not accept.  Restore original
        recoverBackgroundParameters(m_bkgdParameterBuffer);
      }
      else
      {
        // Accept
        currR = newR;
        if (newR.Rwp < bestR.Rwp)
        {
          // Is it the best?
          bestR = newR;
          storeBackgroundParameters(m_bkgdParameterBest);

          stringstream bufss;
          bufss << "Temp best background parameter ";
          for (size_t i = 0; i < m_bkgdParameterBest.size(); ++i)
            bufss << "[" << i << "] = " << m_bkgdParameterBest[i] << ", ";
          g_log.information(bufss.str());
        }
      }

      // d) Progress
      progress(static_cast<double>(istep)/static_cast<double>(m_numMinimizeSteps));
    }

    // 3. Recover the best
    recoverBackgroundParameters(m_bkgdParameterBest);

    stringstream bufss1;
    bufss1 << "Best background parameter ";
    for (size_t i = 0; i < m_bkgdParameterStepVec.size(); ++i)
      bufss1 << "[" << i << "] = " << m_backgroundFunction->getParameter(i) << ", ";
    g_log.notice(bufss1.str());

    Rfactor outputR(-DBL_MAX, -DBL_MAX);
    m_backgroundFunction->function(domain, values);
    for (size_t i = 0; i < numpts; ++i)
    {
      backgroundvalues[i] = values[i];
      m_outputWS->dataY(INPUTPUREPEAKINDEX)[i] = m_dataWS->readY(m_wsIndex)[i] - values[i];
    }
    parammap = convertToDoubleMap(m_funcParameters);
    m_lebailFunction->setProfileParameterValues(parammap);
    calculateDiffractionPatternMC(m_outputWS->readX(INPUTPUREPEAKINDEX), m_outputWS->readY(INPUTPUREPEAKINDEX),
                                  false, true, backgroundvalues, valueVec, outputR);

    g_log.notice() << "[DBx604] Best Rwp = " << bestR.Rwp << ",  vs. recovered best Rwp = " << outputR.Rwp << ".\n";

    // 4. Add data (0: experimental, 1: calcualted, 2: difference)
    for (size_t i = 0; i < numpts; ++i)
    {
      m_outputWS->dataY(1)[i] = valueVec[i]+backgroundvalues[i];
      m_outputWS->dataY(2)[i] = vecY[i]-(valueVec[i]+backgroundvalues[i]);
    }

    //   (3: peak without background, 4: input background)
    // m_backgroundFunction->function(domain, values);
    for (size_t i = 0; i < values.size(); ++i)
    {
      m_outputWS->dataY(CALBKGDINDEX)[i] = backgroundvalues[i];
      m_outputWS->dataY(CALPUREPEAKINDEX)[i] = valueVec[i];
    }

    // 5. Output background to table workspace
    TableWorkspace_sptr outtablews(new TableWorkspace());
    outtablews->addColumn("str", "Name");
    outtablews->addColumn("double", "Value");
    outtablews->addColumn("double", "Error");

    for (size_t i = 0; i < m_bkgdParameterNames.size(); ++i)
    {
      string parname = m_bkgdParameterNames[i];
      double parvalue = m_backgroundFunction->getParameter(parname);

      TableRow newrow = outtablews->appendRow();
      newrow << parname << parvalue << 1.0;
    }

    setProperty("BackgroundParametersWorkspace", outtablews);

    return;
  }

  //----------------------------------------------------------------------------------------------
  /** Store/buffer current background parameters
    * @param bkgdparamvec :: vector to save the background parameters whose order is same in background function
    */
  void LeBailFit::storeBackgroundParameters(vector<double>& bkgdparamvec)
  {
    for (size_t i = 0; i < m_numberBkgdParameters; ++i)
    {
      bkgdparamvec[i] = m_backgroundFunction->getParameter(i);
    }

    return;
  }

  /** Restore/recover the buffered background parameters to m_background function
    * @param bkgdparamvec :: vector holding the background parameters whose order is same in background function
    */
  void LeBailFit::recoverBackgroundParameters(vector<double> bkgdparamvec)
  {
    for (size_t i = 0; i < m_numberBkgdParameters; ++i)
    {
      m_backgroundFunction->setParameter(i, bkgdparamvec[i]);
    }

    return;
  }

  /** Propose new background parameters
    */
  void LeBailFit::proposeNewBackgroundValues()
  {
    int iparam = m_roundBkgd % static_cast<int>(m_numberBkgdParameters);

    double currvalue = m_backgroundFunction->getParameter(static_cast<int>(iparam));
    double r = 2*(static_cast<double>(rand())/static_cast<double>(RAND_MAX)-0.5);
    double newvalue = currvalue + r * m_bkgdParameterStepVec[iparam];

    g_log.information() << "[DBx804] Background " << iparam << " propose new value = "
                        << newvalue << "  from " << currvalue << ".\n";

    m_backgroundFunction->setParameter(static_cast<size_t>(iparam), newvalue);

    ++ m_roundBkgd;

    return;
  }



  //===================================  Set up the Le Bail Fit   ================================
  //----------------------------------------------------------------------------------------------
  /** Create LeBailFunction, including creating Le Bail function, add peaks and background
   */
  void LeBailFit::createLeBailFunction()
  {
<<<<<<< HEAD
    // 1. Generate the composite function
    API::CompositeFunction compfunction;
    m_lebailFunction = boost::make_shared<API::CompositeFunction>(compfunction);
    m_lebailFunction->setAttributeValue( "NumDeriv", true );
=======
    // Generate Le Bail function
    m_lebailFunction = boost::make_shared<LeBailFunction>(LeBailFunction(m_peakType));
>>>>>>> 490c4306

    // Set up profile parameters
    if (m_funcParameters.size() == 0)
      throw runtime_error("Function parameters must be set up by this point.");

    map<string, double> pardblmap = convertToDoubleMap(m_funcParameters);
    m_lebailFunction->setProfileParameterValues(pardblmap);

    // Add peaks
    vector<vector<int> > vecHKL;
    vector<pair<vector<int>, double> >::iterator piter;
    for (piter = m_inputPeakInfoVec.begin(); piter != m_inputPeakInfoVec.end(); ++piter)
      vecHKL.push_back(piter->first);
    m_lebailFunction->addPeaks(vecHKL);

    // Add background
    m_lebailFunction->addBackgroundFunction(m_backgroundType, m_backgroundParameters);

    return;
  }

  //----------------------------------------------------------------------------------------------
  /** Crop workspace if user required
    * @param inpws :  input workspace to crop
    * @param wsindex: workspace index of the data to fit against
   */
  API::MatrixWorkspace_sptr LeBailFit::cropWorkspace(API::MatrixWorkspace_sptr inpws, size_t wsindex)
  {
    // 1. Read inputs
    std::vector<double> fitrange = this->getProperty("FitRegion");

    double tof_min, tof_max;
    if (fitrange.empty())
    {
      tof_min = inpws->readX(wsindex)[0];
      tof_max = inpws->readX(wsindex).back();
    }
    else if (fitrange.size() == 2)
    {
      tof_min = fitrange[0];
      tof_max = fitrange[1];
    }
    else
    {
      g_log.warning() << "Input FitRegion has more than 2 entries.  Using default in stread.\n";

      tof_min = inpws->readX(wsindex)[0];
      tof_max = inpws->readX(wsindex).back();
    }

    // 2.Call  CropWorkspace()
    API::IAlgorithm_sptr cropalg = this->createChildAlgorithm("CropWorkspace", -1, -1, true);
    cropalg->initialize();

    cropalg->setProperty("InputWorkspace", inpws);
    cropalg->setPropertyValue("OutputWorkspace", "MyData");
    cropalg->setProperty("XMin", tof_min);
    cropalg->setProperty("XMax", tof_max);

    bool cropstatus = cropalg->execute();
    if (!cropstatus)
    {
      std::stringstream errmsg;
      errmsg << "DBx309 Cropping workspace unsuccessful.  Fatal Error. Quit!";
      g_log.error() << errmsg.str() << "\n";
      throw std::runtime_error(errmsg.str());
    }

    API::MatrixWorkspace_sptr cropws = cropalg->getProperty("OutputWorkspace");
    if (!cropws)
    {
      g_log.error() << "Unable to retrieve a Workspace2D object from ChildAlgorithm Crop.\n";
    }
    else
    {
      g_log.debug() << "DBx307: Cropped Workspace... Range From " << cropws->readX(wsindex)[0] << " To "
                    << cropws->readX(wsindex).back() << "\n";
    }

    return cropws;
  }

  //================================= Import/Parse and Output  ===================================
  //----------------------------------------------------------------------------------------------
  /** Process input properties to class variables and do some initial check
    */
  void LeBailFit::processInputProperties()
  {
    // Peak type
    m_peakType = getPropertyValue("PeakType");

    // 1. Get input and perform some check
    // a) Import data workspace and related, do crop
    API::MatrixWorkspace_sptr inpWS = this->getProperty("InputWorkspace");

    int tempindex = this->getProperty("WorkspaceIndex");
    m_wsIndex = size_t(tempindex);

    if (m_wsIndex >= inpWS->getNumberHistograms())
    {
      // throw if workspace index is not correct
      stringstream errss;
      errss << "Input WorkspaceIndex " << tempindex << " is out of boundary [0, "
            << inpWS->getNumberHistograms() << "). ";
      g_log.error(errss.str());
      throw runtime_error(errss.str());
    }

    m_dataWS = this->cropWorkspace(inpWS, m_wsIndex);

    // b) Minimizer
    std::string minim = getProperty("Minimizer");
    mMinimizer = minim;

    // c) Peak parameters and related.
    parameterWS = this->getProperty("InputParameterWorkspace");
    reflectionWS = this->getProperty("InputHKLWorkspace");
    mPeakRadius = this->getProperty("PeakRadius");

    // d) Determine Functionality (function mode)
    std::string function = this->getProperty("Function");
    m_fitMode = FIT; // Default: LeBailFit
    if (function.compare("Calculation") == 0)
    {
      // peak calculation
      m_fitMode = CALCULATION;
    }
    else if (function.compare("CalculateBackground") == 0)
    {
      // automatic background points selection
      m_fitMode = BACKGROUNDPROCESS;
    }
    else if (function.compare("MonteCarlo") == 0)
    {
      // Monte Carlo random walk refinement
      m_fitMode = MONTECARLO;
    }
    else if (function.compare("LeBailFit") == 0)
    {
      // Le Bail Fit mode
      m_fitMode = FIT;
    }
    else if (function.compare("RefineBackground") == 0)
    {
      // Refine background mode
      m_fitMode = BACKGROUNDPROCESS;
    }
    else
    {
      stringstream errss;
      errss << "Function mode " << function << " is not supported by LeBailFit().";
      g_log.error(errss.str());
      throw invalid_argument(errss.str());
    }

    m_dampingFactor = getProperty("Damping");

    tempindex = getProperty("NumberMinimizeSteps");
    if (tempindex >= 0)
      m_numMinimizeSteps = static_cast<size_t>(tempindex);
    else
    {
      m_numMinimizeSteps = 0;
      stringstream errss;
      errss << "Input number of random walk steps (" << m_numMinimizeSteps <<
               ") cannot be less and equal to zero.";
      g_log.error(errss.str());
      throw invalid_argument(errss.str());
    }

    m_minimumPeakHeight = getProperty("MinimumPeakHeight");
    m_indicatePeakHeight = getProperty("IndicationPeakHeight");

    // Tolerate duplicated input peak or not?
    m_tolerateInputDupHKL2Peaks = getProperty("AllowDegeneratedPeaks");

    return;
  }

  //----------------------------------------------------------------------------------------------
  /** Parse the input TableWorkspace to some maps for easy access
    * Output : m_functionParameters
   */
  void LeBailFit::parseInstrumentParametersTable()
  {
    // 1. Check column orders
    if (parameterWS->columnCount() < 3)
    {
      g_log.error() << "Input parameter table workspace does not have enough number of columns. "
                    << " Number of columns (Input =" << parameterWS->columnCount() << ") >= 3 as required.\n";
      throw std::invalid_argument("Input parameter workspace is wrong. ");
    }
    else
    {
      g_log.information() << "[DB] Starting to parse instrument parameter table workspace "
                          << parameterWS->name() << ".\n";
    }

    // 2. Import data to maps
    size_t numrows = parameterWS->rowCount();
    std::vector<std::string> colnames = parameterWS->getColumnNames();
    size_t numcols = colnames.size();

    std::map<std::string, double> tempdblmap;
    std::map<std::string, std::string> tempstrmap;
    std::map<std::string, double>::iterator dbliter;
    std::map<string, string>::iterator striter;

    std::string colname;
    double dblvalue;
    std::string strvalue;

    for (size_t ir = 0; ir < numrows; ++ir)
    {
      // a) Clear the map
      tempdblmap.clear();
      tempstrmap.clear();

      // b) Get the row
      API::TableRow trow = parameterWS->getRow(ir);

      // c) Parse each term
      for (size_t icol = 0; icol < numcols; ++icol)
      {
        colname = colnames[icol];
        if (colname.compare("FitOrTie") != 0 && colname.compare("Name") != 0)
        {
          // double data
          g_log.debug() << "Col-name = " << colname << ", ";
          trow >> dblvalue;
          g_log.debug() << "Value = " << dblvalue << ".\n";;
          tempdblmap.insert(std::make_pair(colname, dblvalue));
        }
        else
        {
          // string data
          g_log.debug() << "Col-name = " << colname << ", ";
          trow >> strvalue;
          strvalue.erase(std::find_if(strvalue.rbegin(), strvalue.rend(),
                                      std::not1(std::ptr_fun<int, int>(std::isspace))).base(), strvalue.end());

          g_log.debug() << "Value = " << strvalue << ".\n";
          tempstrmap.insert(std::make_pair(colname, strvalue));
        }
      }

      // d) Construct a Parameter instance
      Parameter newparameter;
      // i.   name
      striter = tempstrmap.find("Name");
      if (striter != tempstrmap.end())
      {
        newparameter.name = striter->second;
      }
      else
      {
        std::stringstream errmsg;
        errmsg << "Parameter (table) workspace " << parameterWS->name()
               << " does not contain column 'Name'.  It is not a valid input.  Quit ";
        g_log.error() << errmsg.str() << "\n";
        throw std::invalid_argument(errmsg.str());
      }

      // ii.  fit
      striter = tempstrmap.find("FitOrTie");
      if (striter != tempstrmap.end())
      {
        std::string fitortie = striter->second;
        bool tofit = true;
        if (fitortie.length() > 0)
        {
          char fc = fitortie.c_str()[0];
          if (fc == 't' || fc == 'T')
          {
            tofit = false;
          }
        }
        newparameter.fit = tofit;
      }
      else
      {
        std::stringstream errmsg;
        errmsg << "Parameter (table) workspace " << parameterWS->name()
               << " does not contain column 'FitOrTie'.  It is not a valid input.  Quit ";
        g_log.error() << errmsg.str() << "\n";
        throw std::invalid_argument(errmsg.str());
      }

      // iii. value
      dbliter = tempdblmap.find("Value");
      if (dbliter != tempdblmap.end())
      {
        newparameter.curvalue = dbliter->second;
      }
      else
      {
        std::stringstream errmsg;
        errmsg << "Parameter (table) workspace " << parameterWS->name()
               << " does not contain column 'Value'.  It is not a valid input.  Quit ";
        g_log.error() << errmsg.str() << "\n";
        throw std::invalid_argument(errmsg.str());
      }

      // iv.  min
      dbliter = tempdblmap.find("Min");
      if (dbliter != tempdblmap.end())
      {
        newparameter.minvalue = dbliter->second;
      }
      else
      {
        newparameter.minvalue = -1.0E10;
      }

      // v.   max
      dbliter = tempdblmap.find("Max");
      if (dbliter != tempdblmap.end())
      {
        newparameter.maxvalue = dbliter->second;
      }
      else
      {
        newparameter.maxvalue = 1.0E10;
      }

      // vi.  stepsize
      dbliter = tempdblmap.find("StepSize");
      if (dbliter != tempdblmap.end())
      {
        newparameter.stepsize = dbliter->second;
      }
      else
      {
        newparameter.stepsize = 1.0;
      }

      // vii. error
      newparameter.fiterror = 1.0E10;

      // viii.  some historical records
      newparameter.minrecordvalue = newparameter.maxvalue + 1.0;
      newparameter.maxrecordvalue = newparameter.minvalue - 1.0;

      m_funcParameters.insert(std::make_pair(newparameter.name, newparameter));
      m_origFuncParameters.insert(std::make_pair(newparameter.name, newparameter.curvalue));

      g_log.information() << "Inserting Parameter " << newparameter.name << " = " << newparameter.curvalue << ".\n";

      if (newparameter.fit)
      {
        g_log.debug() << "[Input]: " << newparameter.name << ": value = " << newparameter.curvalue
                            << " Range: [" << newparameter.minvalue << ", " << newparameter.maxvalue
                            << "], MC Step = " << newparameter.stepsize << ", Fit? = "
                            << newparameter.fit << "\n";
      }
    } // ENDFOR rows in Table

    g_log.information() << "[DB]: Successfully Imported Peak Parameters TableWorkspace "
                        << parameterWS->name() << ". Imported " << m_funcParameters.size()
                        << " parameters. " << "\n";

    return;
  }

  //----------------------------------------------------------------------------------------------
  /** Parse the reflections workspace to a list of reflections;
   * Output --> mPeakHKLs
   * It will NOT screen the peaks whether they are in the data range.
  */
  void LeBailFit::parseBraggPeaksParametersTable()
  {
    // 1. Check column orders
    std::vector<std::string> colnames = reflectionWS->getColumnNames();
    if (colnames.size() < 3)
    {
      g_log.error() << "Input parameter table workspace does not have enough number of columns. "
                    << " Number of columns = " << colnames.size() << " < 3 as required.\n";
      throw std::runtime_error("Input parameter workspace is wrong. ");
    }
    if (colnames[0].compare("H") != 0 ||
        colnames[1].compare("K") != 0 ||
        colnames[2].compare("L") != 0)
    {
      stringstream errss;
      errss << "Input Bragg peak parameter TableWorkspace does not have the columns in order.  "
            << "It must be H, K, L. for the first 3 columns.";
      g_log.error(errss.str());
      throw std::runtime_error(errss.str());
    }

    // Has peak height?
    bool hasPeakHeight = false;
    if (colnames.size() >= 4 && colnames[3].compare("PeakHeight") == 0)
    {
      // Has a column for peak height
      hasPeakHeight = true;
    }

    /* FIXME This section is disabled presently
    bool userexcludepeaks = false;
    if (colnames.size() >= 5 && colnames[4].compare("Include/Exclude") == 0)
    {
        userexcludepeaks = true;
    }
    */

    // 2. Import data to maps
    int h, k, l;

    size_t numrows = reflectionWS->rowCount();
    for (size_t ir = 0; ir < numrows; ++ir)
    {
      // 1. Get from table row
      API::TableRow trow = reflectionWS->getRow(ir);
      trow >> h >> k >> l;

      // 3. Insert related data structure
      std::vector<int> hkl;
      hkl.push_back(h);
      hkl.push_back(k);
      hkl.push_back(l);

      // optional peak height
      double peakheight = 1.0;
      if (hasPeakHeight)
      {
        trow >> peakheight;
      }

      m_inputPeakInfoVec.push_back(make_pair(hkl, peakheight));
    } // ENDFOR row

    g_log.information() << "Imported HKL TableWorkspace.   Size of Rows = "
                        << numrows << "\n";

    return;
  }

  //----------------------------------------------------------------------------------------------
  /** Parse table workspace (from Fit()) containing background parameters to a vector
   */
  void LeBailFit::parseBackgroundTableWorkspace(TableWorkspace_sptr bkgdparamws, vector<double>& bkgdorderparams)
  {
    g_log.debug() << "DB1105A Parsing background TableWorkspace.\n";

    // 1. Clear (output) map
    bkgdorderparams.clear();
    std::map<std::string, double> parmap;

    // 2. Check
    std::vector<std::string> colnames = bkgdparamws->getColumnNames();
    if (colnames.size() < 2)
    {
      g_log.error() << "Input parameter table workspace must have more than 1 columns\n";
      throw std::invalid_argument("Invalid input background table workspace. ");
    }
    else
    {
      if (!(boost::starts_with(colnames[0], "Name") && boost::starts_with(colnames[1], "Value")))
      {
        // Column 0 and 1 must be Name and Value (at least started with)
        g_log.error() << "Input parameter table workspace have wrong column definition.\n";
        for (size_t i = 0; i < 2; ++i)
          g_log.error() << "Column " << i << " Should Be Name.  But Input is " << colnames[0] << "\n";
        throw std::invalid_argument("Invalid input background table workspace. ");
      }
    }

    g_log.debug() << "DB1105B Background TableWorkspace is valid.\n";

    // 3. Input
    for (size_t ir = 0; ir < bkgdparamws->rowCount(); ++ir)
    {
      API::TableRow row = bkgdparamws->getRow(ir);
      std::string parname;
      double parvalue;
      row >> parname >> parvalue;

      if (parname.size() > 0 && parname[0] == 'A')
      {
        // Insert parameter name starting with A
        parmap.insert(std::make_pair(parname, parvalue));
      }
    }

    // 4. Sort: increasing order
    bkgdorderparams.reserve(parmap.size());
    for (size_t i = 0; i < parmap.size(); ++i)
    {
      bkgdorderparams.push_back(0.0);
    }

    std::map<std::string, double>::iterator mit;
    for (mit = parmap.begin(); mit != parmap.end(); ++mit)
    {
      std::string parname = mit->first;
      double parvalue = mit->second;
      std::vector<std::string> terms;
      boost::split(terms, parname, boost::is_any_of("A"));
      int tmporder = atoi(terms[1].c_str());
      bkgdorderparams[tmporder] = parvalue;
    }

    // 5. Debug output
    std::stringstream msg;
    msg << "Background Order = " << bkgdorderparams.size() << ": ";
    for (size_t iod = 0; iod < bkgdorderparams.size(); ++iod)
    {
      msg << "A" << iod << " = " << bkgdorderparams[iod] << "; ";
    }
    g_log.information() << "DB1105 Importing background TableWorkspace is finished. " << msg.str() << "\n";

    return;
  }

  //----------------------------------------------------------------------------------------------
  /** Create and set up an output TableWorkspace for each individual peaks
   * Parameters include H, K, L, Height, TOF_h, PeakGroup, Chi^2, FitStatus
   * Where chi^2 and fit status are used only in 'CalculateBackground'
   */
  void LeBailFit::exportBraggPeakParameterToTable()
  {
    // Create peaks workspace
    DataObjects::TableWorkspace_sptr peakWS = DataObjects::TableWorkspace_sptr(new DataObjects::TableWorkspace);

    // Add columns to table/peak workspace
    peakWS->addColumn("int", "H");
    peakWS->addColumn("int", "K");
    peakWS->addColumn("int", "L");
    peakWS->addColumn("double", "Height");
    peakWS->addColumn("double", "TOF_h");
    peakWS->addColumn("double", "Alpha");
    peakWS->addColumn("double", "Beta");
    peakWS->addColumn("double", "Sigma2");
    peakWS->addColumn("double", "Gamma");
    peakWS->addColumn("double", "FWHM");
    peakWS->addColumn("int", "PeakGroup");
    peakWS->addColumn("double", "Chi^2");
    peakWS->addColumn("str", "FitStatus");

    // Add each peak in LeBailFunction to peak/table workspace
    for (size_t ipk = 0; ipk < m_inputPeakInfoVec.size(); ++ipk)
    {
      // Miller index
      vector<int>& hkl = m_inputPeakInfoVec[ipk].first;
      int h = hkl[0];
      int k = hkl[1];
      int l = hkl[2];


      double tof_h = m_lebailFunction->getPeakParameter(hkl, "TOF_h");
      double height = m_lebailFunction->getPeakParameter(hkl, "Height");
      double alpha = m_lebailFunction->getPeakParameter(hkl, "Alpha");
      double beta = m_lebailFunction->getPeakParameter(hkl, "Beta");
      double sigma2 = m_lebailFunction->getPeakParameter(hkl, "Sigma2");
      double gamma = m_lebailFunction->getPeakParameter(hkl, "Gamma");
      double fwhm = m_lebailFunction->getPeakParameter(hkl, "FWHM");

      // New row
      API::TableRow newrow = peakWS->appendRow();
      newrow << h << k << l << height << tof_h << alpha << beta << sigma2 << gamma << fwhm
             << -1 << -1.0 << "N/A";

      if (tof_h < 0)
      {
        stringstream errss;
        errss << "Peak (" << h << ", " << k << ", " << l << "): TOF_h (=" << tof_h
              << ") is NEGATIVE!";
        g_log.error(errss.str());
      }
    }

    // 4. Set
    this->setProperty("OutputPeaksWorkspace", peakWS);

    g_log.notice("[DBx403] Set property to OutputPeaksWorkspace.");

    return;
  }

  //----------------------------------------------------------------------------------------------
  /** Create a new table workspace for parameter values and set to output
   * to replace the input peaks' parameter workspace
   * @param parammap : map of Parameters whose values are written to TableWorkspace
   */
  void LeBailFit::exportInstrumentParameterToTable(std::map<std::string, Parameter> parammap)
  {
    // 1. Create table workspace
    DataObjects::TableWorkspace *tablews;

    tablews = new DataObjects::TableWorkspace();
    DataObjects::TableWorkspace_sptr parameterws(tablews);

    tablews->addColumn("str", "Name");
    tablews->addColumn("double", "Value");
    tablews->addColumn("str", "FitOrTie");
    tablews->addColumn("double", "chi^2");
    tablews->addColumn("double", "Min");
    tablews->addColumn("double", "Max");
    tablews->addColumn("double", "StepSize");
    tablews->addColumn("double", "StartValue");
    tablews->addColumn("double", "Diff");

    // 2. Add profile parameter value
    std::map<std::string, Parameter>::iterator paramiter;
    std::map<std::string, double >::iterator opiter;
    for (paramiter = parammap.begin(); paramiter != parammap.end(); ++paramiter)
    {
      std::string parname = paramiter->first;
      if (parname.compare("Height"))
      {
        // Export every parameter except "Height"

        // a) current value
        double parvalue = paramiter->second.curvalue;

        // b) fit or tie?
        char fitortie = 't';
        if (paramiter->second.fit)
        {
          fitortie = 'f';
        }
        std::stringstream ss;
        ss << fitortie;
        std::string fit_tie = ss.str();

        // c) starting value
        opiter = m_origFuncParameters.find(parname);
        double origparvalue = -1.0E100;
        if (opiter != m_origFuncParameters.end())
        {
          origparvalue = opiter->second;
        }
        double diff = origparvalue - parvalue;

        // d. (standard) error
        double paramerror = paramiter->second.fiterror;

        // e. create the row
        double min = paramiter->second.minvalue;
        double max = paramiter->second.maxvalue;
        double step = paramiter->second.stepsize;

        API::TableRow newparam = tablews->appendRow();
        newparam << parname << parvalue << fit_tie << paramerror << min << max << step << origparvalue << diff;
      } // ENDIF
    }

    // 3. Add chi^2
    if (m_fitMode == FIT && !m_inputParameterPhysical)
    {
      // Impossible mode
      throw runtime_error("Impossible to have this situation happen.  Flag 541.");
    }
    else if (!m_inputParameterPhysical)
    {
      // Input instrument profile parameters are not physical
      m_lebailCalChi2 = DBL_MAX;
      m_lebailFitChi2 = DBL_MAX;
    }

    if (m_fitMode == FIT)
    {
      // Do this for FIT mode only
      API::TableRow fitchi2row = tablews->appendRow();
      fitchi2row << "FitChi2" << m_lebailFitChi2 << "t" << 0.0 << 0.0 << 0.0 << 0.0 << 0.0 << 0.0;
      API::TableRow chi2row = tablews->appendRow();
      chi2row << "Chi2" << m_lebailCalChi2 << "t" << 0.0 << 0.0 << 0.0 << 0.0 << 0.0 << 0.0;
    }

    // 4. Add to output peroperty
    setProperty("OutputParameterWorkspace", parameterws);

    return;
  }

  //----------------------------------------------------------------------------------------------
  /** Create output data workspace
   * Basic spectra list:
   * (0) original data
   * (1) fitted data
   * (2) difference
   * (3) fitted pattern w/o background
   * (4) background (being fitted after peak)
   * (5) calculation based on input only (no fit)
   * (6) background (input)
   * (7) original data with background removed;
   * (8) Smoothed background
   * In mode of CALCULATION
   * (9+) One spectrum for each peak
   */
  void LeBailFit::createOutputDataWorkspace()
  {
    // 1. Determine number of output spectra
    size_t nspec = 9;

    if (m_fitMode == CALCULATION)
    {
      bool plotindpeak = this->getProperty("PlotIndividualPeaks");
      if (plotindpeak)
      {
        nspec += m_lebailFunction->getNumberOfPeaks();
        g_log.information() << "Number of peaks to add to output data = " << m_lebailFunction->getNumberOfPeaks() << ".\n";
      }
    }

    // 2. Create workspace2D and set the data to spectrum 0 (common among all)
    size_t nbinx = m_dataWS->readX(m_wsIndex).size();
    size_t nbiny = m_dataWS->readY(m_wsIndex).size();
    m_outputWS = boost::dynamic_pointer_cast<DataObjects::Workspace2D>(
          API::WorkspaceFactory::Instance().create("Workspace2D", nspec, nbinx, nbiny));

    // 3. Add values
    //    All X.
    for (size_t i = 0; i < nbinx; ++i)
      for (size_t j = 0; j < m_outputWS->getNumberHistograms(); ++j)
        m_outputWS->dataX(j)[i] = m_dataWS->readX(m_wsIndex)[i];

    //    Observation
    for (size_t i = 0; i < nbiny; ++i)
    {
      m_outputWS->dataY(OBSDATAINDEX)[i] = m_dataWS->readY(m_wsIndex)[i];
      m_outputWS->dataE(OBSDATAINDEX)[i] = m_dataWS->readE(m_wsIndex)[i];
    }

    // 4. Set axis
    m_outputWS->getAxis(0)->setUnit("TOF");

    API::TextAxis* tAxis = 0;
    tAxis = new API::TextAxis(nspec);
    tAxis->setLabel(0, "Data");
    tAxis->setLabel(1, "Calc");
    tAxis->setLabel(2, "Diff");
    tAxis->setLabel(3, "CalcNoBkgd");
    tAxis->setLabel(4, "OutBkgd");
    tAxis->setLabel(5, "InpCalc");
    tAxis->setLabel(6, "InBkgd");
    tAxis->setLabel(7, "DataNoBkgd");
    tAxis->setLabel(8, "SmoothedBkgd");

    if (m_fitMode == CALCULATION)
    {
      // Set the single peak labels
      for (size_t i = 0; i < (nspec-9); ++i)
      {
        std::stringstream ss;
        ss << "Peak_" << i;
        tAxis->setLabel(9+i, ss.str());
      }
    }

    m_outputWS->replaceAxis(1, tAxis);

    return;
  }


  // ====================================== Random Walk Suite ====================================
  //----------------------------------------------------------------------------------------------
  /** Refine instrument parameters by random walk algorithm (MC)
   *
   * @param maxcycles: number of Monte Carlo steps/cycles
   * @param parammap:  map containing Parameters to refine in MC algorithm
   */
  void LeBailFit::execRandomWalkMinimizer(size_t maxcycles, map<string, Parameter>& parammap)
  {
    // Set up random walk parameters
    const MantidVec& vecX = m_dataWS->readX(m_wsIndex);
    const MantidVec& vecInY = m_dataWS->readY(m_wsIndex);
    size_t numpts = vecInY.size();

    const MantidVec& domain = m_dataWS->readX(m_wsIndex);
    MantidVec purepeakvalues(domain.size(), 0.0);

    //    Strategy and map
    TableWorkspace_sptr mctablews = getProperty("MCSetupWorkspace");
    if (mctablews)
    {
      setupRandomWalkStrategyFromTable(mctablews);
    }
    else
    {
      setupBuiltInRandomWalkStrategy();
    }
    //   Walking style/algorithm
    bool usedrunkenwalk = getProperty("DrunkenWalk");
    if (usedrunkenwalk)
      m_walkStyle = DRUNKENWALK;
    else
      m_walkStyle = RANDOMWALK;
    //    Annealing temperature
    m_Temperature = getProperty("AnnealingTemperature");
    if (m_Temperature < 0)
      m_Temperature = fabs(m_Temperature);
    m_useAnnealing = getProperty("UseAnnealing");
    //    Random seed
    int randomseed = getProperty("RandomSeed");

    //    R-factors used for MC procedure
    Rfactor startR(-DBL_MAX, -DBL_MAX), currR(-DBL_MAX, -DBL_MAX), newR(-DBL_MAX, -DBL_MAX);
    //    Set up a parameter map for new ...
    map<string, Parameter> newparammap = parammap;

    // Process background to make a pure peak spectrum in output workspace
    MantidVec& vecBkgd = m_outputWS->dataY(INPUTBKGDINDEX);
    m_lebailFunction->function(vecBkgd, vecX, false, true);
    MantidVec& dataPurePeak = m_outputWS->dataY(INPUTPUREPEAKINDEX);
    transform(vecInY.begin(), vecInY.end(), vecBkgd.begin(), dataPurePeak.begin(), ::minus<double>());

    // Calcualte starting Rwp and etc
    const MantidVec& vecPurePeak = m_outputWS->readY(INPUTPUREPEAKINDEX);

    map<string, double> pardblmap = convertToDoubleMap(parammap);
    m_lebailFunction->setProfileParameterValues(pardblmap);
    bool startvaluevalid = calculateDiffractionPatternMC(vecX, vecPurePeak, false, false, vecBkgd, purepeakvalues, startR);
    if (!startvaluevalid)
    {
      // Throw exception if starting values are not valid for all
      throw runtime_error("Starting value of instrument profile parameters can generate peaks with"
                          " unphyiscal parameters values.");
    }

    //    Set starting parameters
    currR = startR;
    m_bestRwp = currR.Rwp + 0.001;
    m_bestRp = currR.Rp + 0.001;
    bookKeepBestMCResult(parammap, vecBkgd, currR, 0);

    g_log.notice() << "[DBx255] Random-walk Starting Rwp = " << currR.Rwp
                   << ", Rp = " << currR.Rp << "\n";

    // Random walk loops
    // generate some MC trace structure
    vector<double> vecIndex(maxcycles+1);
    vector<Rfactor> vecR(maxcycles+1);
    size_t numinvalidmoves = 0;
    size_t numacceptance = 0;
    bool prevcyclebetterR = true;

    // Annealing record
    int numRecentAcceptance = 0;
    int numRecentSteps = 0;

    // Loop start
    srand(randomseed);

    for (size_t icycle = 1; icycle <= maxcycles; ++icycle)
    {
      // a) Refine parameters (for all parameters in turn) to data with background removed
      for (map<int, vector<string> >::iterator giter = m_MCGroups.begin(); giter != m_MCGroups.end(); ++giter)
      {
        // i.   Propose the value
        int igroup = giter->first; // group id
        g_log.debug() << "BigTrouble: Group " << igroup << "\n";
        bool hasnewvalues = proposeNewValues(giter->second, currR, parammap, newparammap,
                                             prevcyclebetterR);

        if (!hasnewvalues)
        {
          // No new value.  Skip the rest.
          // g_log.debug() << "[DB1035.  Group " << igroup << " has no new value propsed. \n";
          continue;
        }

        // ii.  Evaluate
        map<string, double> newpardblmap = convertToDoubleMap(newparammap);
        m_lebailFunction->setProfileParameterValues(newpardblmap);
        bool validparams = calculateDiffractionPatternMC(vecX, vecPurePeak, false, false, vecBkgd,
                                                         purepeakvalues, newR);
        g_log.information() << "[Calculation] Rwp = " << newR.Rwp << ", Rp = " << newR.Rp << ".\n";

        // iii. Determine whether to take the change or not
        bool acceptchange;
        if (!validparams)
        {
          ++ numinvalidmoves;
          acceptchange = false;
          prevcyclebetterR = false;
        }
        else
        {
          acceptchange = acceptOrDeny(currR, newR);

          // FIXME - [RPRWP] Using Rp for goodness now
          if (newR.Rwp < currR.Rwp)
            prevcyclebetterR = true;
          else
            prevcyclebetterR = false;
        }

        g_log.debug() << "[DBx317] Step " << icycle << ": New Rwp = " << setprecision(10)
                      << newR.Rwp << ", Rp = " << setprecision(5) << newR.Rp
                      << "; Accepted = " << acceptchange << "; Proposed parameters valid ="
                      << validparams << "\n";

        // iv. Apply change and book keeping
        if (acceptchange)
        {
          // Apply the change to current
          applyParameterValues(newparammap, parammap);
          currR = newR;

          // All tim ebest
          // FIXME - [RPRWP] Use Rp now
          if (currR.Rwp < m_bestRwp)
          {
            // Book keep the best
            bookKeepBestMCResult(parammap, vecBkgd, currR, icycle);
          }
          // FIXME - After determining to use Rp or Rwp, this should be got into bookKeepBestMCResult
          if (currR.Rp < m_bestRp)
            m_bestRp = currR.Rp;
          if (currR.Rwp < m_bestRwp)
            m_bestRwp = currR.Rwp;

          // Statistic
          ++ numacceptance;
          ++ numRecentAcceptance;
        }
        ++ numRecentSteps;

        // e) Annealing
        if (m_useAnnealing)
        {
          // FIXME : Here are some magic numbers
          if (numRecentSteps == 10)
          {
            // i. Change temperature
            if (numRecentAcceptance <= 2)
            {
              m_Temperature *= 2.0;
            }
            else if (numRecentAcceptance >= 8)
            {
              m_Temperature /= 2.0;
            }
            // ii  Reset counters
            numRecentAcceptance = 0;
            numRecentSteps = 0;
          }
        }

        // e) Debug output
        // exportDomainValueToFile(domain, values, "mc_step0_group0.dat");
      } // END FOR Group

      // v. Improve the background
      // FIXME - [RPRWP] Use Rp now
      if (currR.Rwp < m_bestRwp)
      {
        // FIXME - Fit background is disabled at this moment
        // fitBackground(m_wsIndex, domainB, valuesB, background);
      }

      // vi. Record some information
      vecIndex[icycle] = static_cast<double>(icycle);
      if (currR.Rwp < 1.0E5)
        vecR[icycle] = currR;
      else
      {
        Rfactor dum(-1, -1);
        vecR[icycle] = dum;
      }

      // vii. progress
      if (icycle%10 == 0)
        progress(double(icycle)/double(maxcycles));

    } // ENDFOR MC Cycles

    progress(1.0);

    // 5. Sum up
    // a) Summary output
    g_log.notice() << "[SUMMARY] Random-walk R-factor:  Best step @ " << m_bestMCStep
                   << ", Acceptance ratio = " << double(numacceptance)/double(maxcycles*m_numMCGroups) << ".\n"
                   << "Rwp: Starting = " << startR.Rwp << ", Best = " << m_bestRwp << ", Ending = " << currR.Rwp << "\n"
                   << "Rp : Starting = " << startR.Rp  << ", Best = " << m_bestRp  << ", Ending = " << currR.Rp  << "\n";

    map<string,Parameter>::iterator mapiter;
    for (mapiter = parammap.begin(); mapiter != parammap.end(); ++mapiter)
    {
      Parameter& param = mapiter->second;
      if (param.fit)
      {
        g_log.notice() << setw(10) << param.name << "\t: Average Stepsize = " << setw(10) << setprecision(5)
                       << param.sumstepsize/double(maxcycles)
                       << ", Max Step Size = " << setw(10) << setprecision(5) << param.maxabsstepsize
                       << ", Number of Positive Move = " << setw(4) << param.numpositivemove
                       << ", Number of Negative Move = " << setw(4) << param.numnegativemove
                       << ", Number of No Move = " << setw(4) << param.numnomove
                       << ", Minimum tried value = " << setw(4) << param.minrecordvalue
                       << ", Maximum tried value = " << setw(4) << param.maxrecordvalue << "\n";
      }
    }
    g_log.notice() << "Number of invalid proposed moves = " << numinvalidmoves << "\n";

    // b) Export trace of R
    stringstream filenamess;
    filenamess << "r_trace_" << vecR.size() << ".dat";
    writeRfactorsToFile(vecIndex, vecR, filenamess.str());

    // c) Calculate again
    map<string, double> bestparams = convertToDoubleMap(m_bestParameters);
    m_lebailFunction->setProfileParameterValues(bestparams);
    calculateDiffractionPatternMC(vecX, vecPurePeak, false, false, vecBkgd, purepeakvalues, currR);

    MantidVec& vecCalY = m_outputWS->dataY(CALDATAINDEX);
    MantidVec& vecDiff = m_outputWS->dataY(DATADIFFINDEX);
    MantidVec& vecCalPurePeak = m_outputWS->dataY(CALPUREPEAKINDEX);
    MantidVec& vecCalBkgd = m_outputWS->dataY(CALBKGDINDEX);
    for (size_t i = 0; i < numpts; ++i)
    {
      // Calculated (refined) data
      vecCalY[i] = purepeakvalues[i] + vecBkgd[i];
      // Diff
      vecDiff[i] = vecInY[i] - vecCalY[i];
      // Calcualted without background (pure peaks)
      vecCalPurePeak[i] = purepeakvalues[i];
      // Different between calculated peaks and raw data
      vecCalBkgd[i] = vecInY[i] - purepeakvalues[i];
    }

    // c) Apply the best parameters to param
    applyParameterValues(m_bestParameters, parammap);
    Parameter par_rwp;
    par_rwp.name = "Rwp";
    par_rwp.curvalue = m_bestRwp;
    parammap["Rwp"] = par_rwp;

    return;
  } // Main Exec MC

  //----------------------------------------------------------------------------------------------
  /** Set up Monte Carlo random walk strategy
    * @param tablews :: TableWorkspace containing the Monte Carlo setup
   */
  void LeBailFit::setupRandomWalkStrategyFromTable(DataObjects::TableWorkspace_sptr tablews)
  {
    g_log.information("Set up random walk strategy from table.");

    // Scan the table
    size_t numrows = tablews->rowCount();
    for (size_t i = 0; i < numrows; ++i)
    {
      // 1. Get a row and pass out
      TableRow temprow = tablews->getRow(i);
      string parname;
      double a0, a1;
      int nonnegative, group;

      temprow >> parname >> a0 >> a1 >> nonnegative >> group;

      // 2. MC group
      map<int, vector<string> >::iterator giter;
      giter = m_MCGroups.find(group);
      if (giter != m_MCGroups.end())
      {
        giter->second.push_back(parname);
      }
      else
      {
        // First instance in the new group.
        vector<string> newpars;
        newpars.push_back(parname);
        m_MCGroups.insert(make_pair(group, newpars));
      }

      // 3. Set up MC parameters, A0, A1, non-negative
      map<string, Parameter>::iterator piter = m_funcParameters.find(parname);
      if (piter != m_funcParameters.end())
      {
        piter->second.mcA0 = a0;
        piter->second.mcA1 = a1;
        piter->second.nonnegative = (nonnegative != 0);
      }
    }

    m_numMCGroups = m_MCGroups.size();

    // 4. Reset
    map<string, Parameter>::iterator mapiter;
    for (mapiter = m_funcParameters.begin(); mapiter != m_funcParameters.end(); ++mapiter)
    {
      mapiter->second.movedirection = 1;
      mapiter->second.sumstepsize = 0.0;
      mapiter->second.numpositivemove = 0;
      mapiter->second.numnegativemove = 0;
      mapiter->second.numnomove = 0;
      mapiter->second.maxabsstepsize = -0.0;
    }

    return;
  }


  //----------------------------------------------------------------------------------------------
  /** Set up Monte Carlo random walk strategy
   */
  void LeBailFit::setupBuiltInRandomWalkStrategy()
  {
    g_log.information("Set up random walk strategy from build-in. ");

    stringstream dboutss;
    dboutss << "Monte Carlo minimizer refines: ";

    // 1. Monte Carlo groups
    // a. Instrument gemetry
    vector<string> geomparams;
    addParameterToMCMinimize(geomparams, "Dtt1");
    addParameterToMCMinimize(geomparams, "Dtt1t");
    addParameterToMCMinimize(geomparams, "Dtt2t");
    addParameterToMCMinimize(geomparams, "Zero");
    addParameterToMCMinimize(geomparams, "Zerot");
    addParameterToMCMinimize(geomparams, "Width");
    addParameterToMCMinimize(geomparams, "Tcross");
    m_MCGroups.insert(make_pair(0, geomparams));

    dboutss << "Geometry parameters: ";
    for (size_t i = 0; i < geomparams.size(); ++i)
      dboutss << geomparams[i] << "\t\t";
    dboutss << "\n";

    // b. Alphas
    vector<string> alphs;
    addParameterToMCMinimize(alphs, "Alph0");
    addParameterToMCMinimize(alphs, "Alph1");
    addParameterToMCMinimize(alphs, "Alph0t");
    addParameterToMCMinimize(alphs, "Alph1t");
    m_MCGroups.insert(make_pair(1, alphs));

    dboutss << "Alpha parameters";
    for (size_t i = 0; i < alphs.size(); ++i)
      dboutss << alphs[i] << "\t\t";
    dboutss << "\n";

    // c. Beta
    vector<string> betas;
    addParameterToMCMinimize(betas, "Beta0");
    addParameterToMCMinimize(betas, "Beta1");
    addParameterToMCMinimize(betas, "Beta0t");
    addParameterToMCMinimize(betas, "Beta1t");
    m_MCGroups.insert(make_pair(2, betas));

    dboutss << "Beta parameters";
    for (size_t i = 0; i < betas.size(); ++i)
      dboutss << betas[i] << "\t\t";
    dboutss << "\n";

    // d. Sig
    vector<string> sigs;
    addParameterToMCMinimize(sigs, "Sig0");
    addParameterToMCMinimize(sigs, "Sig1");
    addParameterToMCMinimize(sigs, "Sig2");
    m_MCGroups.insert(make_pair(3, sigs));

    dboutss << "Sig parameters";
    for (size_t i = 0; i < sigs.size(); ++i)
      dboutss << sigs[i] << "\t\t";
    dboutss << "\n";

    g_log.notice(dboutss.str());

    m_numMCGroups = m_MCGroups.size();

    // 2. Dictionary for each parameter for non-negative, mcX0, mcX1
    // a) Sig0, Sig1, Sig2
    for (size_t i = 0; i < sigs.size(); ++i)
    {
      string parname = sigs[i];
      m_funcParameters[parname].mcA0 = 2.0;
      m_funcParameters[parname].mcA1 = 1.0;
      m_funcParameters[parname].nonnegative = true;
    }

    // b) Alpha
    for (size_t i = 0; i < alphs.size(); ++i)
    {
      string parname = alphs[i];
      m_funcParameters[parname].mcA1 = 1.0;
      m_funcParameters[parname].nonnegative = false;
    }
    m_funcParameters["Alph0"].mcA0 = 0.05;
    m_funcParameters["Alph1"].mcA0 = 0.02;
    m_funcParameters["Alph0t"].mcA0 = 0.1;
    m_funcParameters["Alph1t"].mcA0 = 0.05;

    // c) Beta
    for (size_t i = 0; i < betas.size(); ++i)
    {
      string parname = betas[i];
      m_funcParameters[parname].mcA1 = 1.0;
      m_funcParameters[parname].nonnegative = false;
    }
    m_funcParameters["Beta0"].mcA0 = 0.5;
    m_funcParameters["Beta1"].mcA0 = 0.05;
    m_funcParameters["Beta0t"].mcA0 = 0.5;
    m_funcParameters["Beta1t"].mcA0 = 0.05;

    // d) Geometry might be more complicated
    m_funcParameters["Width"].mcA0 = 0.0;
    m_funcParameters["Width"].mcA1 = 0.1;
    m_funcParameters["Width"].nonnegative = true;

    m_funcParameters["Tcross"].mcA0 = 0.0;
    m_funcParameters["Tcross"].mcA1 = 1.0;
    m_funcParameters["Tcross"].nonnegative = true;

    m_funcParameters["Zero"].mcA0 = 5.0;  // 5.0
    m_funcParameters["Zero"].mcA1 = 0.0;
    m_funcParameters["Zero"].nonnegative = false;

    m_funcParameters["Zerot"].mcA0 = 5.0; // 5.0
    m_funcParameters["Zerot"].mcA1 = 0.0;
    m_funcParameters["Zerot"].nonnegative = false;

    m_funcParameters["Dtt1"].mcA0 = 5.0;  // 20.0
    m_funcParameters["Dtt1"].mcA1 = 0.0;
    m_funcParameters["Dtt1"].nonnegative = true;

    m_funcParameters["Dtt1t"].mcA0 = 5.0; // 20.0
    m_funcParameters["Dtt1t"].mcA1 = 0.0;
    m_funcParameters["Dtt1t"].nonnegative = true;

    m_funcParameters["Dtt2t"].mcA0 = 0.1;
    m_funcParameters["Dtt2t"].mcA1 = 1.0;
    m_funcParameters["Dtt2t"].nonnegative = false;

    // 4. Reset
    map<string, Parameter>::iterator mapiter;
    for (mapiter = m_funcParameters.begin(); mapiter != m_funcParameters.end(); ++mapiter)
    {
      mapiter->second.movedirection = 1;
      mapiter->second.sumstepsize = 0.0;
      mapiter->second.numpositivemove = 0;
      mapiter->second.numnegativemove = 0;
      mapiter->second.numnomove = 0;
      mapiter->second.maxabsstepsize = -0.0;
    }

    return;
  }


  //----------------------------------------------------------------------------------------------
  /** Add parameter (to a vector of string/name) for MC random walk
   * according to Fit in Parameter
   *
   * @param parnamesforMC: vector of parameter for MC minimizer
   * @param parname: name of parameter to check whether to put into refinement list
   */
  void LeBailFit::addParameterToMCMinimize(vector<string>& parnamesforMC, string parname)
  {
    map<string, Parameter>::iterator pariter;
    pariter = m_funcParameters.find(parname);
    if (pariter == m_funcParameters.end())
    {
      stringstream errss;
      errss << "Parameter " << parname << " does not exisit Le Bail function parameters. ";
      g_log.error(errss.str());
      throw runtime_error(errss.str());
    }

    if (pariter->second.fit)
      parnamesforMC.push_back(parname);

    return;
  }


  //----------------------------------------------------------------------------------------------
  /** Calculate diffraction pattern in Le Bail algorithm for MC Random walk
   *  (1) The calculation will be cased on vectors.
   *  (2) m_lebailFunction will NOT be used;
   *  (3) background will not be calculated.
   *
   * @param vecX :: vector of X
   * @param vecY ::  vector of Y (may be raw data or pure peak data/background removed)
   * @param inputraw ::  True if vecY is raw data. Otherwise, with background removed
   * @param outputwithbkgd :: output vector (values) should include background values
   * @param vecBkgd:: vector of background values (input)
   * @param values :: (output) function values, i.e., summation of all peaks and background in option
   * @param rfactor:  R-factor (Rwp and Rp) as output
   *
   * @return :: boolean value.  whether all the peaks' parameters are physical.
   */
  bool LeBailFit::calculateDiffractionPatternMC(const MantidVec& vecX, const MantidVec &vecY,
                                                bool inputraw, bool outputwithbkgd,
                                                MantidVec& vecBkgd,  MantidVec& values,
                                                Rfactor& rfactor)
  {
    vector<double> veccalbkgd;

    // Examine whether all peaks are valid
    bool peaksvalid = m_lebailFunction->isParameterValid();

    // If not valid, then return error message
    if (!peaksvalid)
    {
      g_log.information() << "Proposed new instrument profile values cause peak(s) to have "
                          << "unphysical parameter values.\n";
      rfactor = badR;
      return false;
    }

    // Calculate peaks' height
    if (inputraw)
    {
      // Remove background
      vector<double> vecPureY(vecY.size(), 0.);
      if (vecBkgd.size() == vecY.size())
      {
        // Use input background
        g_log.debug() << "Calculate diffraction pattern from raw and input background vector. " << ".\n";
        ::transform(vecY.begin(), vecY.end(), vecBkgd.begin(), vecPureY.begin(), ::minus<double>());
      }
      else
      {
        // Calculate background
        g_log.debug() << "Calculate diffraction pattern from input data and newly calculated background. " << ".\n";
        veccalbkgd.assign(vecY.size(), 0.);
        m_lebailFunction->function(veccalbkgd, vecX, false, true);
        ::transform(vecY.begin(), vecY.end(), veccalbkgd.begin(), vecPureY.begin(), ::minus<double>());
      }

      // Calculate peak intensity
      peaksvalid = m_lebailFunction->calculatePeaksIntensities(vecX, vecPureY, values);
    }
    else
    {
      // Calculate peaks intensities
      g_log.debug() << "Calculate diffraction pattern from input data with background removed. " << ".\n";
      peaksvalid = m_lebailFunction->calculatePeaksIntensities(vecX, vecY, values);
    }

    if (!peaksvalid)
    {
      g_log.information("There are some peaks that have unphysical height!");
      rfactor = badR;
      return false;
    }

    // Calculate Le Bail function
    if (values.size() != vecY.size())
    {
      g_log.error() << "Input/output vector 'values' has a wrong size = " << values.size()
                    << ".  Resize it to " << vecY.size() << ".\n";
      throw runtime_error("Impossible...");
    }

    // Integrated with background if required
    if (outputwithbkgd)
    {
      if (vecBkgd.size() == vecY.size())
      {
        ::transform(values.begin(), values.end(), vecBkgd.begin(), values.begin(), ::plus<double>());
      }
      else
      {
        if (veccalbkgd.size() == 0)
          throw runtime_error("Programming logic error.");
        ::transform(values.begin(), values.end(), veccalbkgd.begin(), values.begin(), ::plus<double>());
      }
    }

    // Calculate Rwp
    if (outputwithbkgd)
    {
      rfactor = getRFactor(m_dataWS->readY(m_wsIndex), values, m_dataWS->readE(m_wsIndex));
    }
    else
    {
      vector<double> caldata(values.size(), 0.0);
      if (vecBkgd.size() == vecY.size())
      {
        // Use input background vector
        std::transform(values.begin(), values.end(), vecBkgd.begin(), caldata.begin(), std::plus<double>());
      }
      else
      {
        // Re-calculate background
        if (veccalbkgd.size() == 0)
          throw runtime_error("Programming logic error (2). ");
        std::transform(values.begin(), values.end(), veccalbkgd.begin(), caldata.begin(), std::plus<double>());
      }
      rfactor = getRFactor(m_dataWS->readY(m_wsIndex), caldata, m_dataWS->readE(m_wsIndex));
    }

    return true;
  }

  //----------------------------------------------------------------------------------------------
  /** Propose new parameters
    * @param mcgroup:  monte carlo group
    * @param r: R factor (Rp, Rwp)
    * @param curparammap:  current map of Parameters whose values are used for propose new values
    * @param newparammap:  map of Parameters hold new values
    * @param prevBetterRwp: boolean.  true if previously proposed value resulted in a better Rwp
    *
    * Return: Boolean to indicate whether there is any parameter that have proposed new values in
    *         this group
    */
  bool LeBailFit::proposeNewValues(vector<string> mcgroup, Rfactor r, map<string, Parameter>& curparammap,
                                    map<string, Parameter>& newparammap, bool prevBetterRwp)
  {
    // TODO: Study the possibility to merge curparammap and newparammap

    // Initialize some flags
    bool anyparamtorefine = false;

    // Find out parameters to refine in this step/MC group
    g_log.debug() << "Parameter Number In Group = " << mcgroup.size() << "\n";
    for (size_t i = 0; i < mcgroup.size(); ++i)
    {
      // Find out the i-th parameter to be refined or not
      string paramname = mcgroup[i];
      Parameter param = curparammap[paramname];
      if (param.fit)
        anyparamtorefine = true;
      else
        continue;

      // Pick a random number between -1 and 1 and calculate step size
      double randomnumber = 2*static_cast<double>(rand())/static_cast<double>(RAND_MAX) - 1.0;

      // FIXME - [RPRWP] Try using Rp this time.
      double stepsize = m_dampingFactor * r.Rwp * (param.curvalue * param.mcA1 + param.mcA0) * randomnumber;

      // Direction of new value: drunk walk or random walk
      double newvalue;
      if (m_walkStyle == RANDOMWALK)
      {
        // Random walk.  No preference on direction
        newvalue = param.curvalue + stepsize;
      }
      else if (m_walkStyle == DRUNKENWALK)
      {
        // Drunken walk.  Prefer to previous successful move direction
        int prevRightDirection;
        if (prevBetterRwp)
          prevRightDirection = 1;
        else
          prevRightDirection = -1;

        double randirint = static_cast<double>(rand())/static_cast<double>(RAND_MAX);
        g_log.debug() << "[TestRandom] random = " << randirint << "\n";

        // FIXME Here are some MAGIC numbers
        if (randirint < 0.1)
        {
          // Negative direction to previous direction
          stepsize = -1.0*fabs(stepsize)*static_cast<double>(param.movedirection*prevRightDirection);
        }
        else if (randirint < 0.4)
        {
          // No preferance and thus do nothing
        }
        else
        {
          // Positive direction to previous direction
          stepsize = fabs(stepsize)*static_cast<double>(param.movedirection*prevRightDirection);
        }

        newvalue = param.curvalue + stepsize;
      }
      else
      {
        newvalue = DBL_MAX;
        throw runtime_error("Unrecoganized walk style. ");
      }

      // Restriction on the new value: non-negative
      if (param.nonnegative && newvalue < 0)
      {
        // If not allowed to be negative
        newvalue = fabs(newvalue);
      }

      // Restriction on the new value: keep the new value in the boundary
      if (newvalue < param.minvalue)
      {
        int toss = rand()%2;
        double direction = -1.0;
        newvalue = limitProposedValueInBound(param, newvalue, direction, toss);
      }
      else if (newvalue > param.maxvalue)
      {
        int toss = rand()%2;
        double direction = 1.0;
        newvalue = limitProposedValueInBound(param, newvalue, direction, toss);
      }

      // Apply to new parameter map
      newparammap[paramname].curvalue = newvalue;
      g_log.information() << "[ProposeNewValue] " << paramname << " --> " << newvalue
                          << "; random number = " << randomnumber << "\n";

      // g) record some trace
      Parameter& p = curparammap[paramname];
      if (stepsize > 0)
      {
        p.movedirection = 1;
        ++ p.numpositivemove;
      }
      else if (stepsize < 0)
      {
        p.movedirection = -1;
        ++ p.numnegativemove;
      }
      else
      {
        p.movedirection = -1;
        ++p.numnomove;
      }
      p.sumstepsize += fabs(stepsize);
      if (fabs(stepsize) > p.maxabsstepsize)
        p.maxabsstepsize = fabs(stepsize);

      if (newvalue > p.maxrecordvalue)
        p.maxrecordvalue = newvalue;
      else if (newvalue < p.minrecordvalue)
        p.minrecordvalue = newvalue;

      g_log.debug() << "[DBx257] " << paramname << "\t" << "Proposed value = " << setw(15)
                    << newvalue << " (orig = " << param.curvalue << ",  step = "
                    << stepsize << "), totRwp = " << r.Rwp << "\n";
    } // ENDFOR (i): Each parameter in this MC group/step

    return anyparamtorefine;
  }

  //-----------------------------------------------------------------------------------------------
  /** Limit proposed value in the specified boundary
    * @param param     :: Parameter
    * @param newvalue  :: proposed new value that is out of boundary
    * @param direction :: direction of parameter moved.  -1 for lower.  1 for upper
    * @param choice    :: option for various method  0: half distance.  1: periodic / reflection
    *                     based on boundary
    *
    * @return :: new value in boundary
    */
  double LeBailFit::limitProposedValueInBound(Parameter param, double newvalue, double direction, int choice)
  {
    if (choice == 0)
    {
      // Half distance
      if (direction > 0)
      {
        newvalue = (param.maxvalue - param.curvalue)*0.5 + param.curvalue;
      }
      else
      {
        newvalue = param.minvalue + 0.5 * (param.curvalue - param.minvalue);
      }
    }
    else
    {
      double deltaX = param.maxvalue-param.minvalue;

      if (deltaX < NOBOUNDARYLIMIT)
      {
        choice = 1;  // periodic
      }
      else
      {
        choice = 2;  // reflection
      }

      if (choice == 1)
      {
        // Periodic boundary
        if (direction > 0)
        {
          // newvalue = param.minvalue + (newvalue - param.maxvalue) % deltaX;
          double dval = (newvalue - param.maxvalue)/deltaX;
          newvalue = param.minvalue + deltaX * (dval - floor(dval));
        }
        else
        {
          // newvalue = param.maxvalue - (param.minvalue - newvalue) % deltaX;
          double dval = (param.minvalue - newvalue)/deltaX;
          newvalue = param.maxvalue - deltaX * (dval - floor(dval));
        }
      }
      else
      {
        // Reflective boundary
        if (direction > 0)
        {
          newvalue = param.maxvalue - (newvalue - param.maxvalue);
        }
        else
        {
          newvalue = param.minvalue + (param.maxvalue - newvalue);
        }
      }
    }

    return newvalue;
  }

  //-----------------------------------------------------------------------------------------------
  /** Determine whether the proposed value should be accepted or denied
    * @param currR:  current R-factor Rwp
    * @param newR:  R-factor of function whose parameters' values are the proposed.
    */
  bool LeBailFit::acceptOrDeny(Rfactor currR, Rfactor newR)
  {
    bool accept;

    // FIXME - [RPRWP] Using Rp for peak fitting
    double new_goodness = newR.Rwp;
    double cur_goodness = currR.Rwp;

    if (new_goodness < cur_goodness)
    {
      // Lower Rwp.  Take the change
      accept = true;
    }
    else if (new_goodness > 1.0-1.0E-9)
    {
      // Too high
      g_log.debug() << "Goodness > " << 1.0-1.0E-9 << ".  Reject!" << ".\n";
      accept = false;
    }
    else
    {
      // Higher Rwp/Rp. Take a chance to accept
      double dice = static_cast<double>(rand())/static_cast<double>(RAND_MAX);
      g_log.debug() << "[TestRandom] dice " << dice << "\n";
      double bar = exp(-(new_goodness-cur_goodness)/(cur_goodness*m_Temperature));
      // double bar = exp(-(newrwp-currwp)/m_bestRwp);
      // g_log.notice() << "[DBx329] Bar = " << bar << ", Dice = " << dice << "\n";
      if (dice < bar)
      {
        // random number (dice, 0 and 1) is smaller than bar (between -infty and 0)
        accept = true;
      }
      else
      {
        // Reject
        accept = false;
      }
    }

    return accept;
  }

  //----------------------------------------------------------------------------------------------
  /** Book keep the (sopposed) best MC result including
    * a) best MC step, Rp, Rwp
    * b) parameter values of these
    * @param parammap:  map of Parameters to book keep with
    * @param bkgddata:  background data to book keep with
    * @param rfactor :: R-factor (Rwp and Rp)
    * @param istep:     current MC step to be recorded
   */
  void LeBailFit::bookKeepBestMCResult(map<string, Parameter> parammap, vector<double>& bkgddata, Rfactor rfactor, size_t istep)
  {
    // TODO : [RPRWP] Here is a metric of goodness of it.
    double goodness = rfactor.Rwp;
    bool better = goodness < m_bestRwp;

    if (better)
    {
      // In case obtain the best solution so far

      // a) Record goodness and step
      m_bestRwp = rfactor.Rwp;
      m_bestRp = rfactor.Rp;
      m_bestMCStep = istep;

      // b) Record parameters
      if (m_bestParameters.size() == 0)
      {
        // If not be initialized, initialize it!
        m_bestParameters = parammap;
      }
      else
      {
        // in case initialized, copy the value over
        applyParameterValues(parammap, m_bestParameters);
      }

      // c) Background
      m_bestBackgroundData = bkgddata;
    }
    else
    {
      // In code calling this function, it should be better always.
      g_log.warning("[Book keep best MC result] Shouldn't be here as it is found that it is not the best solution ");
    }

    return;
  }

  //------------------------------------------------------------------------------------------------
  /** Apply the value of parameters in the source to target
    * @param srcparammap:  map of Parameters whose values to be copied to others;
    * @param tgtparammap:  map of Parameters whose values to be copied from others;
    */
  void LeBailFit::applyParameterValues(map<string, Parameter>& srcparammap, map<string, Parameter>& tgtparammap)
  {
    map<string, Parameter>::iterator srcmapiter;
    map<string, Parameter>::iterator tgtmapiter;
    for (srcmapiter = srcparammap.begin(); srcmapiter != srcparammap.end(); ++srcmapiter)
    {
      string parname = srcmapiter->first;
      Parameter srcparam = srcmapiter->second;

      tgtmapiter = tgtparammap.find(parname);
      if (tgtmapiter == tgtparammap.end())
      {
        stringstream errss;
        errss << "Parameter " << parname << " cannot be found in target Parameter map containing "
              << tgtparammap.size() << " entries. ";
        g_log.error(errss.str());
        throw runtime_error("Programming or memory error!  This situation cannot happen!");
      }

      tgtmapiter->second.curvalue = srcparam.curvalue;
    }

    return;
  }

  //===============================  Background Functions ========================================
  //----------------------------------------------------------------------------------------------
  /** Re-fit background according to the new values
    * FIXME: Still in development
   *
   * @param wsindex   raw data's workspace index
   * @param domain    domain of X's
   * @param values    values
   * @param background  background
   */
  void LeBailFit::fitBackground(size_t wsindex, FunctionDomain1DVector domain,
                                 FunctionValues values, vector<double>& background)
  {
    UNUSED_ARG(background);

    MantidVec& vecSmoothBkgd = m_outputWS->dataY(SMOOTHEDBKGDINDEX);

    smoothBackgroundAnalytical(wsindex, domain, values, vecSmoothBkgd);
    // smoothBackgroundExponential(wsindex, domain, values, vecSmoothBkgd);

    return;
  }

  //----------------------------------------------------------------------------------------------
  /** Smooth background by exponential smoothing algorithm
   *
   * @param wsindex  :  raw data's workspace index
   * @param domain      domain of X's
   * @param peakdata:   pattern of pure peaks
   * @param background: output of smoothed background
   */
  void LeBailFit::smoothBackgroundExponential(size_t wsindex, FunctionDomain1DVector domain,
                                               FunctionValues peakdata, vector<double>& background)
  {
    const MantidVec& vecRawX = m_dataWS->readX(wsindex);
    const MantidVec& vecRawY = m_dataWS->readY(wsindex);

    // 1. Check input
    if (vecRawX.size() != domain.size() || vecRawY.size() != peakdata.size() ||
        background.size() != peakdata.size())
      throw runtime_error("Vector sizes cannot be matched.");

    // 2. Set up peak density
    vector<double> peakdensity(vecRawX.size(), 1.0);
    for (size_t ipk = 0; ipk < m_lebailFunction->getNumberOfPeaks(); ++ipk)
    {
      throw runtime_error("Need to figure out how to deal with this part!");
      /* Below are original code for modifying from
      ThermalNeutronBk2BkExpConvPVoigt_sptr thispeak = m_dspPeaks[ipk].second;
      double height = thispeak->height();
      if (height > m_minimumPeakHeight)
      {
        // a) Calculate boundary
        double fwhm = thispeak->fwhm();
        double centre = thispeak->centre();
        double leftbound = centre-3*fwhm;
        double rightbound = centre+3*fwhm;

        // b) Locate boundary positions
        vector<double>::const_iterator viter;
        viter = find(vecRawX.begin(), vecRawX.end(), leftbound);
        int ileft = static_cast<int>(viter-vecRawX.begin());
        viter = find(vecRawX.begin(), vecRawX.end(), rightbound);
        int iright = static_cast<int>(viter-vecRawX.begin());
        if (iright >= static_cast<int>(vecRawX.size()))
          -- iright;

        // c) Update peak density
        for (int i = ileft; i <= iright; ++i)
        {
          peakdensity[i] += 1.0;
        }
      }
      */
    }

    // FIXME : What is bk_prm2???
    double bk_prm2 = 1.0;

    // 3. Get starting and end points value
    size_t numdata = peakdata.size();

    background[0] = vecRawY[0] - peakdata[0];
    background.back() = vecRawY.back() - peakdata[numdata-1];

    // 4. Calculate the backgrouind points
    for (size_t i = numdata-2; i >0; --i)
    {
      double bk_prm1 = (bk_prm2 * (7480.0/vecRawX[i])) / sqrt(peakdensity[i] + 1.0);
      background[i] = bk_prm1*(vecRawY[i]-peakdata[i]) + (1.0-bk_prm1)*background[i+1];
      if (background[i] < 0)
        background[i] = 0.0;
    }

    return;
  }

  //----------------------------------------------------------------------------------------------
  /** Smooth background by fitting the background to specified background function
   * @param wsindex  :  raw data's workspace index
   * @param domain      domain of X's
   * @param peakdata:   pattern of pure peaks
   * @param background: output of smoothed background
    */
  void LeBailFit::smoothBackgroundAnalytical(size_t wsindex, FunctionDomain1DVector domain,
                                             FunctionValues peakdata, vector<double>& background)
  {
    UNUSED_ARG(domain);
    UNUSED_ARG(background);

    // 1. Make data ready
    MantidVec& vecData = m_dataWS->dataY(wsindex);
    MantidVec& vecFitBkgd = m_outputWS->dataY(CALBKGDINDEX);
    MantidVec& vecFitBkgdErr = m_outputWS->dataE(CALBKGDINDEX);
    size_t numpts = vecFitBkgd.size();
    for (size_t i = 0; i < numpts; ++i)
    {
      vecFitBkgd[i] = vecData[i] - peakdata[i];
      if (vecFitBkgd[i] > 1.0)
        vecFitBkgdErr[i] = sqrt(vecFitBkgd[i]);
      else
        vecFitBkgdErr[i] = 1.0;
    }

    // 2. Fit
    throw runtime_error("Need to re-consider this method.");
    /* Below is the original code to modifying from
    Chebyshev_sptr bkgdfunc(new Chebyshev);
    bkgdfunc->setAttributeValue("n", 6);

    API::IAlgorithm_sptr calalg = this->createChildAlgorithm("Fit", -1.0, -1.0, true);
    calalg->initialize();
    calalg->setProperty("Function", boost::shared_ptr<API::IFunction>(bkgdfunc));
    calalg->setProperty("InputWorkspace", m_outputWS);
    calalg->setProperty("WorkspaceIndex", CALDATAINDEX);
    calalg->setProperty("StartX", domain[0]);
    calalg->setProperty("EndX", domain[numpts-1]);
    calalg->setProperty("Minimizer", "Levenberg-MarquardtMD");
    calalg->setProperty("CostFunction", "Least squares");
    calalg->setProperty("MaxIterations", 1000);
    calalg->setProperty("CreateOutput", false);

    // 3. Result
    bool successfulfit = calalg->execute();
    if (!calalg->isExecuted() || ! successfulfit)
    {
      // Early return due to bad fit
      stringstream errss;
      errss << "Fit to Chebyshev background failed in smoothBackgroundAnalytical.";
      g_log.error(errss.str());
      throw runtime_error(errss.str());
    }

    double chi2 = calalg->getProperty("OutputChi2overDoF");
    g_log.information() << "Fit to chebysheve background successful with chi^2 = " << chi2 << "\n";

    // 4. Output
    FunctionValues values(domain);
    bkgdfunc->function(domain, values);

    for (size_t i = 0; i < numpts; ++i)
      background[i] = values[i];
    */

    return;
  }

  //----------------------------------------------------------------------------------------------
  /// Convert a map of Parameter to a map of double
  std::map<std::string, double> LeBailFit::convertToDoubleMap(std::map<std::string, Parameter>& inmap)
  {
    std::map<std::string, double> outmap;
    std::map<std::string, Parameter>::iterator miter;
    for (miter = inmap.begin(); miter != inmap.end(); ++miter)
    {
      outmap.insert(std::make_pair(miter->first, miter->second.curvalue));
    }

    return outmap;
  }


  // ============================ External Auxiliary Functions   =================================

  /** Write a set of (XY) data to a column file
    */
  void writeRfactorsToFile(vector<double> vecX, vector<Rfactor> vecR, string filename)
  {
    ofstream ofile;
    ofile.open(filename.c_str());

    for (size_t i = 0; i < vecX.size(); ++i)
      ofile << setw(15) << setprecision(5) << vecX[i]
            << setw(15) << setprecision(5) << vecR[i].Rwp
            << setw(15) << setprecision(5) << vecR[i].Rp
            << "\n";

    ofile.close();

    return;
  }


} // namespace CurveFitting
} // namespace Mantid<|MERGE_RESOLUTION|>--- conflicted
+++ resolved
@@ -514,463 +514,9 @@
       // a) Store current setup
       storeBackgroundParameters(m_bkgdParameterBuffer);
 
-<<<<<<< HEAD
-    // 3. (Optionally) set peak intensities to a large value if their height is not large enough
-    if (m_indicatePeakHeight > 1.0E-10)
-    {
-      for (size_t i = 0; i < m_dspPeaks.size(); ++i)
-      {
-        ThermalNeutronBk2BkExpConvPVoigt_sptr thispeak = m_dspPeaks[i].second;
-        if (thispeak->height() < m_minimumPeakHeight)
-        {
-          thispeak->setHeight(m_indicatePeakHeight);
-        }
-      }
-    }
-
-    // 4. Calcualte model pattern
-    m_lebailFunction->function(domain, values);
-
-    return allpeaksvalid;
-  }
-
-  //----------------------------------------------------------------------------------------------
-  /** Perform one itearation of LeBail fitting
-  * Including
-  * a) Calculate pattern for peak intensities
-  * b) Set peak intensities
-  *
-  * @param parammap:  a map containing parameters by using parameter's name as key
-  */
-  bool LeBailFit::do1StepLeBailFit(map<string, Parameter>& parammap)
-  {
-    // 1. Generate domain and value
-    const std::vector<double> vecX = m_dataWS->readX(m_wsIndex);
-    API::FunctionDomain1DVector domain(vecX);
-    API::FunctionValues values(domain);
-
-    // 2. Calculate peak intensity and etc.
-    vector<double> allpeaksvalues(vecX.size(), 0.0);
-    calculatePeaksIntensities(m_dataWS, m_wsIndex, false, allpeaksvalues);
-    // calculateDiffractionPattern(m_dataWS, workspaceindex, domain, values, parammap, calpeakintensity);
-
-    writeToOutputWorkspace(5, domain, values);
-
-    // b) Calculate input background
-    m_backgroundFunction->function(domain, values);
-    writeToOutputWorkspace(6, domain, values);
-
-    // 3. Construct the tie.  2-level loop. (1) peak parameter (2) peak
-    // TODO Release 2.4: setLeBailFitParameters(istep)
-    this->setLeBailFitParameters();
-
-    // 4. Construct the Fit
-    this->fitLeBailFunction(parammap);
-
-    // TODO (1) Calculate Rwp, Chi^2, .... for the fitted pattern.
-
-    // 5. Do calculation again and set the output
-    // FIXME Move this part our of UnitLeBailFit
-    bool calpeakintensity = true;
-    API::FunctionValues newvalues(domain);
-    this->calculateDiffractionPattern(m_dataWS, m_wsIndex, domain, newvalues, parammap, calpeakintensity);
-
-    // Add final calculated value to output workspace
-    writeToOutputWorkspace(1, domain, newvalues);
-
-    // Add original data and
-    writeInputDataNDiff(m_wsIndex, domain);
-
-    return true;
-  }
-
-  //----------------------------------------------------------------------------------------------
-  /** Set up the fit/tie/set-parameter for LeBail Fit (mode)
-   * All parameters              : set the value
-   * Parameters for free fit     : do nothing;
-   * Parameters fixed            : set them to be fixed;
-   * Parameters for fit with tie : tie all the related up
-  */
-  void LeBailFit::setLeBailFitParameters()
-  {
-    vector<string> peakparamnames = m_dspPeaks[0].second->getParameterNames();
-
-    // 1. Set up all the peaks' parameters... tie to a constant value..
-    //    or fit by tieing same parameters of among peaks
-    std::map<std::string, Parameter>::iterator pariter;
-    for (pariter = m_funcParameters.begin(); pariter != m_funcParameters.end(); ++pariter)
-    {
-      Parameter funcparam = pariter->second;
-
-      g_log.debug() << "Step 1:  Set peak parameter value " << funcparam.name << "\n";
-
-      std::string parname = pariter->first;
-      // double parvalue = funcparam.value;
-
-      // a) Check whether it is a parameter used in Peak
-      std::vector<std::string>::iterator sit;
-      sit = std::find(peakparamnames.begin(), peakparamnames.end(), parname);
-      if (sit == peakparamnames.end())
-      {
-        // Not a peak profile parameter
-        g_log.debug() << "Unable to tie parameter " << parname << " b/c it is not a parameter for peak.\n";
-        continue;
-      }
-
-      if (!funcparam.fit)
-      {
-        // a) Fix the value to a constant number
-        size_t numpeaks = m_dspPeaks.size();
-        for (size_t ipk = 0; ipk < numpeaks; ++ipk)
-        {
-          // TODO: Make a map between peak parameter name and index. And use fix() to replace tie
-          std::stringstream ss1, ss2;
-          ss1 << "f" << ipk << "." << parname;
-          ss2 << funcparam.curvalue;
-          std::string tiepart1 = ss1.str();
-          std::string tievalue = ss2.str();
-          m_lebailFunction->tie(tiepart1, tievalue);
-          g_log.debug() << "Set up tie | " << tiepart1 << " <---> " << tievalue << " | \n";
-
-          /*--  Code prepared to replace the existing block
-          ThermalNeutronBk2BkExpConvPVoigt_sptr thispeak = m_dspPeaks[ipk].second;
-          size_t iparam = findIndex(thispeak, funcparam.name);
-          thispeak->fix(iparam);
-          --*/
-        } // For each peak
-      }
-      else
-      {
-        // b) Tie the values among all peaks, but will fit
-        for (size_t ipk = 1; ipk < m_dspPeaks.size(); ++ipk)
-        {
-          std::stringstream ss1, ss2;
-          ss1 << "f" << (ipk-1) << "." << parname;
-          ss2 << "f" << ipk << "." << parname;
-          std::string tiepart1 = ss1.str();
-          std::string tiepart2 = ss2.str();
-          m_lebailFunction->tie(tiepart1, tiepart2);
-          g_log.debug() << "LeBailFit.  Fit(Tie) / " << tiepart1 << " / " << tiepart2 << " /\n";
-        }
-
-        // c) Set the constraint
-        std::stringstream parss;
-        parss << "f0." << parname;
-        string parnamef0 = parss.str();
-        CurveFitting::BoundaryConstraint* bc =
-            new BoundaryConstraint(m_lebailFunction.get(), parnamef0, funcparam.minvalue, funcparam.maxvalue);
-        m_lebailFunction->addConstraint(bc);
-      }
-    } // FOR-Function Parameters
-
-    // 2. Set 'Height' to be fixed
-    for (size_t ipk = 0; ipk < m_dspPeaks.size(); ++ipk)
-    {
-      // a. Get peak height
-      ThermalNeutronBk2BkExpConvPVoigt_sptr thispeak = m_dspPeaks[ipk].second;
-      thispeak->fix(0);
-    } // For each peak
-
-    // 3. Fix all background paramaters to constants/current values
-    size_t funcindex = m_dspPeaks.size();
-    std::vector<std::string> bkgdparnames = m_backgroundFunction->getParameterNames();
-    for (size_t ib = 0; ib < bkgdparnames.size(); ++ib)
-    {
-      std::string parname = bkgdparnames[ib];
-      double parvalue = m_backgroundFunction->getParameter(parname);
-      std::stringstream ss1, ss2;
-      ss1 << "f" << funcindex << "." << parname;
-      ss2 << parvalue;
-      std::string tiepart1 = ss1.str();
-      std::string tievalue = ss2.str();
-
-      g_log.debug() << "Step 2: LeBailFit.  Tie / " << tiepart1 << " / " << tievalue << " /\n";
-
-      m_lebailFunction->tie(tiepart1, tievalue);
-
-      // TODO: Prefer to use fix other than tie().  Need to figure out the parameter index from name
-      /*
-        mLeBailFunction->fix(paramindex);
-      */
-    }
-
-    return;
-  }
-
-  //----------------------------------------------------------------------------------------------
-  /** Fit LeBailFunction by calling Fit()
-   *  NO NEED to set up the parameter value, fix the parameter or tie.
-   *  Be called after all functions in LeBailFunction (composite) are set up (tie, constrain)
-   *  Output: a parameter name-value map
-   *
-   * @param parammap  :  map containing Parameters to fit.  Key is Parameter's name
-   */
-  bool LeBailFit::fitLeBailFunction(std::map<std::string, Parameter> &parammap)
-  {
-    // 1. Prepare fitting boundary parameters.
-    double tof_min = m_dataWS->dataX(m_wsIndex)[0];
-    double tof_max = m_dataWS->dataX(m_wsIndex).back();
-    std::vector<double> fitrange = this->getProperty("FitRegion");
-    if (fitrange.size() == 2 && fitrange[0] < fitrange[1])
-    {
-      // Properly defined
-      tof_min = fitrange[0];
-      tof_max = fitrange[1];
-    }
-
-    // 2. Call Fit to fit LeBail function.
-    m_lebailFunction->setAttributeValue( "NumDeriv", true );
-    string fitstatus;
-    int numiterations = static_cast<int>(m_numMinimizeSteps);
-    minimizeFunction(m_dataWS, m_wsIndex, boost::shared_ptr<API::IFunction>(m_lebailFunction),
-                     tof_min, tof_max, mMinimizer, m_dampingFactor, numiterations, fitstatus, m_lebailFitChi2, true);
-
-    // 3. Get parameters
-    IFunction_sptr fitout = boost::dynamic_pointer_cast<IFunction>(m_lebailFunction);
-    std::vector<std::string> parnames = fitout->getParameterNames();
-
-    std::stringstream rmsg;
-    for (size_t ip = 0; ip < parnames.size(); ++ip)
-    {
-      // a) Get all that are needed
-      std::string parname = parnames[ip];
-      double curvalue = fitout->getParameter(ip);
-      double error = fitout->getError(ip);
-
-      // b) Split parameter string
-      // FIXME These codes are duplicated as to method parseCompFunctionParameterName().  Refactor!
-      std::vector<std::string> results;
-      boost::split(results, parname, boost::is_any_of("."));
-
-      if (results.size() != 2)
-      {
-        stringstream errss;
-        errss << "Parameter name : " << parname << " does not have 1 and only 1 (.).  Cannot support!";
-        g_log.error(errss.str());
-        throw std::runtime_error(errss.str());
-      }
-
-      // c) Error out zero-value-error parameters.
-      //    Only 1 parameter out of all tied ones will have non-zero error-report.
-      if (error > 1.0E-8)
-      {
-        // Update the function parameters' error
-        Parameter& thisparam = m_funcParameters[parname];
-        thisparam.fiterror = error;
-
-        // Output
-        std::string parnamex = results[1];
-        if (parammap[parnamex].fit)
-        {
-          // Fit
-          parammap[parnamex].curvalue = curvalue;
-          parammap[parnamex].fit = true;
-
-          rmsg << std::setw(10) << parnamex << " = " << setw(7) << setprecision(5) << curvalue
-               << ",    Error = " << setw(7) << setprecision(5) << error << "\n";
-        }
-        else
-        {
-          g_log.warning() << "[Fitting Result] Parameter " << parnamex << " is not set to refine.  "
-                          << "But its chi^2 =" << error << "\n";
-        }
-      }
-    }
-
-    // 4. Calculate Chi^2 wih all parmeters fixed
-    // a) Fit all parameters
-    vector<string> lbparnames = m_lebailFunction->getParameterNames();
-    for (size_t i = 0; i < lbparnames.size(); ++i)
-    {
-      m_lebailFunction->fix(i);
-    }
-
-    // b) Fit/calculation
-    numiterations = 0; //
-    string numfitstatus;
-    minimizeFunction(m_dataWS, m_wsIndex, boost::shared_ptr<API::IFunction>(m_lebailFunction),
-                     tof_min, tof_max, "Levenberg-MarquardtMD", 0.0, numiterations, numfitstatus, m_lebailFitChi2, false);
-
-    g_log.notice() << "LeBailFit (LeBailFunction) Fit result:  Chi^2 (Fit) = " << m_lebailFitChi2
-                   << ", Chi^2 (Cal) = " << m_lebailCalChi2
-                   << ", Fit Status = " << fitstatus << " with max number of steps = " << m_numMinimizeSteps
-                   << "\n" << rmsg.str();
-
-    // TODO: Check the covariant matrix to see whether any NaN or Infty.  If so, return false with reason
-    // TODO: (continue).  Code should fit again with Simplex and extends MaxIteration if not enough... ...
-
-    return true;
-  }
-
-
-  //----------------------------------------------------------------------------------------------
-  /** Minimize a give function
-   *
-   * Input arguments:
-   * @param dataws   :   data workspace
-   * @param wsindex  :   workspace index of the data in data workspace to fit
-   * @param function :   function to fit
-   * @param tofmin   :   minimum X value of data to fit
-   * @param tofmax   :   maximum X value of data to fit
-   * @param minimizer:   name of the minimizer to use for fitting
-   * @param dampfactor:  damping factor if damping is selected as minimizer
-   * @param numiteration: number of iterations for fit
-   * @param outputcovarmatrix:  option to let Fit to output covariant matrix
-   * Output
-   * @param status : fit status
-   * @param chi2   : chi square of the fit
-   */
-  bool LeBailFit::minimizeFunction(MatrixWorkspace_sptr dataws, size_t wsindex, IFunction_sptr function,
-                                    double tofmin, double tofmax, string minimizer, double dampfactor, int numiteration,
-                                    string& status, double& chi2, bool outputcovarmatrix)
-  {
-    std::string fitoutputwsrootname("TempMinimizerOutput");
-
-    // 1. Initialize
-    API::IAlgorithm_sptr fitalg = this->createChildAlgorithm("Fit", -1.0, -1.0, true);
-    fitalg->initialize();
-
-    g_log.debug() << "[DBx534 | Before Fit] Function To Fit: " << function->asString()
-                  << "\n" << "Number of iteration = " << numiteration << "\n";
-
-    // 2. Set property
-    fitalg->setProperty("Function", function);
-    fitalg->setProperty("InputWorkspace", dataws);
-    fitalg->setProperty("WorkspaceIndex", static_cast<int>(wsindex));
-    fitalg->setProperty("StartX", tofmin);
-    fitalg->setProperty("EndX", tofmax);
-    fitalg->setProperty("Minimizer", minimizer); // default is "Levenberg-MarquardtMD"
-    fitalg->setProperty("CostFunction", "Least squares");
-    fitalg->setProperty("MaxIterations", numiteration);
-    fitalg->setProperty("CreateOutput", true);
-    fitalg->setProperty("Output", fitoutputwsrootname);
-    fitalg->setProperty("CalcErrors", true);
-    if (minimizer.compare("Damping") == 0)
-    {
-      fitalg->setProperty("Damping", dampfactor);
-    }
-
-    // c) Execute
-    bool successfulfit = fitalg->execute();
-    if (!fitalg->isExecuted() || ! successfulfit)
-    {
-      // Early return due to bad fit
-      g_log.notice() << "[Error] Fitting to LeBail function failed.\n";
-      return false;
-    }
-    else
-    {
-      g_log.debug() << "[DBx523] Fitting successful.\n";
-    }
-
-    // d) Process output of fit
-    //    chi^2 and status
-    chi2 = fitalg->getProperty("OutputChi2overDoF");
-    string fitstatus = fitalg->getProperty("OutputStatus");
-    status = fitstatus;
-
-    // 4. Optional output covariant matrix
-    if (outputcovarmatrix)
-    {
-      ITableWorkspace_sptr covarws = fitalg->getProperty("OutputNormalisedCovarianceMatrix");
-      if (covarws)
-      {
-        declareProperty(
-              new WorkspaceProperty<ITableWorkspace>("OutputNormalisedCovarianceMatrix", "", Direction::Output),
-              "The name of the TableWorkspace in which to store the final covariance matrix" );
-        setPropertyValue("OutputNormalisedCovarianceMatrix", "NormalisedCovarianceMatrix");
-        setProperty("OutputNormalisedCovarianceMatrix", covarws);
-      }
-      else
-      {
-        g_log.warning() << "Expected covariance matrix cannot be found with algorithm Fit.\n";
-      }
-    }
-
-    return true;
-  }
-
-  //====================================  Refine background   ====================================
-  //----------------------------------------------------------------------------------------------
-  /** Calculate background of the specified diffraction pattern
-  * by
-  * 1. fix the peak parameters but height;
-  * 2. fit only heights of the peaks in a peak-group and background coefficients (assumed order 2 or 3 polynomial)
-  * 3. remove peaks by the fitting result
-  */
-  void LeBailFit::execRefineBackground()
-  {
-    // 0. Set up
-    m_bkgdParameterNames = m_backgroundFunction->getParameterNames();
-    m_numberBkgdParameters = m_bkgdParameterNames.size();
-    m_bkgdParameterBuffer.resize(m_numberBkgdParameters);
-    m_bkgdParameterBest.resize(m_numberBkgdParameters);
-    m_roundBkgd = 0;
-    m_bkgdParameterStepVec.resize(m_numberBkgdParameters, 0.01);
-    for (size_t i = 1; i < m_numberBkgdParameters; ++i)
-    {
-      m_bkgdParameterStepVec[i] = m_bkgdParameterStepVec[i-1] * 0.0001;
-    }
-
-    // 1. Generate domain and value
-    const vector<double> vecX = m_dataWS->readX(m_wsIndex);
-    const vector<double> vecY = m_dataWS->readY(m_wsIndex);
-    vector<double> valueVec(vecX.size(), 0);
-    size_t numpts = vecX.size();
-
-    API::FunctionDomain1DVector domain(vecX);
-    API::FunctionValues values(domain);
-
-    // 2. Calculate diffraction pattern
-    Rfactor currR;
-#if 0
-    calculateDiffractionPattern(m_dataWS, m_wsIndex, domain, values, m_funcParameters, true);
-    for (size_t i = 0; i < numpts; ++i)
-    {
-      valueVec[i] = values[i];
-    }
-    Rfactor currR = getRFactor(m_dataWS->readY(m_wsIndex), valueVec, m_dataWS->readE(m_wsIndex));
-#else
-    m_backgroundFunction->function(domain, values);
-    vector<double> backgroundvalues(numpts);
-    for (size_t i = 0; i < numpts; ++i)
-    {
-      backgroundvalues[i] = values[i];
-      m_outputWS->dataY(INPUTPUREPEAKINDEX)[i] = m_dataWS->readY(m_wsIndex)[i] - values[i];
-      m_outputWS->dataE(INPUTPUREPEAKINDEX)[i] = m_dataWS->readE(m_wsIndex)[i];
-    }
-    calculateDiffractionPatternMC(m_outputWS, INPUTPUREPEAKINDEX, m_funcParameters, backgroundvalues, valueVec, currR);
-#endif
-    Rfactor bestR = currR;
-    storeBackgroundParameters(m_bkgdParameterBest);
-    stringstream bufss;
-    bufss << "Starting background parameter ";
-    for (size_t i = 0; i < m_bkgdParameterBest.size(); ++i)
-      bufss << "[" << i << "] = " << m_bkgdParameterBest[i] << ", ";
-    bufss << ".  Starting Rwp = " << currR.Rwp;
-    g_log.notice(bufss.str());
-
-    for (size_t istep = 0; istep < m_numMinimizeSteps; ++istep)
-    {
-      // a) Store current setup
-      storeBackgroundParameters(m_bkgdParameterBuffer);
-
-      // b) Propose new values and evalulate
-      proposeNewBackgroundValues();
-      Rfactor newR;
-#if 0
-      calculateDiffractionPattern(m_dataWS, m_wsIndex, domain, values, m_funcParameters, true);
-      for (size_t i = 0; i < numpts; ++i)
-      {
-        valueVec[i] = values[i];
-      }
-       newR = getRFactor(m_dataWS->readY(m_wsIndex), valueVec, m_dataWS->readE(m_wsIndex));
-#else
-=======
       // b) Propose new values and evalulate
       proposeNewBackgroundValues();
       Rfactor newR(DBL_MAX, DBL_MAX);
->>>>>>> 490c4306
       m_backgroundFunction->function(domain, values);
       for (size_t i = 0; i < numpts; ++i)
       {
@@ -1127,15 +673,8 @@
    */
   void LeBailFit::createLeBailFunction()
   {
-<<<<<<< HEAD
-    // 1. Generate the composite function
-    API::CompositeFunction compfunction;
-    m_lebailFunction = boost::make_shared<API::CompositeFunction>(compfunction);
-    m_lebailFunction->setAttributeValue( "NumDeriv", true );
-=======
     // Generate Le Bail function
     m_lebailFunction = boost::make_shared<LeBailFunction>(LeBailFunction(m_peakType));
->>>>>>> 490c4306
 
     // Set up profile parameters
     if (m_funcParameters.size() == 0)
