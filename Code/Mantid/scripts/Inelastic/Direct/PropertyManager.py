#pylint: disable=invalid-name
from NonIDF_Properties import *

from collections import OrderedDict


class PropertyManager(NonIDF_Properties):
    """ Class defines the interface for Direct inelastic reduction with properties
        present in Instrument_Properties.xml file

        These properties are responsible for fine turning up of the reduction

        Supported properties in IDF can be simple (prop[name]=value e.g.
        prop['vanadium_mass']=30.5

        or complex
        where prop[name_complex_prop] value is equal [prop[name_1],prop[name_2]]
        e.g. time interval used in normalization on monitor 1:
        prop[norm_mon_integration_range] = [prop['norm-mon1-min'],prop['norm-mon1-max']]
        prop['norm-mon1-min']=1000,prop['norm-mon1-max']=2000

        There are properties which provide even more complex functionality. These defined using Descriptors.


        The class is written to provide the following functionality.

        1) Properties are initiated from Instrument_Properties.xml file as defaults.
        2) Attempt to access property, not present in this file throws.
        3) Attempt to create property not present in this file throws.
        4) A standard behavior is defined for the most of the properties (get/set appropriate value) when there is number of
           overloaded properties, which support more complex behavior using specially written Descriptors
        5) Changes to the properties are recorded and the list of changed properties is available on request

        ########
        design remarks:

        1) Simple properties from IDF are stored in class dictionary in the form __dict__[property name]=property value

        2) Complex properties from IDF are generated as instances of ReductionHelpers.ComplexProperty class and stored
          in class dictionary in the form __dict__[_property_name] = ReductionHelpers.ComplexProperty([dependent properties list])
          (note underscore in front of property name)
          __getattr__ and __setattr__ are overloaded to understand such calls. The property_name itself is naturally not placed into
          system dictionary.

        3) Descriptors with the name present in IDF do not store their values and names in __dict__
          (the name is removed during IDF parsing) but keep their information in the descriptor.
          This is not considered a problem as only one instance of property manager is expected. If this need to be changed,
          adding property values to the __dict__ as values of _property_name keys should be safe.

        4) __getattr__ (and __setattr__ ) method are overloaded to provide call to a descriptor before the search in the system dictionary.
           Custom __getattr__ naturally works only if Python does not find a property name in the __dict__ or __class__.__dict__ (and mro()),
           e.g. in case when an descriptor is called through one of its synonym name.

           A problem will occur if a key with name equal to descriptor name is also present in __dict__. This name would override descriptor.
           This is why any new descriptor should never place a key with its name in __dict__. Current design automatically remove IDF name
           from __dict__ if a descriptor with such name exist, so further development should support this behavior.

        5) In many places (descriptors, RunDescriptor itself), PropertyManager assumed to be a singleton, so most Descriptors are defined on a
           class level. If this changes, careful refactoring will be necessary


    Copyright &copy; 2014 ISIS Rutherford Appleton Laboratory & NScD Oak Ridge National Laboratory

    This file is part of Mantid and is distributed under GPL
    """

    #-----------------------------------------------------------------------------------

    def __init__(self,Instrument,instr_run=None):
        #
        NonIDF_Properties.__init__(self,Instrument,instr_run)
        # Overloaded parameters, defined through properties rather then descriptors
        object.__setattr__(self,'_mask_run',None)

        # define private properties served the class (Accessible through __Property_name call
        private_properties = {'descriptors':[],'subst_dict':{},'changed_properties':set(),
                              'file_properties':[],'abs_norm_file_properties':[]}
        # place these properties to __dict__  with proper decoration
        self._init_private_properties(private_properties)
        #
        class_dec = '_'+type(self).__name__+'__'
        # ---------------------------------------------------------------------------------------------
        # overloaded descriptors. These properties have their personal descriptors, different from default.
        all_methods = dir(self)
        object.__setattr__(self,class_dec+'descriptors',prop_helpers.extract_non_system_names(all_methods))
        # ---------------------------------------------------------------------------------------------
        # retrieve the dictionary of property-values described in IDF
        param_list = prop_helpers.get_default_idf_param_list(self.instrument)
        param_dict,descr_dict = self._convert_params_to_properties(param_list,True,self.__descriptors)
        #
        self.__dict__.update(param_dict)

        # use existing descriptors setter to define IDF-defined descriptor's state
        for key,val in descr_dict.iteritems():
            object.__setattr__(self,key,val)


        # file properties -- the properties described files which should exist for reduction to work.
        object.__setattr__(self,class_dec+'file_properties',['det_cal_file','map_file','hard_mask_file'])
        object.__setattr__(self,class_dec+'abs_norm_file_properties',['monovan_mapfile'])

        # Clear caches on construction to make class more like usual class then singleton (and cashes are dangerous)
        PropertyManager.mono_correction_factor.set_cash_mono_run_number(None)


    def _convert_params_to_properties(self,param_list,detine_subst_dict=True,descr_list=[]):
        """ method processes parameters obtained from IDF and modifies the IDF properties
            to the form allowing them be assigned as python class properties.
        """
        subst_name = '_'+type(self).__name__+'__subst_dict'

        # build and use substitution dictionary
        if 'synonims' in param_list :
            synonyms_string  = param_list['synonims']
            if detine_subst_dict:
                object.__setattr__(self,subst_name,prop_helpers.build_subst_dictionary(synonyms_string))
            #end
            # this dictionary will not be needed any more
            del param_list['synonims']
        #end


        # build properties list and descriptors list with their initial values
        param_dict,descr_dict =  prop_helpers.build_properties_dict(param_list,self.__dict__[subst_name],descr_list)
        return (param_dict,descr_dict)

    def _init_private_properties(self,prop_dict):
        """ helper method used to define all private dictionaries at once
            during __init__ procedure
        """

        class_decor = '_'+type(self).__name__+'__'

        result = {}
        for key,val in prop_dict.iteritems():
            new_key = class_decor+key
            object.__setattr__(self,new_key,val)


    def __setattr__(self,name0,val):
        """ Overloaded generic set method, disallowing non-existing properties being set.

           It also provides common checks for generic properties groups
           and records all properties changed
        """

        # Let's set private properties directly. Normally, nobody should try
        # to set them through PropertyManager interface
        #if name0[:2]=='_P':
        #    self.__dict__[name0] = val
        #    return
        ##end
        if name0 in self.__subst_dict:
            name = self.__subst_dict[name0]
        else:
            name =name0
        #end

        # replace common substitutions for string value
        if type(val) is str :
<<<<<<< HEAD
           val1 = val.lower()
           if (val1 == 'none' or len(val1) == 0):
              val = None
           if val1 == 'default':
              val = self.getDefaultParameterValue(name0)
=======
            val1 = val.lower()
            if val1 == 'none' or len(val1) == 0:
                val = None
            if val1 == 'default':
                val = self.getDefaultParameterValue(name0)
>>>>>>> 1fa16a37
           # boolean property?
           if val1 in ['true','yes']:
               val = True
           if val1 in ['false','no']:
               val = False


        if type(val) is list and len(val) == 0:
            val = None

        # set property value:
        if name in self.__descriptors:
           super(PropertyManager,self).__setattr__(name,val)
        else:
           other_prop=prop_helpers.gen_setter(self.__dict__,name,val)

        # record the fact that the property have changed
        self.__changed_properties.add(name)

   # ----------------------------
    def __getattr__(self,name):
       """ Overloaded get method, disallowing non-existing properties being get but allowing
           a property been called with  different names specified in substitution dictionary. """

       if name in self.__subst_dict:
          name = self.__subst_dict[name]
          return getattr(self,name)
       #end

       if name in self.__descriptors:
           # This can only happen only if descriptor is called through synonims dictionary
           # This to work, all descriptors should define getter to return self on Null instance.
           descr=getattr(PropertyManager,name)
           return descr.__get__(self,name)
       else:
           return prop_helpers.gen_getter(self.__dict__,name)
       ##end
#----------------------------------------------------------------------------------
#              Overloaded setters/getters
#----------------------------------------------------------------------------------
    #
    det_cal_file    = DetCalFile()
    #
    map_file        = MapMaskFile('map_file','.map',"Spectra to detector mapping file for the sample run")
    #
    monovan_mapfile = MapMaskFile('monovan_map_file','.map',"Spectra to detector mapping file for the monovanadium integrals calculation")
    #
    hard_mask_file  = MapMaskFile('hard_mask_file','.msk',"Hard mask file")
    #
    monovan_integr_range     = MonovanIntegrationRange()
    #
    spectra_to_monitors_list = SpectraToMonitorsList()
    #
    save_format = SaveFormat()
    #
    hardmaskOnly = HardMaskOnly()
    hardmaskPlus = HardMaskPlus()
    #
    diag_spectra = DiagSpectra()
    #
    mon2_norm_energy_range = mon2NormalizationEnergyRange()
    #
    background_test_range = BackbgroundTestRange()
    # Properties with allowed value
    normalise_method= PropertyFromRange([None,'monitor-1','monitor-2','current'],'current')
    deltaE_mode     = PropertyFromRange(['direct'],'direct') # other modes should not be considered here
    #
    multirep_tof_specta_list=MultirepTOFSpectraList()
    #
    mono_correction_factor = MonoCorrectionFactor(NonIDF_Properties.incident_energy,
                                                  NonIDF_Properties.monovan_run)

#----------------------------------------------------------------------------------------------------------------
    def getChangedProperties(self):
        """ method returns set of the properties changed from defaults """
        decor_prop = '_'+type(self).__name__+'__changed_properties'
        return self.__dict__[decor_prop]
    #
    def setChangedProperties(self,value=set([])):
        """ Method to clear changed properties list"""
        if isinstance(value,set):
            decor_prop = '_'+type(self).__name__+'__changed_properties'
            self.__dict__[decor_prop] =value
        else:
            raise KeyError("Changed properties can be initialized by appropriate properties set only")
    #
    @property
    def relocate_dets(self) :
        if self.det_cal_file != None:
            return True
        else:
            return False
    #
    def set_input_parameters_ignore_nan(self,**kwargs):
        """ Like similar method set_input_parameters this one is used to
            set changed parameters from dictionary of parameters.

            Unlike set_input_parameters, this method does not set parameter,
            with value  equal to None. As such, this method is used as interface to
            set data from a function with a list of given parameters (*args vrt **kwargs),
            with some parameters missing.
        """
        # if sum is in parameters one needs to set it first
        if 'sum_runs' in kwargs and not kwargs['sum_runs'] is None:
            self.sum_runs = kwargs['sum_runs']
            del kwargs['sum_runs']
        if 'sum' in kwargs and not kwargs['sum'] is None:
            self.sum_runs = kwargs['sum']
            del kwargs['sum']


        for par_name,value in kwargs.items() :
            if not value is None:
                setattr(self,par_name,value)
    #
    def set_input_parameters(self,**kwargs):
        """ Set input properties from a dictionary of parameters

        """
        # if sum is in parameters one needs to set it first to interpret
        #
        if 'sum_runs' in kwargs :
            self.sum_runs = kwargs['sum_runs']
            del kwargs['sum_runs']
        if 'sum' in kwargs :
            self.sum_runs = kwargs['sum']
            del kwargs['sum']


        for par_name,value in kwargs.items() :
            setattr(self,par_name,value)

        return self.getChangedProperties()
    #
    def get_used_monitors_list(self):
        """ Method returns list of monitors ID used during reduction """

        used_mon=set()
        for case in common.switch(self.normalise_method):
            if case('monitor-1'):
                used_mon.add(self.mon1_norm_spec)
                break
            if case('monitor-2'):
                used_mon.add(self.mon2_norm_spec)
                break
            if case(): # default, could also just omit condition or 'if True'
               pass

        used_mon.add(self.ei_mon1_spec)
        used_mon.add(self.ei_mon2_spec)

        return used_mon
    #
    def get_diagnostics_parameters(self):
        """ Return the dictionary of the properties used in diagnostics with their values defined in IDF

            if some values are not in IDF, default values are used instead
        """

        diag_param_list ={'tiny':1e-10, 'huge':1e10, 'samp_zero':False, 'samp_lo':0.0, 'samp_hi':2,'samp_sig':3,\
                           'van_out_lo':0.01, 'van_out_hi':100., 'van_lo':0.1, 'van_hi':1.5, 'van_sig':0.0, 'variation':1.1,\
                           'bleed_test':False,'bleed_pixels':0,'bleed_maxrate':0,\
                           'hard_mask_file':None,'use_hard_mask_only':False,'background_test_range':None,\
                           'instr_name':'','print_diag_results':True}
        result = {}

        for key,val in diag_param_list.iteritems():
            try:
                result[key] = getattr(self,key)
            except KeyError:
                self.log('--- Diagnostics property {0} is not found in instrument properties. Default value: {1} is used instead \n'.format(key,value),'warning')

        return result
    #
    def update_defaults_from_instrument(self,pInstrument,ignore_changes=False):
        """ Method used to update default parameters from the same instrument (with different parameters).

            Used if initial parameters correspond to instrument with one validity dates and
            current instrument has different validity dates and different default values for
            these dates.

            List of synonims is not modified and new properties are not added assuming that
            recent dictionary and properties are most comprehensive one

            ignore_changes==True when changes, caused by setting properties from instrument are not recorded
            ignore_changes==False -- getChangedProperties properties after applied this method would return set
                            of all properties changed when applying this method

        """
        if self.instr_name != pInstrument.getName():
            self.log("*** WARNING: Setting reduction properties of the instrument {0} from the instrument {1}.\n"
                     "*** This only works if both instruments have the same reduction properties!"\
                      .format(self.instr_name,pInstrument.getName()),'warning')

        # Retrieve the properties, changed from interface earlier
        old_changes_list  = self.getChangedProperties()
        # record all changes, present in the old changes list
        old_changes=OrderedDict()
        for prop_name in old_changes_list:
            old_changes[prop_name] = getattr(self,prop_name)


        param_list = prop_helpers.get_default_idf_param_list(pInstrument)
        # remove old changes which are not related to IDF (not to reapply it again)
        for prop_name in old_changes:
<<<<<<< HEAD
            if not (prop_name in param_list):
               try:
                     dependencies = getattr(PropertyManager,prop_name).dependencies()
               except:
                     dependencies = []
               modified = False
               for name in dependencies:
                   if name in param_list:
                      modified = True
                      break
               if not modified:
                  del old_changes[prop_name]
=======
            if not prop_name in param_list:
                try:
                    dependencies = getattr(PropertyManager,prop_name).dependencies()
                except:
                    dependencies = []
                modified = False
                for name in dependencies:
                    if name in param_list:
                        modified = True
                        break
                if not modified:
                    del old_changes[prop_name]
>>>>>>> 1fa16a37
        #end

        param_list,descr_dict =  self._convert_params_to_properties(param_list,False,self.__descriptors)
        # clear record about previous changes
        self.setChangedProperties(set())

        #sort parameters to have complex properties (with underscore _) first
        sorted_param =  OrderedDict(sorted(param_list.items(),key=lambda x : ord((x[0][0]).lower())))

        # Walk through descriptors list and set their values
        # Assignment to descriptors should accept the form, descriptor is written in IDF
        changed_descriptors = set()
        for key,val in descr_dict.iteritems():
            if not key in old_changes_list:
                try: # this is reliability check, and except ideally should never be hit. May occur if old IDF contains
                   # properties, not present in recent IDF.
                  cur_val = getattr(self,key)
                  setattr(self,key,val)
                  new_val = getattr(self,key)
                except:
                   self.log("property {0} have not been found in existing IDF. Ignoring this property"\
                       .format(key),'warning')
                   continue
                if isinstance(new_val,api.Workspace) and isinstance(cur_val,api.Workspace):
                # do simplified workspace comparison which is appropriate here
                  if new_val.name() == cur_val.name() and \
                     new_val.getNumberHistograms() == cur_val.getNumberHistograms() and \
                     new_val.getNEvents() == cur_val.getNEvents() and \
                     new_val.getAxis(0).getUnit().unitID() == cur_val.getAxis(0).getUnit().unitID():
                        new_val =1; cur_val = 1
                   #
                #end
                if new_val != cur_val:
                   changed_descriptors.add(key)
                # dependencies removed either properties are equal or not
                try:
                     dependencies = getattr(PropertyManager,key).dependencies()
                except:
                     dependencies = []

                for dep_name in dependencies:
                    if dep_name in sorted_param:
                       del sorted_param[dep_name]
            else: # remove property from old changes list not to reapply it again?
                pass
        #end loop
        # clear record about all changes and store only changed descriptors list
        self.setChangedProperties(changed_descriptors)

        # Walk through the complex properties first and then through simple properties
        for key,val in sorted_param.iteritems():
            if not key in old_changes_list:
                # complex properties change through their dependencies so we are setting them first
                if isinstance(val,prop_helpers.ComplexProperty):
                    public_name = key[1:]
                    prop_new_val = val.__get__(param_list)
                else:
                    # no complex properties left so we have simple key-value pairs
                    public_name = key
                    prop_new_val = val

                try: # this is reliability check, and except ideally should never be hit. May occur if old IDF contains
                    # properties, not present in recent IDF.
                     cur_val = getattr(self,public_name)
                except:
                    self.log("property {0} have not been found in existing IDF. Ignoring this property"\
                        .format(public_name),'warning')
                    continue

                if prop_new_val !=cur_val :
                   setattr(self,public_name,prop_new_val)
                # Dependencies removed either properties are equal or not
                try:
                     dependencies = val.dependencies()
                except:
                     dependencies =[]
                for dep_name in dependencies:
                    # delete dependent properties not to deal with them again
                    del sorted_param[dep_name]
        #end


        new_changes_list  = self.getChangedProperties()
        self.setChangedProperties(set())
        # set back all changes stored earlier and may be overwritten by new IDF
        # (this is just to be sure -- should not change anything as we do not set properties changed)
        for key,val in old_changes.iteritems():
            setattr(self,key,val)

        # Clear changed properties list (is this wise?, may be we want to know that some defaults changed?)
        if ignore_changes:
            self.setChangedProperties(old_changes_list)
            all_changes = old_changes
        else:
            new_changes_list=new_changes_list.union(old_changes_list)
            all_changes = old_changes_list.union(new_changes_list)
            self.setChangedProperties(all_changes)

        n=funcreturns.lhs_info('nreturns')
        if n>0:
            return all_changes
        else:
            return None
    #end
    def _get_properties_with_files(self):
        """ Method returns list of properties, which may have 
            files as their values
            
            it does not include sample run, as this one will be 
            treated separately.
        """ 

        run_files_prop=['wb_run','monovan_run','mask_run','wb_for_monovan_run','second_white']
        map_mask_prop =['det_cal_file','map_file','hard_mask_file']

        abs_units = not(self.monovan_run is None)
        files_to_check =[]
        # run files to check
        for prop_name in run_files_prop:
            theProp = getattr(PropertyManager,prop_name)
            if theProp.has_own_value():
               if theProp.is_existing_ws(): # it is loaded workspace 
                  continue   # we do not care if it has file or not
               val = theProp.__get__(self,PropertyManager)
               if not(val is None) :
                   files_to_check.append(prop_name)

        # other files to check:
        for prop_name in map_mask_prop:
            val = getattr(self,prop_name)
            if not(val is None or isinstance(val,api.Workspace)):
               files_to_check.append(prop_name)
        # Absolute units files (only one?)
        if abs_units:
           val = self.monovan_mapfile
           if not(val is None) :
              files_to_check.append('monovan_mapfile')
        #
        return files_to_check
    #
    def _check_file_properties(self):
        """ Method verifies if all files necessary for a reduction are available.

            useful for long runs to check if all files necessary for it are 
            present/accessible before starting the run
        """
<<<<<<< HEAD
        file_prop_names = self._get_properties_with_files()
        file_errors={}
        for prop_name in file_prop_names:
            theProp = getattr(PropertyManager,prop_name)
            ok,file = theProp.find_file(be_quet=True)
            if not ok:
               file_errors[prop_name]=file
 
        result = (len(file_errors)==0)
        return (result,file_errors)
    #
    def _check_ouptut_dir(self):
       """ check if default save directory is accessible for writing """ 
       targ_dir = config['defaultsave.directory']
       test_file = os.path.join(targ_dir,'test_file.txt')
       try:
           fp = open(test_file,'w')
           fp.close()
           os.remove(test_file)
           return (True,'')
       except:
           return (False,'Can not write to default save directory {0}.\n Reduction results can be lost'.format(targ_dir))
    #
    def validate_properties(self,fail_on_errors=True):
        """ Method validates if some properties values for 
            properties set up in the property manager are correct 
        """ 

        if self.mono_correction_factor: # disable check for monovan_run, as it is not used if mono_correction provided
           PropertyManager.monovan_run._in_cash = True  # as soon as monovan_run is set up (mono correction disabled) 
        # this will be dropped
        error_list={}
        error_level=0

        ok,fail_prop = self._check_file_properties()
        if not ok :
           for prop in fail_prop:
               mess = "*** ERROR  : prop: {0} -->{1}".format(prop,fail_prop[prop])
               if fail_on_errors:
                 self.log(mess,'warning')
               else:
                 error_list[prop]=mess
           error_level=2

        ok,mess= self._check_ouptut_dir()
        if not ok:
           mess = '*** WARNING: saving results --> {1}'.format(mess)
           if fail_on_errors:
              self.log(mess,'warning')
           else:
               error_list['file_output']=mess
           error_level=max(1,error_level)

        # verify interconnected properties
        changed_prop = self.getChangedProperties()
        for prop in changed_prop:
            try:
                theProp =getattr(PropertyManager,prop)
            except: # not all changed properties are property manager properties
                continue # we are not validating them
            try:
               ok,sev,message = theProp.validate(self,PropertyManager)
               if not (ok):
                  error_level=max(sev,error_level)
                  if sev == 1:
                     base = '*** WARNING: prop: {0} --> {1}'
                  else:
                     base = '*** ERROR  : prop: {0} --> {1}'
                  mess =  base.format(prop,message)
                  if fail_on_errors:
                      self.log(mess,'warning')
                  else:
                      error_list[prop]=mess
            except: # its simple dictionary value, which do not have validator or 
               pass # other property without validator
        #end
        if error_level>1 and fail_on_errors:
           raise RuntimeError('*** Invalid properties found. Can not run convert_to energy') 
        if error_level>0:
           OK = False
        else:
           OK = True
        return (OK,error_level,error_list)
=======

        def check_files_list(files_list):
            file_missing = False
            for prop in files_list :
                file = getattr(self,prop)
                if not (file is None) and isinstance(file,str):
                    file_path = self._check_file_exist(file)
                    if len(file_path)==0:
                        self.log(" Can not find file ""{0}"" for property: {1} ".format(file,prop),'error')
                        file_missing=True

            return file_missing

        base_file_missing = check_files_list(self.__file_properties)
        abs_file_missing=False
        if not monovan_run is None:
            abs_file_missing = check_files_list(self.__abs_norm_file_properties)

        if  base_file_missing or abs_file_missing:
            raise RuntimeError(" Files needed for the run are missing ")
>>>>>>> 1fa16a37
    #
    def _check_monovan_par_changed(self):
        """ method verifies, if properties necessary for monovanadium reduction have indeed been changed  from defaults """

        # list of the parameters which should usually be changed by user and if not, user should be warn about it.
        momovan_properties=['sample_mass','sample_rmm']
        changed_prop = self.getChangedProperties()
        non_changed = []
        for property in momovan_properties:
            if not property in changed_prop:
                non_changed.append(property)
        return non_changed

    #
    def log_changed_values(self,log_level='notice',display_header=True,already_changed=set()):
      """ inform user about changed parameters and about the parameters that should be changed but have not

        This method is abstract method of NonIDF_Properties but is fully defined in PropertyManager

        display_header==True prints nice additional information about run. If False, only
        list of changed properties displayed.
      """
      if display_header:
        # we may want to run absolute units normalization and this function has been called with monovan run or helper procedure
        if self.monovan_run != None :
            # check if mono-vanadium is provided as multiple files list or just put in brackets occasionally
            self.log("****************************************************************",'notice')
            self.log('*** Output will be in absolute units of mb/str/mev/fu','notice')
            non_changed = self._check_monovan_par_changed()
            if len(non_changed) > 0:
                for prop in non_changed:
                    value = getattr(self,prop)
                    message = "\n***WARNING!: Abs units norm. parameter : {0} not changed from default val: {1}"\
                              "\n             This may need to change for correct absolute units reduction\n"

                    self.log(message.format(prop,value),'warning')


          # now let's report on normal run.
        if PropertyManager.incident_energy.multirep_mode():
            ei = self.incident_energy
            mess = "*** Provisional Incident energies: {0:>8.3f}".format(ei[0])
            for en in ei[1:]:
              mess += "; {0:>8.3f}".format(en)
            mess+=" mEv"
            self.log(mess,log_level)
        else:
            self.log("*** Provisional Incident energy: {0:>12.3f} mEv".format(self.incident_energy),log_level)
      #end display_header

<<<<<<< HEAD
      self.log("****************************************************************",log_level)
      changed_Keys= self.getChangedProperties()
      for key in changed_Keys:
          if key in already_changed:
              continue
          val = getattr(self,key)
          self.log("  Value of : {0:<25} is set to : {1:<20} ".format(key,val),log_level)

      if not display_header:
          return

      save_dir = config.getString('defaultsave.directory')
      self.log("****************************************************************",log_level)
      if self.monovan_run != None and not('van_mass' in changed_Keys):                           # This output is
         self.log("*** Monochromatic vanadium mass used : {0} ".format(self.van_mass),log_level) # Adroja request from may 2014
=======
        self.log("****************************************************************",log_level)
        changed_Keys= self.getChangedProperties()
        for key in changed_Keys:
            if key in already_changed:
                continue
            val = getattr(self,key)
            self.log("  Value of : {0:<25} is set to : {1:<20} ".format(key,val),log_level)

        if not display_header:
            return

        save_dir = config.getString('defaultsave.directory')
        self.log("****************************************************************",log_level)
        if self.monovan_run != None and not 'van_mass' in changed_Keys:                                   # This output is
            self.log("*** Monochromatic vanadium mass used : {0} ".format(self.van_mass),log_level) # Adroja request from may 2014
>>>>>>> 1fa16a37
      #
      self.log("*** By default results are saved into: {0}".format(save_dir),log_level)
      self.log("*** Output will be normalized to {0}".format(self.normalise_method),log_level)
      if  self.map_file == None:
            self.log('*** one2one map selected',log_level)
      self.log("****************************************************************",log_level)


    #def help(self,keyword=None) :
    #    """function returns help on reduction parameters.

    #       if provided without arguments it returns the list of the parameters available
    #    """
    #    raise KeyError(' Help for this class is not yet implemented: see {0}_Parameter.xml in the file for the parameters description'.format())

if __name__=="__main__":
    pass

<|MERGE_RESOLUTION|>--- conflicted
+++ resolved
@@ -158,19 +158,11 @@
 
         # replace common substitutions for string value
         if type(val) is str :
-<<<<<<< HEAD
            val1 = val.lower()
-           if (val1 == 'none' or len(val1) == 0):
+            if val1 == 'none' or len(val1) == 0:
               val = None
            if val1 == 'default':
               val = self.getDefaultParameterValue(name0)
-=======
-            val1 = val.lower()
-            if val1 == 'none' or len(val1) == 0:
-                val = None
-            if val1 == 'default':
-                val = self.getDefaultParameterValue(name0)
->>>>>>> 1fa16a37
            # boolean property?
            if val1 in ['true','yes']:
                val = True
@@ -376,8 +368,7 @@
         param_list = prop_helpers.get_default_idf_param_list(pInstrument)
         # remove old changes which are not related to IDF (not to reapply it again)
         for prop_name in old_changes:
-<<<<<<< HEAD
-            if not (prop_name in param_list):
+            if not prop_name in param_list:
                try:
                      dependencies = getattr(PropertyManager,prop_name).dependencies()
                except:
@@ -389,20 +380,6 @@
                       break
                if not modified:
                   del old_changes[prop_name]
-=======
-            if not prop_name in param_list:
-                try:
-                    dependencies = getattr(PropertyManager,prop_name).dependencies()
-                except:
-                    dependencies = []
-                modified = False
-                for name in dependencies:
-                    if name in param_list:
-                        modified = True
-                        break
-                if not modified:
-                    del old_changes[prop_name]
->>>>>>> 1fa16a37
         #end
 
         param_list,descr_dict =  self._convert_params_to_properties(param_list,False,self.__descriptors)
@@ -549,7 +526,6 @@
             useful for long runs to check if all files necessary for it are 
             present/accessible before starting the run
         """
-<<<<<<< HEAD
         file_prop_names = self._get_properties_with_files()
         file_errors={}
         for prop_name in file_prop_names:
@@ -633,28 +609,6 @@
         else:
            OK = True
         return (OK,error_level,error_list)
-=======
-
-        def check_files_list(files_list):
-            file_missing = False
-            for prop in files_list :
-                file = getattr(self,prop)
-                if not (file is None) and isinstance(file,str):
-                    file_path = self._check_file_exist(file)
-                    if len(file_path)==0:
-                        self.log(" Can not find file ""{0}"" for property: {1} ".format(file,prop),'error')
-                        file_missing=True
-
-            return file_missing
-
-        base_file_missing = check_files_list(self.__file_properties)
-        abs_file_missing=False
-        if not monovan_run is None:
-            abs_file_missing = check_files_list(self.__abs_norm_file_properties)
-
-        if  base_file_missing or abs_file_missing:
-            raise RuntimeError(" Files needed for the run are missing ")
->>>>>>> 1fa16a37
     #
     def _check_monovan_par_changed(self):
         """ method verifies, if properties necessary for monovanadium reduction have indeed been changed  from defaults """
@@ -705,7 +659,6 @@
             self.log("*** Provisional Incident energy: {0:>12.3f} mEv".format(self.incident_energy),log_level)
       #end display_header
 
-<<<<<<< HEAD
       self.log("****************************************************************",log_level)
       changed_Keys= self.getChangedProperties()
       for key in changed_Keys:
@@ -719,25 +672,8 @@
 
       save_dir = config.getString('defaultsave.directory')
       self.log("****************************************************************",log_level)
-      if self.monovan_run != None and not('van_mass' in changed_Keys):                           # This output is
+        if self.monovan_run != None and not 'van_mass' in changed_Keys:                                   # This output is
          self.log("*** Monochromatic vanadium mass used : {0} ".format(self.van_mass),log_level) # Adroja request from may 2014
-=======
-        self.log("****************************************************************",log_level)
-        changed_Keys= self.getChangedProperties()
-        for key in changed_Keys:
-            if key in already_changed:
-                continue
-            val = getattr(self,key)
-            self.log("  Value of : {0:<25} is set to : {1:<20} ".format(key,val),log_level)
-
-        if not display_header:
-            return
-
-        save_dir = config.getString('defaultsave.directory')
-        self.log("****************************************************************",log_level)
-        if self.monovan_run != None and not 'van_mass' in changed_Keys:                                   # This output is
-            self.log("*** Monochromatic vanadium mass used : {0} ".format(self.van_mass),log_level) # Adroja request from may 2014
->>>>>>> 1fa16a37
       #
       self.log("*** By default results are saved into: {0}".format(save_dir),log_level)
       self.log("*** Output will be normalized to {0}".format(self.normalise_method),log_level)
