--- conflicted
+++ resolved
@@ -1,5 +1,5 @@
 #pylint: disable=invalid-name
-""" File contains Descriptors used to describe run for direct inelastic reduction """
+""" File contains Descriptors used describe run for direct inelastic reduction """
 
 from mantid.simpleapi import *
 from Direct.PropertiesDescriptors import *
@@ -287,13 +287,12 @@
     _logger = None
     _sum_log_name = 'SumRuns'
 #--------------------------------------------------------------------------------------------------------------------
-    def __init__(self,prop_name,DocString=None): 
+    def __init__(self,prop_name,DocString=None):
         """ """
         self._prop_name = prop_name
         if not DocString is None:
             self.__doc__ = DocString
 
-<<<<<<< HEAD
         self._ws_name = None
         # pointer to workspace used to mask this workspace obtained at diag for
         # this ws
@@ -317,20 +316,10 @@
         """ clear all internal properties, workspaces and caches, 
             associated with this run 
         """ 
-=======
-        self._clear_all()
-#--------------------------------------------------------------------------------------------------------------------
-    def _clear_all(self):
-        """ clear all internal properties and settings """ 
->>>>>>> e575a222
         # Run number
         self._run_number = None
         # Extension of the file to load data from
         #
-<<<<<<< HEAD
-=======
-
->>>>>>> e575a222
         self._run_file_path = ''
         self._fext= None
 
@@ -351,7 +340,6 @@
         self._run_list = None
         #
         self._in_cash = False
-<<<<<<< HEAD
         # clear masking workspace if any available
         if self._mask_ws_name:
            if self._mask_ws_name in mtd:
@@ -361,30 +349,17 @@
 #--------------------------------------------------------------------------------------------------------------------
     def __get__(self,instance,owner):
        """ return current run number or workspace if it is loaded"""
-=======
-
-#--------------------------------------------------------------------------------------------------------------------
-    def __get__(self,instance,owner):
-       """ return current run number or workspace if it is loaded""" 
-       if not RunDescriptor._PropMan:
-          RunDescriptor._PropMan = owner
->>>>>>> e575a222
        if instance is None:
            return self
 
        if self._ws_name and self._ws_name in mtd:
            return mtd[self._ws_name]
        else:
-<<<<<<< HEAD
             return self._run_number
-=======
-           return self._run_number 
->>>>>>> e575a222
 #--------------------------------------------------------------------------------------------------------------------
     def __set__(self,instance,value):
        """ Set up Run number and define workspace name from any source """
        #
-<<<<<<< HEAD
        if value == None: # clear current run number
           self._clear_all()
           return
@@ -399,41 +374,12 @@
            else: # first assignment of workspace to property
                self._set_ws_as_source(value)
            return
-=======
-       if not RunDescriptor._PropMan:
-          from PropertyManager import PropertyManager
-          RunDescriptor._PropMan = PropertyManager
-
-       old_ws_name = self._ws_name
-       clear_fext = True
-       #end
-       if value == None: # clear current run number
-           self._clear_all()
-           self._clear_old_ws(old_ws_name,self._ws_name,clear_fext)
-           RunDescriptor._PropMan.sum_runs.clear_sum()
-           return
-       if isinstance(value, api.Workspace):
-           #if 'SumOfRuns:' in value.getRun():
-               # TODO: not implemented
-
-           #else:
-           if self._ws_name != value.name():
-                self._set_ws_as_source(value)
-                self._clear_old_ws(old_ws_name,self._ws_name,clear_fext)
-                self._bind_to_sum = False
-                self._in_cash = False
-                RunDescriptor._PropMan.sum_runs.clear_sum()
-                return
-           else: # it is just reassigning the same workspace to itself
-             return
->>>>>>> e575a222
 
        if isinstance(value,str): # it may be run number as string or it may be a workspace name
           if value in mtd: # workspace name
               ws = mtd[value]
               self.__set__(instance,ws)
               return
-<<<<<<< HEAD
           else:  # split string into run indexes and auxiliary file parameters
               file_path,run_num,fext = prop_helpers.parse_run_file_name(value)
 
@@ -445,49 +391,6 @@
            self._set_run_list(instance,value,"",instance.data_file_ext)
        else:
            self._set_single_run(instance,value,"",instance.data_file_ext,True)
-=======
-          else:
-              file_path,run_num,fext = prop_helpers.parse_run_file_name(value)
-
-              if isinstance(run_num,list):
-                  RunDescriptor._PropMan.sum_runs.set_list2add(run_num,file_path,fext)
-                  self._bind_to_sum = True
-                  if instance.sum_runs:
-                     last_run_ind = RunDescriptor._PropMan.sum_runs.get_last_ind2sum()
-                     main_fext = fext[last_run_ind].lower()
-                     self._run_file_path = file_path[last_run_ind].lower()
-              else:
-                  self.__set__(instance,run_num)
-                  self._run_file_path = file_path
-                  main_fext = fext.lower()
-              #
-              if len(main_fext) > 0:
-                 self._run_ext = main_fext
-              else: # will be default file extension
-                 self._run_ext = None
-              clear_fext = False
-              self._in_cash=False
-       elif isinstance(value,list):
-           if len(value) == 1:
-               self.__set__(instance,value[0])
-               return
-           self._bind_to_sum = True
-           RunDescriptor._PropMan.sum_runs.set_list2add(value)
-           if instance.sum_runs:
-                last_run_ind = RunDescriptor._PropMan.sum_runs.get_last_ind2sum()
-                self._run_number = value[last_run_ind]
-           else:
-               self._run_number = value[0]
-           clear_fext = True
-       else:
-           clear_fext = True
-           self._run_number = int(value)
-           if self._bind_to_sum and instance and instance.sum_runs:
-              num2_sum = RunDescriptor._PropMan.sum_runs.set_last_ind2sum(self._run_number)                     
-              if num2_sum == 0:
-                self._bind_to_sum = False
-                instance.sum_runs = False
->>>>>>> e575a222
 
 #--------------------------------------------------------------------------------------------------------------------
     def _set_single_run(self,instance,run_number,file_path='',fext=None,default_fext=False):
@@ -512,13 +415,6 @@
            else: # nothing to do, there is workspace, which corresponds to this run number
               pass # and it may be already loaded (may be not)
 
-<<<<<<< HEAD
-=======
-       self._ws_cname = ''
-       self._ws_name = None
-       self._in_cash = False
-       self._clear_old_ws(old_ws_name,None,clear_fext)
->>>>>>> e575a222
 #--------------------------------------------------------------------------------------------------------------------
     def _set_run_list(self,instance,run_list,file_path=None,fext=None):
 
@@ -540,7 +436,7 @@
             ws = mtd[self._ws_name]
             return ws.getRunNumber()
         else:
-            return self._run_number 
+            return self._run_number
 #--------------------------------------------------------------------------------------------------------------------
 # Masking   
 #--------------------------------------------------------------------------------------------------------------------
@@ -601,7 +497,6 @@
                 return [current_run]
         else:
            return [current_run]
-<<<<<<< HEAD
 #--------------------------------------------------------------------------------------------------------------------
     @staticmethod
     def get_sum_run_list(ws):
@@ -670,22 +565,16 @@
           return (True,[],found)
        else:
           return (False,not_found,found)
-=======
->>>>>>> e575a222
 #--------------------------------------------------------------------------------------------------------------------
     def set_action_suffix(self,suffix=None):
-        """ method to set part of the workspace name, which indicate some action performed over this workspace           
-            
-            e.g.: default suffix of a loaded workspace is 'RAW' but we can set it to SPE to show that conversion to 
+        """ method to set part of the workspace name, which indicate some action performed over this workspace
+
+            e.g.: default suffix of a loaded workspace is 'RAW' but we can set it to SPE to show that conversion to
             energy will be performed for this workspace.
 
-<<<<<<< HEAD
             method returns the name of the workspace is will have with this suffix. 
             
             Algorithms would later  
-=======
-            method returns the name of the workspace is will have with this suffix. Algorithms would later  
->>>>>>> e575a222
             work on the initial workspace and modify it in-place or to produce workspace with new name (depending if one 
             wants to keep initial workspace)
 
@@ -702,14 +591,14 @@
         return self._build_ws_name()
 #--------------------------------------------------------------------------------------------------------------------
     def synchronize_ws(self,workspace=None):
-        """ Synchronize workspace name (after workspace may have changed due to algorithm) 
-            with internal run holder name. Accounts for the situation when 
+        """ Synchronize workspace name (after workspace may have changed due to algorithm)
+            with internal run holder name. Accounts for the situation when
 
             TODO: This method should be automatically invoked by an algorithm decorator
-            Until implemented, one have to ensure that it is correctly used together with 
+            Until implemented, one have to ensure that it is correctly used together with
             set_action_suffix to ensue one can always get expected workspace from its name
-            outside of a method visibility 
-        """ 
+            outside of a method visibility
+        """
         if not workspace:
             workspace = mtd[self._ws_name]
 
@@ -725,17 +614,11 @@
         self._ws_name = new_name
 #--------------------------------------------------------------------------------------------------------------------
     def get_file_ext(self):
-        """ Method returns current file extension for file to load workspace from 
+        """ Method returns current file extension for file to load workspace from
             e.g. .raw or .nxs extension
-<<<<<<< HEAD
         """
         if self._fext and len(self._fext)>0:
             return self._fext
-=======
-        """ 
-        if self._run_ext:
-            return self._run_ext
->>>>>>> e575a222
         else: # return IDF default
             return RunDescriptor._holder.data_file_ext
 #--------------------------------------------------------------------------------------------------------------------
@@ -751,13 +634,8 @@
             raise AttributeError('Source file extension can be only a string')
 #--------------------------------------------------------------------------------------------------------------------
     @staticmethod
-<<<<<<< HEAD
     def _check_calibration_source():
          """ if user have not specified calibration as input to the script,
-=======
-    def _check_claibration_source():
-         """ if user have not specified calibration as input to the script, 
->>>>>>> e575a222
              try to retrieve calibration stored in file with run properties"""
          changed_prop = RunDescriptor._holder.getChangedProperties()
          if 'det_cal_file' in changed_prop:
@@ -771,7 +649,7 @@
             and loads this workspace if it has not been loaded
 
             Returns Mantid pointer to the workspace, corresponding to this run number
-        """ 
+        """
         if not self._ws_name:
            self._ws_name = self._build_ws_name()
 
@@ -781,28 +659,16 @@
             if ws.run().hasProperty("calibrated"):
                 return ws # already calibrated
             else:
-<<<<<<< HEAD
                prefer_ws_calibration = self._check_calibration_source()
-=======
-               prefer_ws_calibration = self._check_claibration_source()
->>>>>>> e575a222
                self.apply_calibration(ws,RunDescriptor._holder.det_cal_file,prefer_ws_calibration)
                return ws
         else:
            if self._run_number:
-<<<<<<< HEAD
                prefer_ws_calibration = self._check_calibration_source()
                inst_name = RunDescriptor._holder.short_inst_name
                calibration = RunDescriptor._holder.det_cal_file
                if self._run_list and RunDescriptor._holder.sum_runs : # Sum runs
                    ws = self._load_and_sum_runs(inst_name,RunDescriptor._holder.load_monitors_with_workspace)
-=======
-               prefer_ws_calibration = self._check_claibration_source()
-               inst_name = RunDescriptor._holder.short_inst_name
-               calibration = RunDescriptor._holder.det_cal_file
-               if self._bind_to_sum and RunDescriptor._holder.sum_runs : # Sum runs
-                   ws = RunDescriptor._PropMan.sum_runs.load_and_sum_runs(RunDescriptor._holder,inst_name,RunDescriptor._holder.load_monitors_with_workspace)
->>>>>>> e575a222
                else: # load current workspace
                    ws = self.load_run(inst_name, calibration,False, RunDescriptor._holder.load_monitors_with_workspace,prefer_ws_calibration)
 
@@ -835,23 +701,14 @@
 
 #--------------------------------------------------------------------------------------------------------------------
     def chop_ws_part(self,origin,tof_range,rebin,chunk_num,n_chunks):
-<<<<<<< HEAD
         """ chop part of the original workspace and sets it up to this run as new original
             Return the pointer to workspace being chopped """ 
-=======
-        """ chop part of the original workspace and sets it up as new original. 
-            Return the old one """ 
->>>>>>> e575a222
         if not origin:
            origin = self.get_workspace()
 
         origin_name = origin.name()
         try:
-<<<<<<< HEAD
            mon_ws = mtd[origin_name + '_monitors']
-=======
-           mon_ws = mtd[origin_name+'_monitors']
->>>>>>> e575a222
         except:
            mon_ws = None
 
@@ -859,7 +716,6 @@
         if chunk_num == n_chunks:
            RenameWorkspace(InputWorkspace=origin_name,OutputWorkspace=target_name)
            if mon_ws:
-<<<<<<< HEAD
               RenameWorkspace(InputWorkspace=mon_ws,OutputWorkspace=target_name + '_monitors')
            origin_name = target_name
            origin_invalidated = True
@@ -867,15 +723,6 @@
            if mon_ws:
               CloneWorkspace(InputWorkspace=mon_ws,OutputWorkspace=target_name + '_monitors')
            origin_invalidated = False
-=======
-              RenameWorkspace(InputWorkspace=mon_ws,OutputWorkspace=target_name+'_monitors')
-           origin_name = target_name
-           origin_invalidated=True
-        else:
-           if mon_ws:
-              CloneWorkspace(InputWorkspace=mon_ws,OutputWorkspace=target_name+'_monitors')
-           origin_invalidated=False
->>>>>>> e575a222
 
         if rebin: # debug and compatibility mode with old reduction
            Rebin(origin_name,OutputWorkspace=target_name,Params=[tof_range[0],tof_range[1],tof_range[2]],PreserveEvents=False)
@@ -890,7 +737,7 @@
 
 #--------------------------------------------------------------------------------------------------------------------
     def get_monitors_ws(self,monitor_ID=None):
-        """ get pointer to a workspace containing monitors. 
+        """ get pointer to a workspace containing monitors.
 
            Explores different ways of finding monitor workspace in Mantid and returns the python pointer to the
            workspace which contains monitors.
@@ -914,17 +761,10 @@
 
         if monitor_ID:
            try:
-<<<<<<< HEAD
                 ws_index = mon_ws.getIndexFromSpectrumNumber(monitor_ID)
            except: #
                mon_ws = None
         else:
-=======
-               ws_index = mon_ws.getIndexFromSpectrumNumber(monitor_ID) 
-           except: #
-               mon_ws = None
-        else: 
->>>>>>> e575a222
             mon_list = self._holder.get_used_monitors_list()
             for monID in mon_list:
                 try:
@@ -936,8 +776,6 @@
 #--------------------------------------------------------------------------------------------------------------------
     def is_existing_ws(self):
         """ method verifies if property value relates to workspace, present in ADS """ 
-<<<<<<< HEAD
-=======
         if self._ws_name:
             if self._ws_name in mtd:
                 return True
@@ -946,30 +784,11 @@
         else:
            return False
 #--------------------------------------------------------------------------------------------------------------------
-    def get_ws_name(self):
-        """ return workspace name. If ws name is not defined, build it first and set up as the target ws name
-        """ 
->>>>>>> e575a222
-        if self._ws_name:
-            if self._ws_name in mtd:
-                return True
-            else:
-<<<<<<< HEAD
-                return False
-        else:
-           return False
-=======
-                raise RuntimeError('Getting workspace name {0} for undefined workspace. Run get_workspace first'.format(self._ws_name)) 
-
-        self._ws_name = self._build_ws_name()
-        return self._ws_name
->>>>>>> e575a222
-#--------------------------------------------------------------------------------------------------------------------
     def file_hint(self,run_num_str=None,filePath=None,fileExt=None,**kwargs):
         """ procedure to provide run file guess name from run properties
-         
+
             main purpose -- to support customized order of file extensions
-        """ 
+        """
         if not run_num_str:
            run_num_str = str(self.run_number())
 
@@ -1030,22 +849,13 @@
 #--------------------------------------------------------------------------------------------------------------------
 
     def load_file(self,inst_name,ws_name,run_number=None,load_mon_with_workspace=False,filePath=None,fileExt=None,**kwargs):
-<<<<<<< HEAD
         """ load run for the instrument name provided. If run_numner is None, look for the current run"""
 
-=======
-        """ load run for the instrument name provided. If run_numner is None, look for the current run""" 
- 
->>>>>>> e575a222
         ok,data_file = self.find_file(None,filePath,fileExt,**kwargs)
         if not ok:
            self._ws_name = None
            raise IOError(data_file)
-<<<<<<< HEAD
-
-=======
-                       
->>>>>>> e575a222
+
         if load_mon_with_workspace:
              mon_load_option = 'Include'
         else:
@@ -1090,24 +900,17 @@
         return loaded_ws
 #--------------------------------------------------------------------------------------------------------------------
     def apply_calibration(self,loaded_ws,calibration=None,use_ws_calibration=True):
-        """  If calibration is present, apply it to the workspace 
-        
-             use_ws_calibration -- if true, retrieve workspace property, which defines 
+        """  If calibration is present, apply it to the workspace
+
+             use_ws_calibration -- if true, retrieve workspace property, which defines
              calibration option (e.g. det_cal_file used a while ago) and try to use it
         """
 
-        if not (calibration) or use_ws_calibration:
-<<<<<<< HEAD
+        if not calibration or use_ws_calibration:
             return
         if not isinstance(loaded_ws, api.Workspace):
            raise RuntimeError(' Calibration can be applied to a workspace only and got object of type {0}'.format(type(loaded_ws)))
 
-=======
-            return 
-        if not isinstance(loaded_ws, api.Workspace):
-           raise RuntimeError(' Calibration can be applied to a workspace only and got object of type {0}'.format(type(loaded_ws)))
-        
->>>>>>> e575a222
         if loaded_ws.run().hasProperty("calibrated"):
             return # already calibrated
 
@@ -1148,11 +951,11 @@
         this routine copies a spectrum form workspace to monitor workspace and rebins it according to monitor workspace binning
 
         @param data_ws  -- the  event workspace which detector is considered as monitor or Mantid pointer to this workspace
-        @param mon_ws   -- the  histogram workspace with monitors where one needs to place the detector's spectra 
+        @param mon_ws   -- the  histogram workspace with monitors where one needs to place the detector's spectra
         @param spectraID-- the ID of the spectra to copy.
 
        """
- 
+
        # ----------------------------
        try:
            ws_index = mon_ws.getIndexFromSpectrumNumber(spectraID)
@@ -1178,8 +981,8 @@
        return mon_ws
 #--------------------------------------------------------------------------------------------------------------------
     def clear_monitors(self):
-        """ method removes monitor workspace form analysis data service if it is there 
-        
+        """ method removes monitor workspace form analysis data service if it is there
+
             (assuming it is not needed any more)
         """
         monWS_name = self._ws_name + '_monitors'
@@ -1226,7 +1029,7 @@
         else:
             ws_name = '{0}{1}{2}{3}'.format(self._prop_name,self._ws_cname,sum_ext,self._ws_suffix)
 
-        return ws_name 
+        return ws_name
 #--------------------------------------------------------------------------------------------------------------------
     @staticmethod
     def rremove(thestr, trailing):
@@ -1235,7 +1038,7 @@
             return thestr[:-thelen]
         return thestr
     def _split_ws_name(self,ws_name):
-        """ Method to split existing workspace name 
+        """ Method to split existing workspace name
             into parts, in such a way that _build_name would restore the same name
         """
         # Remove suffix
@@ -1252,15 +1055,9 @@
 
         try:
            part_ind = re.search('#(.+?)#', name).group(0)
-<<<<<<< HEAD
            name = name.replace(part_ind,'',1)
         except AttributeError:
            part_ind = ''
-=======
-           name     =name.replace(part_ind,'',1)
-        except AttributeError:
-           part_ind=''
->>>>>>> e575a222
 
         if self._run_number:
             instr_name = self._instr_name()
@@ -1275,25 +1072,8 @@
             instr_name = RunDescriptor._holder.short_inst_name
        else:
             instr_name = '_test_instrument'
-<<<<<<< HEAD
        return instr_name
 
-=======
-       return instr_name 
-
-    def _clear_old_ws(self,old_ws_name,new_name,clear_fext=False):
-        """ helper method used in __set__. When new data (run or wod)  """
-        if old_ws_name:
-           if new_name != old_ws_name:
-                if old_ws_name in mtd:
-                   DeleteWorkspace(old_ws_name)
-                old_mon_ws = old_ws_name + '_monitors'
-                if old_mon_ws in mtd:
-                    DeleteWorkspace(old_mon_ws)
-                if clear_fext:
-                   self._run_ext = None
-                   self._run_file_path = ''
->>>>>>> e575a222
 
     def has_own_value(self):
         """ interface property used to verify if
@@ -1302,7 +1082,6 @@
             
         """ 
         return not(self._in_cash)
-<<<<<<< HEAD
 
     def notify_sum_runs_changed(self,old_value,new_value):
        """ Take actions on changes to sum_runs option 
@@ -1398,15 +1177,13 @@
         return ws
 
 
-=======
->>>>>>> e575a222
 #-------------------------------------------------------------------------------------------------------------------------------
 #-------------------------------------------------------------------------------------------------------------------------------
 #-------------------------------------------------------------------------------------------------------------------------------
 class RunDescriptorDependent(RunDescriptor):
     """ Simple RunDescriptor class dependent on another RunDescriptor,
         providing the host descriptor if current descriptor value is not defined
-        or usual descriptor functionality if somebody sets current descriptor up   
+        or usual descriptor functionality if somebody sets current descriptor up
     """
 
     def __init__(self,host_run,ws_preffix,DocString=None):
@@ -1421,11 +1198,7 @@
        if instance is None: # this class functions and the host functions
           return self
 
-<<<<<<< HEAD
        if self._has_own_value: # this allows to switch between
-=======
-       if self._has_own_value: # this allows to switch between 
->>>>>>> e575a222
           return super(RunDescriptorDependent,self).__get__(instance,owner)
        else:
           return self._host.__get__(instance,owner)
@@ -1438,7 +1211,6 @@
         self._has_own_value = True
         super(RunDescriptorDependent,self).__set__(instance,value)
 
-<<<<<<< HEAD
     def has_own_value(self):
         """ interface property used to verify if
             the class got its own values or been shadowed by 
@@ -1471,41 +1243,6 @@
         else:
             return self._host.set_action_suffix(suffix)
 
-=======
-
-    def has_own_value(self):
-        """ interface property used to verify if
-            the class got its own values or been shadowed by 
-            property, this one depends on           
-        """ 
-        return self._has_own_value
-    #--------------------------------------------------------------
-    # TODO -- how to automate all these functions below?
-    def run_number(self):
-        if self._has_own_value:
-           return super(RunDescriptorDependent,self).run_number()
-        else:
-           return self._host.run_number()
-    #
-    def is_monws_separate(self):
-        if self._has_own_value:
-           return super(RunDescriptorDependent,self).is_monws_separate()
-        else:
-           return self._host.is_monws_separate()
-
-    def get_run_list(self):
-        if self._has_own_value:
-            return super(RunDescriptorDependent,self).get_run_list()
-        else:
-            return self._host.get_run_list()
-
-    def set_action_suffix(self,suffix=None):
-        if self._has_own_value:
-            return super(RunDescriptorDependent,self).set_action_suffix(suffix)
-        else:
-            return self._host.set_action_suffix(suffix)
-
->>>>>>> e575a222
     def synchronize_ws(self,workspace=None):
         if self._has_own_value:
             return super(RunDescriptorDependent,self).synchronize_ws(workspace)
@@ -1553,17 +1290,7 @@
             return super(RunDescriptorDependent,self).is_existing_ws()
         else:
             return self._host.is_existing_ws()
-<<<<<<< HEAD
       
-=======
-
-    def get_ws_name(self):
-        if self._has_own_value:
-            return super(RunDescriptorDependent,self).get_ws_name()
-        else:
-            return self._host.get_ws_name()
-       
->>>>>>> e575a222
     def file_hint(self,run_num_str=None,filePath=None,fileExt=None,**kwargs):
         if self._has_own_value:
             return super(RunDescriptorDependent,self).file_hint(run_num_str,filePath,fileExt,**kwargs)
@@ -1602,7 +1329,6 @@
             return super(RunDescriptorDependent,self).clear_monitors()
         else:
             return self._host.clear_monitors()
-<<<<<<< HEAD
     def get_masking(self):
          if self._has_own_value:
             return super(RunDescriptorDependent,self).get_masking()
@@ -1613,7 +1339,4 @@
             return super(RunDescriptorDependent,self).add_masked_ws(masked_ws)
          else:
             return self._host.add_masked_ws(masked_ws)
-#--------------------------------------------------------------------------------------------------------------------
-=======
-    #--------------------------------------------------------------
->>>>>>> e575a222
+#--------------------------------------------------------------------------------------------------------------------