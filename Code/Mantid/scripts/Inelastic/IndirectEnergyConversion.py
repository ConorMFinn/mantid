from mantid.simpleapi import *
from IndirectCommon import *
from IndirectImport import import_mantidplot
mp = import_mantidplot()
from mantid import config, logger
import inelastic_indirect_reducer
import sys, os.path, numpy as np

def loadData(rawfiles, outWS='RawFile', Sum=False, SpecMin=-1, SpecMax=-1,
        Suffix=''):
    workspaces = []
    for file in rawfiles:
        ( dir, filename ) = os.path.split(file)
        ( name, ext ) = os.path.splitext(filename)
        try:
            if ( SpecMin == -1 ) and ( SpecMax == -1 ):
                Load(Filename=file, OutputWorkspace=name+Suffix, LoadLogFiles=False)
            else:
                Load(Filename=file, OutputWorkspace=name+Suffix, SpectrumMin=SpecMin,
                    SpectrumMax=SpecMax, LoadLogFiles=False)
            workspaces.append(name+Suffix)
        except ValueError, message:
            logger.notice(message)
            sys.exit(message)
    if Sum and ( len(workspaces) > 1 ):
        MergeRuns(InputWorkspaces=','.join(workspaces), OutputWorkspace=outWS+Suffix)
        factor = 1.0 / len(workspaces)
        Scale(InputWorkspace=outWS+Suffix, OutputWorkspace=outWS+Suffix, Factor=factor)
        for ws in workspaces:
            DeleteWorkspace(ws)
        return [outWS+Suffix]
    else:
        return workspaces

def createMappingFile(groupFile, ngroup, nspec, first):
    if ( ngroup == 1 ): return 'All'
    if ( nspec == 1 ): return 'Individual'
    filename = config['defaultsave.directory']
    filename = os.path.join(filename, groupFile)
    handle = open(filename, 'w')
    handle.write(str(ngroup) +  "\n" )
    for n in range(0, ngroup):
        n1 = n * nspec + first
        handle.write(str(n+1) +  '\n' )
        handle.write(str(nspec) +  '\n')
        for i in range(1, nspec+1):
            n3 = n1 + i - 1
            handle.write(str(n3).center(4) + ' ')
        handle.write('\n')
    handle.close()
    return filename

def resolution(files, iconOpt, rebinParam, bground,
        instrument, analyser, reflection,
        Res=True, factor=None, Plot=False, Verbose=False, Save=False):
    reducer = inelastic_indirect_reducer.IndirectReducer()
    reducer.set_instrument_name(instrument)
    reducer.set_detector_range(iconOpt['first']-1,iconOpt['last']-1)
    for file in files:
        reducer.append_data_file(file)
    parfile = instrument +"_"+ analyser +"_"+ reflection +"_Parameters.xml"
    reducer.set_parameter_file(parfile)
    reducer.set_grouping_policy('All')
    reducer.set_sum_files(True)

    try:
        reducer.reduce()
    except Exception, e:
        logger.error(str(e))
        return

    iconWS = reducer.get_result_workspaces()[0]

    if factor != None:
        Scale(InputWorkspace=iconWS, OutputWorkspace=iconWS, Factor = factor)

    if Res:
        name = getWSprefix(iconWS) + 'res'
        CalculateFlatBackground(InputWorkspace=iconWS, OutputWorkspace=name, StartX=bground[0], EndX=bground[1],
            Mode='Mean', OutputMode='Subtract Background')
        Rebin(InputWorkspace=name, OutputWorkspace=name, Params=rebinParam)

        if Save:
            if Verbose:
                logger.notice("Resolution file saved to default save directory.")
            SaveNexusProcessed(InputWorkspace=name, Filename=name+'.nxs')

        if Plot:
            graph = mp.plotSpectrum(name, 0)
        return name
    else:
        if Plot:
            graph = mp.plotSpectrum(iconWS, 0)
        return iconWS

##############################################################################
# Slice Functions
##############################################################################

def sliceReadRawFile(fname, Verbose):

    if Verbose:
        logger.notice('Reading file :'+fname)

    #Load the raw file
    (dir, filename) = os.path.split(fname)
    (root, ext) = os.path.splitext(filename)

    Load(Filename=fname, OutputWorkspace=root, LoadLogFiles=False)

    return root

# returns the number of monitors
# and if they're at the start or end of the file
def countMonitors(rawFile):
    rawFile = mtd[rawFile]
    nhist = rawFile.getNumberHistograms()
    detector = rawFile.getDetector(0)
    monCount = 1

    if detector.isMonitor():
        #monitors are at the start
        for i in range(1,nhist):
            detector = rawFile.getDetector(i)

            if detector.isMonitor():
                monCount += 1
            else:
                break

        return monCount, True
    else:
        #monitors are at the end
        detector = rawFile.getDetector(nhist)

        if not detector.isMonitor():
            #if it's not, we don't have any monitors!
            return 0, True

        for i in range(nhist,0,-1):
            detector = rawFile.getDetector(i)

            if detector.isMonitor():
                monCount += 1
            else:
                break

        return monCount, False

# Run the calibration file with the raw file workspace
def sliceProcessCalib(rawFile, calibWsName, spec):
    calibSpecMin, calibSpecMax = spec

    if calibSpecMax-calibSpecMin > mtd[calibWsName].getNumberHistograms():
        raise IndexError("Number of spectra used is greater than the number of spectra in the calibration file.")

    #offset cropping range to account for monitors
    (monCount, atStart) = countMonitors(rawFile)

    if atStart:
        calibSpecMin -= monCount+1
        calibSpecMax -= monCount+1

    #Crop the calibration workspace, excluding the monitors
    CropWorkspace(InputWorkspace=calibWsName, OutputWorkspace=calibWsName,
        StartWorkspaceIndex=calibSpecMin, EndWorkspaceIndex=calibSpecMax)

def sliceProcessRawFile(rawFile, calibWsName, useCalib, xRange, useTwoRanges, spec, suffix, Verbose):

    #Crop the raw file to use the desired number of spectra
    #less one because CropWorkspace is zero based
    CropWorkspace(InputWorkspace=rawFile, OutputWorkspace=rawFile,
        StartWorkspaceIndex=spec[0]-1, EndWorkspaceIndex=spec[1]-1)

    nhist,ntc = CheckHistZero(rawFile)

    #use calibration file if desired
    if useCalib:
        Divide(LHSWorkspace=rawFile, RHSWorkspace=calibWsName, OutputWorkspace=rawFile)

    #construct output workspace name
    run = mtd[rawFile].getRun().getLogData("run_number").value
    sfile = rawFile[:3].lower() + run + '_' + suffix + '_slice'

    if not useTwoRanges:
        Integration(InputWorkspace=rawFile, OutputWorkspace=sfile, RangeLower=xRange[0], RangeUpper=xRange[1],
            StartWorkspaceIndex=0, EndWorkspaceIndex=nhist-1)
    else:
        CalculateFlatBackground(InputWorkspace=rawFile, OutputWorkspace=sfile, StartX=xRange[2], EndX=xRange[3],
                Mode='Mean')
        Integration(InputWorkspace=sfile, OutputWorkspace=sfile, RangeLower=xRange[0], RangeUpper=xRange[1],
            StartWorkspaceIndex=0, EndWorkspaceIndex=nhist-1)

    return sfile

def slice(inputfiles, calib, xRange, spec, suffix, Save=False, Verbose=False, Plot=False):

    StartTime('Slice')

    CheckXrange(xRange,'Time')

    workdir = config['defaultsave.directory']

    outWSlist = []
    useTwoRanges = (len(xRange) != 2)
    useCalib = (calib != '')
    calibWsName = '__calibration'

    #load the calibration file
    if useCalib:
        Load(Filename=calib, OutputWorkspace=calibWsName)
        if Verbose:
            logger.notice('Using Calibration file: %s' % calib)

    for index, file in enumerate(inputfiles):
        rawFile = sliceReadRawFile(file, Verbose)

        #only need to process the calib file once
        if(index == 0 and useCalib):
            sliceProcessCalib(rawFile, calibWsName, spec)

        sfile = sliceProcessRawFile(rawFile, calibWsName, useCalib, xRange, useTwoRanges, spec, suffix, Verbose)
        Transpose(InputWorkspace=sfile, OutputWorkspace=sfile)
        unit = mtd[sfile].getAxis(0).setUnit("Label")
        unit.setLabel("Spectrum Number", "")

        outWSlist.append(sfile)
        DeleteWorkspace(rawFile)

        if Save:
            # path name for nxs file
            o_path = os.path.join(workdir, sfile+'.nxs')
            SaveNexusProcessed(InputWorkspace=sfile, Filename=o_path)

            if Verbose:
                logger.notice('Output file :'+o_path)

    if useCalib:
        DeleteWorkspace(Workspace=calibWsName)

    if Plot:
        try:
            graph = mp.plotSpectrum(sfile, 0)
        except RuntimeError, e:
            #User clicked cancel on plot so don't do anything
            pass

    EndTime('Slice')

def getInstrumentDetails(instrument):
    instr_name = '__empty_' + instrument
    if mtd.doesExist(instr_name):
        workspace = mtd[instr_name]
    else:
        idf_dir = config['instrumentDefinition.directory']
        idf = idf_dir + instrument + '_Definition.xml'
        LoadEmptyInstrument(Filename=idf, OutputWorkspace=instr_name)
        workspace = mtd[instr_name]
    instrument = workspace.getInstrument()
    ana_list_param = instrument.getStringParameter('analysers')
    if len(ana_list_param) != 1:
        return ""
    ana_list_split = ana_list_param[0].split(',')
    reflections = []
    result = ''
    for analyser in ana_list_split:
        list = []
        name = 'refl-' + analyser
        list.append( analyser )
        try:
            item = instrument.getStringParameter(name)[0]
        except IndexError:
            item = ''
        refl = item.split(',')
        list.append( refl )
        reflections.append(list)
    for i in range(0, len(reflections)):
        message = reflections[i][0] + '-'
        for j in range(0,len(reflections[i][1])):
            message += str(reflections[i][1][j])
            if j < ( len(reflections[i][1]) -1 ):
                message += ','
        result += message
        if ( i < ( len(reflections) - 1) ):
            result += '\n'
    return result

def getReflectionDetails(inst, analyser, refl):
    idf_dir = config['instrumentDefinition.directory']
    ws = '__empty_' + inst
    if not mtd.doesExist(ws):
        idf_file = inst + '_Definition.xml'
        idf = os.path.join(idf_dir, idf_file)
        LoadEmptyInstrument(Filename=idf, OutputWorkspace=ws)
    ipf_file = inst + '_' + analyser + '_' + refl + '_Parameters.xml'
    ipf = os.path.join(idf_dir, ipf_file)
    LoadParameterFile(Workspace=ws, Filename=ipf)
    inst = mtd[ws].getInstrument()
    result = ''
    try:
        result += str( inst.getStringParameter('analysis-type')[0] ) + '\n'
        result += str( int(inst.getNumberParameter('spectra-min')[0]) ) + '\n'
        result += str( int(inst.getNumberParameter('spectra-max')[0]) ) + '\n'
        result += str( inst.getNumberParameter('efixed-val')[0] ) + '\n'
        result += str( int(inst.getNumberParameter('peak-start')[0]) ) + '\n'
        result += str( int(inst.getNumberParameter('peak-end')[0]) ) + '\n'
        result += str( int(inst.getNumberParameter('back-start')[0]) ) + '\n'
        result += str( int(inst.getNumberParameter('back-end')[0]) ) + '\n'
        result += inst.getStringParameter('rebin-default')[0]
    except IndexError:
        pass
<<<<<<< HEAD
    return result
=======
    return result

##############################################################################
# Transmission
##############################################################################

def UnwrapMon(inWS):
# Unwrap monitor - inWS contains M1,M2,S1  - outWS contains unwrapped Mon
#Unwrap s1>2 to L of S2 (M2) ie 38.76  Ouput is in wavelength
    out, join = UnwrapMonitor(InputWorkspace=inWS,LRef='37.86')
    outWS = 'out'
#Fill bad (dip) in spectrum
    RemoveBins(InputWorkspace=outWS, OutputWorkspace=outWS, Xmin=join-0.001, Xmax=join+0.001,
        Interpolation="Linear")
    FFTSmooth(InputWorkspace=outWS, OutputWorkspace=outWS, WorkspaceIndex=0, IgnoreXBins=True) # Smooth - FFT
    DeleteWorkspace(inWS)    # delete monWS
    return outWS

def TransMon(inst, type,file,verbose):
    if verbose:
        logger.notice('Raw file : '+file)
    LoadRaw(Filename=file,OutputWorkspace='__m1',SpectrumMin=1,SpectrumMax=1)
    LoadRaw(Filename=file,OutputWorkspace='__m2',SpectrumMin=2,SpectrumMax=2)
    LoadRaw(Filename=file,OutputWorkspace='__det',SpectrumMin=3,SpectrumMax=3)
# Check for single or multiple time regimes
    MonTCBstart = mtd['__m1'].readX(0)[0]
    SpecTCBstart = mtd['__det'].readX(0)[0]
    DeleteWorkspace('__det')    							# delete monWS
    monWS = '__Mon'
    if (SpecTCBstart == MonTCBstart):
        monWS = UnwrapMon('__m1')    # unwrap the monitor spectrum and convert to wavelength
        RenameWorkspace(InputWorkspace=monWS, OutputWorkspace='__Mon1')
    else:
        ConvertUnits(InputWorkspace='__m1', OutputWorkspace='__Mon1', Target="Wavelength")
    ConvertUnits(InputWorkspace='__m2', OutputWorkspace='__Mon2', Target="Wavelength")
    DeleteWorkspace('__m2')    							# delete monWS
    Xin = mtd['__Mon1'].readX(0)
    xmin1 = mtd['__Mon1'].readX(0)[0]
    xmax1 = mtd['__Mon1'].readX(0)[len(Xin)-1]
    Xin = mtd['__Mon2'].readX(0)
    xmin2 = mtd['__Mon2'].readX(0)[0]
    xmax2 = mtd['__Mon2'].readX(0)[len(Xin)-1]
    wmin = max(xmin1,xmin2)
    wmax = min(xmax1,xmax2)
    CropWorkspace(InputWorkspace='__Mon1', OutputWorkspace='__Mon1', XMin=wmin, XMax=wmax)
    RebinToWorkspace(WorkspaceToRebin='__Mon2', WorkspaceToMatch='__Mon1', OutputWorkspace='__Mon2')
    monWS = inst +'_'+ type
    Divide(LHSWorkspace='__Mon2', RHSWorkspace='__Mon1', OutputWorkspace=monWS)
    DeleteWorkspace('__Mon1')    							# delete monWS
    DeleteWorkspace('__Mon2')    							# delete monWS

def TransPlot(inputWS):
    tr_plot=mp.plotSpectrum(inputWS,0)

def IndirectTrans(inst, sfile,cfile,Verbose=False,Plot=False,Save=False):
    StartTime('Transmission')
    TransMon(inst,'Sam',sfile,Verbose)
    TransMon(inst,'Can',cfile,Verbose)
    samWS = inst + '_Sam'
    canWS = inst + '_Can'
    trWS = inst + '_Trans'
    Divide(LHSWorkspace=samWS, RHSWorkspace=canWS, OutputWorkspace=trWS)
    trans = np.average(mtd[trWS].readY(0))
    transWS = inst + '_Transmission'
    workdir = config['defaultsave.directory']
    group = samWS +','+ canWS +','+ trWS
    GroupWorkspaces(InputWorkspaces=group,OutputWorkspace=transWS)
    if Verbose:
        logger.notice('Transmission : '+str(trans))
    path = os.path.join(workdir,transWS+'.nxs')

    if Save:
        SaveNexusProcessed(InputWorkspace=transWS, Filename=path)
        if Verbose:
            logger.notice('Output file created : '+path)

    if Plot:
        TransPlot(transWS)
    EndTime('Transmission')
>>>>>>> bed7ab69
<|MERGE_RESOLUTION|>--- conflicted
+++ resolved
@@ -309,86 +309,4 @@
         result += inst.getStringParameter('rebin-default')[0]
     except IndexError:
         pass
-<<<<<<< HEAD
-    return result
-=======
-    return result
-
-##############################################################################
-# Transmission
-##############################################################################
-
-def UnwrapMon(inWS):
-# Unwrap monitor - inWS contains M1,M2,S1  - outWS contains unwrapped Mon
-#Unwrap s1>2 to L of S2 (M2) ie 38.76  Ouput is in wavelength
-    out, join = UnwrapMonitor(InputWorkspace=inWS,LRef='37.86')
-    outWS = 'out'
-#Fill bad (dip) in spectrum
-    RemoveBins(InputWorkspace=outWS, OutputWorkspace=outWS, Xmin=join-0.001, Xmax=join+0.001,
-        Interpolation="Linear")
-    FFTSmooth(InputWorkspace=outWS, OutputWorkspace=outWS, WorkspaceIndex=0, IgnoreXBins=True) # Smooth - FFT
-    DeleteWorkspace(inWS)    # delete monWS
-    return outWS
-
-def TransMon(inst, type,file,verbose):
-    if verbose:
-        logger.notice('Raw file : '+file)
-    LoadRaw(Filename=file,OutputWorkspace='__m1',SpectrumMin=1,SpectrumMax=1)
-    LoadRaw(Filename=file,OutputWorkspace='__m2',SpectrumMin=2,SpectrumMax=2)
-    LoadRaw(Filename=file,OutputWorkspace='__det',SpectrumMin=3,SpectrumMax=3)
-# Check for single or multiple time regimes
-    MonTCBstart = mtd['__m1'].readX(0)[0]
-    SpecTCBstart = mtd['__det'].readX(0)[0]
-    DeleteWorkspace('__det')    							# delete monWS
-    monWS = '__Mon'
-    if (SpecTCBstart == MonTCBstart):
-        monWS = UnwrapMon('__m1')    # unwrap the monitor spectrum and convert to wavelength
-        RenameWorkspace(InputWorkspace=monWS, OutputWorkspace='__Mon1')
-    else:
-        ConvertUnits(InputWorkspace='__m1', OutputWorkspace='__Mon1', Target="Wavelength")
-    ConvertUnits(InputWorkspace='__m2', OutputWorkspace='__Mon2', Target="Wavelength")
-    DeleteWorkspace('__m2')    							# delete monWS
-    Xin = mtd['__Mon1'].readX(0)
-    xmin1 = mtd['__Mon1'].readX(0)[0]
-    xmax1 = mtd['__Mon1'].readX(0)[len(Xin)-1]
-    Xin = mtd['__Mon2'].readX(0)
-    xmin2 = mtd['__Mon2'].readX(0)[0]
-    xmax2 = mtd['__Mon2'].readX(0)[len(Xin)-1]
-    wmin = max(xmin1,xmin2)
-    wmax = min(xmax1,xmax2)
-    CropWorkspace(InputWorkspace='__Mon1', OutputWorkspace='__Mon1', XMin=wmin, XMax=wmax)
-    RebinToWorkspace(WorkspaceToRebin='__Mon2', WorkspaceToMatch='__Mon1', OutputWorkspace='__Mon2')
-    monWS = inst +'_'+ type
-    Divide(LHSWorkspace='__Mon2', RHSWorkspace='__Mon1', OutputWorkspace=monWS)
-    DeleteWorkspace('__Mon1')    							# delete monWS
-    DeleteWorkspace('__Mon2')    							# delete monWS
-
-def TransPlot(inputWS):
-    tr_plot=mp.plotSpectrum(inputWS,0)
-
-def IndirectTrans(inst, sfile,cfile,Verbose=False,Plot=False,Save=False):
-    StartTime('Transmission')
-    TransMon(inst,'Sam',sfile,Verbose)
-    TransMon(inst,'Can',cfile,Verbose)
-    samWS = inst + '_Sam'
-    canWS = inst + '_Can'
-    trWS = inst + '_Trans'
-    Divide(LHSWorkspace=samWS, RHSWorkspace=canWS, OutputWorkspace=trWS)
-    trans = np.average(mtd[trWS].readY(0))
-    transWS = inst + '_Transmission'
-    workdir = config['defaultsave.directory']
-    group = samWS +','+ canWS +','+ trWS
-    GroupWorkspaces(InputWorkspaces=group,OutputWorkspace=transWS)
-    if Verbose:
-        logger.notice('Transmission : '+str(trans))
-    path = os.path.join(workdir,transWS+'.nxs')
-
-    if Save:
-        SaveNexusProcessed(InputWorkspace=transWS, Filename=path)
-        if Verbose:
-            logger.notice('Output file created : '+path)
-
-    if Plot:
-        TransPlot(transWS)
-    EndTime('Transmission')
->>>>>>> bed7ab69
+    return result