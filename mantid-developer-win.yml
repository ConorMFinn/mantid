--- conflicted
+++ resolved
@@ -48,10 +48,5 @@
   # Needed only for development
   - black  # may be out of sync with pre-commit
   - cppcheck==2.10.3
-<<<<<<< HEAD
-  - pygments==2.11.2 # Had to pin back to 2.11 due to cppcheck error which is only fixed in cppcheck>=2.8
   - pre-commit==2.15 # Had to pin back to 2.15 as we can't handle changes made here (https://github.com/pre-commit/pre-commit/pull/2065 added in 2.16) on windows yet.
   - joblib
-=======
-  - pre-commit==2.15 # Had to pin back to 2.15 as we can't handle changes made here (https://github.com/pre-commit/pre-commit/pull/2065 added in 2.16) on windows yet.
->>>>>>> 6be6deff
