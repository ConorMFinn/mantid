--- conflicted
+++ resolved
@@ -51,11 +51,7 @@
 
   SIP_PYOBJECT windowLabel();
 %MethodCode
-<<<<<<< HEAD
-  sipRes = FROM_CSTRING(sipCpp->windowLabel());
-=======
-  sipRes = PyString_FromString(sipCpp->windowLabel().toAscii().constData());
->>>>>>> 29507c26
+  sipRes = FROM_CSTRING(sipCpp->windowLabel().toAscii().constData());
 %End
   void setWindowLabel(const QString&);
 
@@ -103,19 +99,11 @@
 			sipIsErr = 1;\
 			PyErr_Format(PyExc_TypeError, "Column argument must be either int or string.");\
 		} else {\
-<<<<<<< HEAD
-			col = sipCpp->colNames().findIndex(TO_CSTRING(tmp));\
+			col = sipCpp->colNames().indexOf(TO_CSTRING(tmp));\
 			if (col < 0) {\
 				sipIsErr = 1;\
 				PyErr_Format(PyExc_ValueError, "There's no column named %s in table %s!", TO_CSTRING(tmp),\
-						sipCpp->name().ascii());\
-=======
-			col = sipCpp->colNames().indexOf(PyString_AsString(tmp));\
-			if (col < 0) {\
-				sipIsErr = 1;\
-				PyErr_Format(PyExc_ValueError, "There's no column named %s in table %s!", PyString_AsString(tmp),\
 						sipCpp->name().toAscii().constData());\
->>>>>>> 29507c26
 				Py_DECREF(tmp);\
 			}\
 		}\
@@ -147,11 +135,7 @@
   CHECK_TABLE_COL(a0);
   CHECK_TABLE_ROW(a1);
   if (sipIsErr == 0) {
-<<<<<<< HEAD
-		PyObject *encstr = FROM_CSTRING(sipCpp->text(row, col).utf8());
-=======
-		PyObject *encstr = PyString_FromString(sipCpp->text(row, col).toUtf8());
->>>>>>> 29507c26
+		PyObject *encstr = FROM_CSTRING(sipCpp->text(row, col).toUtf8());
 		if (encstr) {
 			sipRes = PyUnicode_FromEncodedObject(encstr, "utf8", 0);
 			Py_DECREF(encstr);
@@ -198,11 +182,7 @@
 		sipIsErr = 1;\
 		PyErr_SetString(PyExc_ValueError, "Invalid column argument");\
 	} else
-<<<<<<< HEAD
-		sipRes = FROM_CSTRING(sipCpp->colLabel(a0-1));
-=======
-		sipRes = PyString_FromString(sipCpp->colLabel(a0-1).toAscii().constData());
->>>>>>> 29507c26
+		sipRes = FROM_CSTRING(sipCpp->colLabel(a0-1).toAscii().constData());
 %End
   void setColName(SIP_PYOBJECT, const QString&, bool=false);
 %MethodCode
@@ -339,11 +319,7 @@
 	CHECK_MATRIX_ROW(a0);
 	CHECK_MATRIX_COL(a1);
 	if (sipIsErr == 0)
-<<<<<<< HEAD
-		sipRes = FROM_CSTRING(sipCpp->text(row, col));
-=======
-		sipRes = PyString_FromString(sipCpp->text(row, col).toAscii().constData());
->>>>>>> 29507c26
+		sipRes = FROM_CSTRING(sipCpp->text(row, col).toAscii().constData());
 %End
   double cell(int, int);
 %MethodCode
@@ -732,11 +708,7 @@
   bool isPiePlot();
   SIP_PYOBJECT pieLegendText() /PyName=pieLegend/;
 %MethodCode
-<<<<<<< HEAD
-  sipRes = FROM_CSTRING(sipCpp->pieLegendText());
-=======
-  sipRes = PyString_FromString(sipCpp->pieLegendText().toAscii().constData());
->>>>>>> 29507c26
+  sipRes = FROM_CSTRING(sipCpp->pieLegendText().toAscii().constData());
 %End
 
   bool insertCurve(Table*, const QString&, int style = 1, int startRow = 0, int endRow = -1);
