// Python header must go first
#include "MantidQtAPI/PythonThreading.h"

#include "AlgorithmDockWidget.h"
#include "AlgorithmHistoryWindow.h"
#include "AlgorithmMonitor.h"
#include "ImportWorkspaceDlg.h"
#include "MantidGroupPlotGenerator.h"
#include "MantidMDCurve.h"
#include "MantidMDCurveDialog.h"
#include "MantidMatrix.h"
#include "MantidMatrixCurve.h"
#include "MantidQtMantidWidgets/FitPropertyBrowser.h"
#include "MantidQtMantidWidgets/MantidSurfacePlotDialog.h"
#include "MantidQtMantidWidgets/MantidWSIndexDialog.h"
#include "MantidSampleLogDialog.h"
#include "MantidSampleMaterialDialog.h"
#include "MantidTable.h"
#include "MantidUI.h"
#include "ProjectSerialiser.h"

#include "../../MantidQt/MantidWidgets/ui_SequentialFitDialog.h"
#include "../Folder.h"
#include "../ScriptingWindow.h"
#include "../Spectrogram.h"
#include "../TiledWindow.h"
#include "MantidQtAPI/pixmaps.h"

#include "Mantid/InstrumentWidget/InstrumentWindow.h"
#include "MantidAPI/Axis.h"
#include "MantidAPI/TextAxis.h"
#include "MantidKernel/ConfigService.h"
#include "MantidKernel/DateAndTime.h"
#include "MantidKernel/DateAndTime.h"
#include "MantidKernel/EnvironmentHistory.h"
#include "MantidKernel/FacilityInfo.h"
#include "MantidKernel/LogFilter.h"
#include "MantidKernel/Property.h"
#include "MantidKernel/TimeSeriesProperty.h"
#include "MantidKernel/UnitConversion.h"

#include "InstrumentWidget/InstrumentWindow.h"

#include "MantidQtAPI/AlgorithmInputHistory.h"
#include "MantidQtAPI/InterfaceManager.h"
#include "MantidQtAPI/PlotAxis.h"
#include "MantidQtAPI/VatesViewerInterface.h"

#include "MantidQtMantidWidgets/MantidTreeWidget.h"
#include "MantidQtMantidWidgets/WorkspacePresenter/QWorkspaceDockView.h"

#include "MantidAPI/CompositeFunction.h"
#include "MantidAPI/IMDEventWorkspace.h"
#include "MantidAPI/IMDHistoWorkspace.h"
#include "MantidAPI/IPeaksWorkspace.h"
#include "MantidAPI/ITableWorkspace.h"

#include <QApplication>
#include <QInputDialog>
#include <QListWidget>
#include <QMdiArea>
#include <QMenu>
#include <QMenuBar>
#include <QMessageBox>
#include <QTextEdit>
#include <QToolBar>

#include <algorithm>
#include <qwt_plot_curve.h>
#include <time.h>

#ifdef _WIN32
#include <windows.h>
#endif

#include <algorithm>
#include <fstream>
#include <locale>
#include <set>
#include <sstream>

#include <boost/tokenizer.hpp>

#include <Poco/ActiveResult.h>

#include "MantidAPI/IMDWorkspace.h"
#include "MantidQtFactory/WidgetFactory.h"
#include "MantidQtSliceViewer/SliceViewerWindow.h"

#include "MantidQtSpectrumViewer/SpectrumView.h"
#include <typeinfo>

using namespace std;

using namespace Mantid::API;
using namespace MantidQt::API;
using namespace MantidQt::MantidWidgets;
using MantidQt::MantidWidgets::MantidWSIndexDialog;
using MantidQt::MantidWidgets::MantidSurfacePlotDialog;
using MantidQt::MantidWidgets::MantidTreeWidget;
using Mantid::Kernel::DateAndTime;
using MantidQt::SliceViewer::SliceViewerWindow;

namespace MantidException = Mantid::Kernel::Exception;

namespace {
/// The number of detectors to show within a group before eliding
size_t DET_TABLE_NDETS_GROUP = 10;

// Initialize logger
Mantid::Kernel::Logger g_log("MantidUI");

bool isOfType(const QObject *obj, const char *toCompare) {
  return strcmp(obj->metaObject()->className(), toCompare) == 0;
}

/// Number of subplots above which user confirmation will be required
constexpr int REASONABLE_NUM_SUBPLOTS(12);

/// Get graph legend key given workspace name and spectrum number
QString getLegendKey(const QString &wsName, const int spectrum) {
  const auto ws = AnalysisDataService::Instance().retrieveWS<MatrixWorkspace>(
      wsName.toStdString());
  if (ws) {
    const auto axis = ws->getAxis(1); // y
    return QString::fromStdString(axis->label(spectrum));
  }
  return QString();
}

/// Decide whether this graph in a multilayer plot should have an X axis label
bool drawXAxisLabel(const int row, const int col, const int nRows,
                    const int nCols, const int nPlots) {
  if (row == nRows - 1) {
    return true; // last row
  } else if (row == nRows - 2) {
    // Needs a label if there is no subplot below it
    return ((row + 1) * nCols) + col + 1 > nPlots;
  } else {
    return false;
  }
}
}

MantidUI::MantidUI(ApplicationWindow *aw)
    : m_finishedLoadDAEObserver(*this,
                                &MantidUI::handleLoadDAEFinishedNotification),
      m_addObserver(*this, &MantidUI::handleAddWorkspace),
      m_replaceObserver(*this, &MantidUI::handleReplaceWorkspace),
      m_deleteObserver(*this, &MantidUI::handleDeleteWorkspace),
      m_clearADSObserver(*this, &MantidUI::handleClearADS),
      m_renameObserver(*this, &MantidUI::handleRenameWorkspace),
      m_groupworkspacesObserver(*this, &MantidUI::handleGroupWorkspaces),
      m_ungroupworkspaceObserver(*this, &MantidUI::handleUnGroupWorkspace),
      m_workspaceGroupUpdateObserver(*this,
                                     &MantidUI::handleWorkspaceGroupUpdate),
      m_configServiceObserver(*this, &MantidUI::handleConfigServiceUpdate),
      m_appWindow(aw), m_lastShownInstrumentWin(NULL),
      m_lastShownSliceViewWin(NULL), m_lastShownSpectrumViewerWin(NULL),
      m_lastShownColorFillWin(NULL), m_lastShown1DPlotWin(NULL),
      m_vatesSubWindow(NULL)
//, m_spectrumViewWindow(NULL)
{

  // To be able to use them in queued signals they need to be registered
  static bool registered_addtional_types = false;
  if (!registered_addtional_types) {
    registered_addtional_types = true;
    qRegisterMetaType<Mantid::API::Workspace_sptr>();
    qRegisterMetaType<Mantid::API::MatrixWorkspace_sptr>();
    qRegisterMetaType<Mantid::API::MatrixWorkspace_const_sptr>();
    // Register std::string as well as we use it alot
    qRegisterMetaType<std::string>();
  }

  m_exploreMantid = boost::make_shared<QWorkspaceDockView>(this, aw);
  m_exploreMantid->init();
  m_exploreAlgorithms = new AlgorithmDockWidget(this, aw);

  actionCopyRowToTable = new QAction(this);
  actionCopyRowToTable->setIcon(QIcon(getQPixmap("table_xpm")));
  connect(actionCopyRowToTable, SIGNAL(triggered()), this,
          SLOT(copyRowToTable()));

  actionCopyRowToGraph = new QAction(this);
  actionCopyRowToGraph->setIcon(QIcon(getQPixmap("graph_xpm")));
  connect(actionCopyRowToGraph, SIGNAL(triggered()), this,
          SLOT(copyRowToGraph()));

  actionCopyRowToGraphErr = new QAction(this);
  actionCopyRowToGraphErr->setIcon(QIcon(getQPixmap("graph_xpm")));
  connect(actionCopyRowToGraphErr, SIGNAL(triggered()), this,
          SLOT(copyRowToGraphErr()));

  actionWaterfallPlot = new QAction(QIcon(":/waterfall_plot.png"),
                                    tr("Plot spectra as waterfall"), this);
  connect(actionWaterfallPlot, SIGNAL(triggered()), this,
          SLOT(copyRowsToWaterfall()));

  actionCopyDetectorsToTable = new QAction(tr("View detectors table"), this);
  actionCopyDetectorsToTable->setIcon(QIcon(getQPixmap("table_xpm")));
  connect(actionCopyDetectorsToTable, SIGNAL(triggered()), this,
          SLOT(copyDetectorsToTable()));

  actionCopyValues = new QAction(tr("Copy"), this);
  actionCopyValues->setIcon(QIcon(getQPixmap("copy_xpm")));
  connect(actionCopyValues, SIGNAL(triggered()), this, SLOT(copyValues()));

  actionCopyColumnToTable = new QAction(this);
  actionCopyColumnToTable->setIcon(QIcon(getQPixmap("table_xpm")));
  connect(actionCopyColumnToTable, SIGNAL(triggered()), this,
          SLOT(copyColumnToTable()));

  actionCopyColumnToGraph = new QAction(this);
  actionCopyColumnToGraph->setIcon(QIcon(getQPixmap("graph_xpm")));
  connect(actionCopyColumnToGraph, SIGNAL(triggered()), this,
          SLOT(copyColumnToGraph()));

  actionCopyColumnToGraphErr = new QAction(this);
  actionCopyColumnToGraphErr->setIcon(QIcon(getQPixmap("graph_xpm")));
  connect(actionCopyColumnToGraphErr, SIGNAL(triggered()), this,
          SLOT(copyColumnToGraphErr()));

  connect(this, SIGNAL(needToCreateLoadDAEMantidMatrix(const QString &)), this,
          SLOT(createLoadDAEMantidMatrix(const QString &)));
  connect(this, SIGNAL(needToShowCritical(const QString &)), this,
          SLOT(showCritical(const QString &)));

  m_algMonitor = new AlgorithmMonitor(this);
  connect(m_algMonitor, SIGNAL(algorithmStarted(void *)), m_exploreAlgorithms,
          SLOT(algorithmStarted(void *)), Qt::QueuedConnection);
  connect(m_algMonitor, SIGNAL(algorithmFinished(void *)), m_exploreAlgorithms,
          SLOT(algorithmFinished(void *)), Qt::QueuedConnection);
  connect(m_algMonitor, SIGNAL(needUpdateProgress(
                            void *, double, const QString &, double, int)),
          m_exploreAlgorithms,
          SLOT(updateProgress(void *, double, const QString &, double, int)),
          Qt::QueuedConnection);

  connect(this, SIGNAL(ADS_updated()), appWindow(), SLOT(modifiedProject()));
  m_algMonitor->start();

  mantidMenu = new QMenu(m_appWindow);
  mantidMenu->setObjectName("mantidMenu");
  // for activating the keyboard shortcut for Clear All Memory even if no
  // clciking on Mantid Menu
  // Ticket #672
  // connect(mantidMenu, SIGNAL(aboutToShow()), this,
  // SLOT(mantidMenuAboutToShow()));
  mantidMenuAboutToShow();

  QShortcut *sc =
      new QShortcut(QKeySequence(QKeySequence::Delete), m_appWindow);
  connect(sc, SIGNAL(activated()), this, SLOT(deletePressEvent()));

  menuMantidMatrix = new QMenu(m_appWindow);
  connect(menuMantidMatrix, SIGNAL(aboutToShow()), this,
          SLOT(menuMantidMatrixAboutToShow()));

  init();
}

// Should it be moved to the constructor?
void MantidUI::init() {
  AnalysisDataServiceImpl &dataStore = AnalysisDataService::Instance();
  dataStore.notificationCenter.addObserver(m_addObserver);
  dataStore.notificationCenter.addObserver(m_replaceObserver);
  dataStore.notificationCenter.addObserver(m_deleteObserver);
  dataStore.notificationCenter.addObserver(m_clearADSObserver);
  dataStore.notificationCenter.addObserver(m_renameObserver);
  dataStore.notificationCenter.addObserver(m_groupworkspacesObserver);
  dataStore.notificationCenter.addObserver(m_ungroupworkspaceObserver);
  dataStore.notificationCenter.addObserver(m_workspaceGroupUpdateObserver);
  Mantid::Kernel::ConfigService::Instance().addObserver(
      m_configServiceObserver);

  m_exploreAlgorithms->update();

  try {
    m_defaultFitFunction =
        new MantidQt::MantidWidgets::FitPropertyBrowser(m_appWindow, this);
    m_defaultFitFunction->init();
    // this make the progress bar work with Fit algorithm running form the fit
    // browser
    connect(m_defaultFitFunction,
            SIGNAL(executeFit(QString, QHash<QString, QString>,
                              Mantid::API::AlgorithmObserver *)),
            this, SLOT(showAlgorithmDialog(QString, QHash<QString, QString>,
                                           Mantid::API::AlgorithmObserver *)));
    m_defaultFitFunction->hide();
    m_appWindow->addDockWidget(Qt::LeftDockWidgetArea, m_defaultFitFunction);

    m_fitFunction = m_defaultFitFunction;
  } catch (...) {
    m_defaultFitFunction = NULL;
    m_fitFunction = NULL;
    g_log.warning("Curve fitting plugin not loaded. Some functionality will be "
                  "unavailable.");
  }
}

/// Slot: Receives a new X range from a FitPropertyBrowser and re-emits it.
void MantidUI::x_range_from_picker(double xmin, double xmax) {
  emit x_range_update(xmin, xmax);
}

/// Updates the algorithms tree as this may have changed
void MantidUI::updateAlgorithms() { m_exploreAlgorithms->update(); }

/// Show / hide the AlgorithmDockWidget
void MantidUI::showAlgWidget(bool on) {
  if (on) {
    m_exploreAlgorithms->show();
  } else {
    m_exploreAlgorithms->hide();
  }
}

void MantidUI::addMenuItems(QMenu *menu) {
  actionToggleMantid = m_exploreMantid->toggleViewAction();
  actionToggleMantid->setIcon(getQPixmap("mantid_matrix_xpm"));
  actionToggleMantid->setShortcut(tr("Ctrl+Shift+M"));
  menu->addAction(actionToggleMantid);

  actionToggleAlgorithms = m_exploreAlgorithms->toggleViewAction();
  actionToggleAlgorithms->setShortcut(tr("Ctrl+Shift+A"));
  menu->addAction(actionToggleAlgorithms);

  if (m_fitFunction) {
    actionToggleFitFunction = m_fitFunction->toggleViewAction();
    menu->addAction(actionToggleFitFunction);
  }
}

// Show / hide the FitPropertyBrowser
void MantidUI::showFitPropertyBrowser(bool on) {
  if (!m_fitFunction)
    return;
  if (on) {
    m_fitFunction->show();
  } else {
    m_fitFunction->hide();
  }
}

/**
* Be careful where this is called, if it is a called too late in the Qt shutdown
* the application
* crashes
*/
void MantidUI::shutdown() {
  g_log.notice("MantidPlot is shutting down...");

  // First we need to cancel any running algorithms otherwise bad things can
  // happen if they call
  // the logging framework after it's been shutdown. The cancel calls within
  // cancelAll are not
  // blocking, hence the loop to make sure they're all done before moving on.
  // (N.B. Tried copying
  // the wait/exit/wait business from the AlgorithmMonitor dtor, but that gave
  // occasional crashes.)
  if (m_algMonitor) {
    m_algMonitor->cancelAll();
    while (m_algMonitor->count() > 0) {
      Poco::Thread::sleep(100);
    }
  }
  // If any python objects need to be cleared away then the GIL needs to be
  // held. This doesn't feel like
  // it is in the right place but it will do no harm
  ScopedPythonGIL gil;
  // Relevant notifications are connected to signals that will close all
  // dependent windows
  Mantid::API::FrameworkManager::Instance().shutdown();
}

MantidUI::~MantidUI() {
  delete m_algMonitor;

  Mantid::Kernel::ConfigService::Instance().removeObserver(
      m_configServiceObserver);
  Mantid::API::AnalysisDataService::Instance()
      .notificationCenter.removeObserver(m_groupworkspacesObserver);
  Mantid::API::AnalysisDataService::Instance()
      .notificationCenter.removeObserver(m_ungroupworkspaceObserver);
  Mantid::API::AnalysisDataService::Instance()
      .notificationCenter.removeObserver(m_workspaceGroupUpdateObserver);
  Mantid::API::AnalysisDataService::Instance()
      .notificationCenter.removeObserver(m_addObserver);
  Mantid::API::AnalysisDataService::Instance()
      .notificationCenter.removeObserver(m_replaceObserver);
  Mantid::API::AnalysisDataService::Instance()
      .notificationCenter.removeObserver(m_deleteObserver);
  Mantid::API::AnalysisDataService::Instance()
      .notificationCenter.removeObserver(m_clearADSObserver);

  delete m_fitFunction;
}

void MantidUI::saveSettings() const {
  // Save algorithm dialog input
  MantidQt::API::AlgorithmInputHistory::Instance().save();
}

QStringList MantidUI::getWorkspaceNames() {
  QStringList sl;
  auto sv = Mantid::API::AnalysisDataService::Instance().getObjectNames();
  for (const auto &name : sv)
    sl << QString::fromStdString(name);
  return sl;
}

QStringList MantidUI::getAlgorithmNames() {
  QStringList sl;
  std::vector<std::string> sv;
  sv = Mantid::API::AlgorithmFactory::Instance().getKeys();
  for (size_t i = 0; i < sv.size(); i++)
    sl << QString::fromStdString(sv[i]);
  return sl;
}

/**
*  Returns the number of algorithms currently executing
*/
int MantidUI::runningAlgCount() const { return m_algMonitor->count(); }

/**
* Ticket #678
*/
void MantidUI::saveNexusWorkspace() { executeSaveNexus(); }

/**
* DeleteWorkspace
@param workspaceName :: Name of the workspace to delete
*/
void MantidUI::deleteWorkspace(const QString &workspaceName) {
  auto alg = createAlgorithm("DeleteWorkspace");
  alg->setLogging(false);
  alg->setPropertyValue("Workspace", workspaceName.toStdString());
  executeAlgorithmAsync(alg);
}

<<<<<<< HEAD
void MantidUI::deleteWorkspaces(const QStringList &wsNames) {
  MantidMatrix *m = dynamic_cast<MantidMatrix *>(m_appWindow->activeWindow());

  try {
    if (!wsNames.isEmpty()) {
      for (auto &ws : wsNames) {
        deleteWorkspace(ws);
      }
    } else if ((m &&
                (strcmp(m->metaObject()->className(), "MantidMatrix") == 0)) &&
               !m->workspaceName().isEmpty()) {
      deleteWorkspace(m->workspaceName());
    }
  } catch (...) {
    QMessageBox::warning(m_appWindow, "",
                         "Could not delete selected workspaces.");
  }
}

/**
getSelectedWorkspaceName
*/
=======
>>>>>>> 4dc27176
QString MantidUI::getSelectedWorkspaceName() {
  auto names = m_exploreMantid->getSelectedWorkspaceNames();
  QString str;

  if (!names.empty())
	  str = QString::fromStdString(names[0]);

  if (str.isEmpty()) {
    // Check if a mantid matrix is selected
    MantidMatrix *m = qobject_cast<MantidMatrix *>(appWindow()->activeWindow());
    if (!m)
      return "";

    str = m->workspaceName();
  }
  return str;
}

Mantid::API::Workspace_const_sptr MantidUI::getSelectedWorkspace() {
  return m_exploreMantid->getSelectedWorkspace();
}

Mantid::API::Workspace_const_sptr
MantidUI::getWorkspace(const QString &workspaceName) {
  if (AnalysisDataService::Instance().doesExist(workspaceName.toStdString())) {
    return AnalysisDataService::Instance().retrieve(
        workspaceName.toStdString());
  }

  Workspace_sptr empty;

  return empty; //??
}

/**   Extension to ApplicationWindow::menuAboutToShow() to deal with Mantid.
*/
bool MantidUI::menuAboutToShow(MdiSubWindow *w) {

  if (w && isOfType(w, "MantidMatrix")) {
    auto plotMenuAction =
        appWindow()->myMenuBar()->addMenu(appWindow()->plot3DMenu);
    plotMenuAction->setText(tr("3D &Plot"));
    appWindow()->actionCopySelection->setEnabled(true);
    appWindow()->actionPasteSelection->setEnabled(false);
    appWindow()->actionClearSelection->setEnabled(false);

    auto menuMantidMatrixAction =
        appWindow()->myMenuBar()->addMenu(menuMantidMatrix);
    menuMantidMatrixAction->setText(tr("&Workspace"));
    return true;
  }

  return false;
}

Graph3D *MantidUI::plot3DMatrix(int style) {
  MdiSubWindow *w = appWindow()->activeWindow();
  if (isOfType(w, "MantidMatrix")) {
    return static_cast<MantidMatrix *>(w)->plotGraph3D(style);
  }

  return 0;
}

MultiLayer *MantidUI::plotSpectrogram(GraphOptions::CurveType type) {
  MantidMatrix *m = dynamic_cast<MantidMatrix *>(appWindow()->activeWindow());
  if (m) {
    return drawSingleColorFillPlot(
        QString::fromStdString(m->getWorkspaceName()), type);
  }
  return 0;
}

/**  Import a MatrixWorkspace into a MantidMatrix.
@param wsName :: Workspace name
@param lower :: An optional lower boundary
@param upper :: An optional upper boundary
@param showDlg :: If true show a dialog box to set some import parameters
@param makeVisible :: If true show the created MantidMatrix, hide otherwise.
@return A pointer to the new MantidMatrix.
*/
MantidMatrix *MantidUI::importMatrixWorkspace(const QString &wsName, int lower,
                                              int upper, bool showDlg,
                                              bool makeVisible) {
  MatrixWorkspace_sptr ws;
  if (AnalysisDataService::Instance().doesExist(wsName.toStdString())) {
    ws = AnalysisDataService::Instance().retrieveWS<MatrixWorkspace>(
        wsName.toStdString());
  }

  MantidMatrix *matrix = importMatrixWorkspace(ws, lower, upper, showDlg);
  if (matrix) {
    appWindow()->addMdiSubWindow(matrix, makeVisible);
  }
  return matrix;
}

/**  Import a MatrixWorkspace into a MantidMatrix.
@param workspace :: Workspace
@param lower :: An optional lower boundary
@param upper :: An optional upper boundary
@param showDlg :: If true show a dialog box to set some import parameters
@return A pointer to the new MantidMatrix.
*/
MantidMatrix *
MantidUI::importMatrixWorkspace(const MatrixWorkspace_sptr workspace, int lower,
                                int upper, bool showDlg) {
  MantidMatrix *matrix = 0;
  if (workspace) {
    const QString wsName(workspace->name().c_str());
    if (showDlg) {
      ImportWorkspaceDlg dlg(appWindow(), workspace->getNumberHistograms());
      if (dlg.exec() == QDialog::Accepted) {
        int start = dlg.getLowerLimit();
        int end = dlg.getUpperLimit();
        matrix = new MantidMatrix(workspace, appWindow(), "Mantid", wsName,
                                  start, end);
        if (dlg.isFiltered())
          matrix->setRange(0, dlg.getMaxValue());
      }
    } else {
      matrix = new MantidMatrix(workspace, appWindow(), "Mantid", wsName, lower,
                                upper);
    }
  }
  return matrix;
}

/**  Import a Workspace into MantidPlot.
@param wsName :: Workspace name
@param showDlg :: If true show a dialog box to set some import parameters
@param makeVisible :: If true show the created widget, hide otherwise.
*/
void MantidUI::importWorkspace(const QString &wsName, bool showDlg,
                               bool makeVisible) {
  MantidMatrix *mm =
      importMatrixWorkspace(wsName, -1, -1, showDlg, makeVisible);
  ScopedOverrideCursor waitCursor;
  if (!mm) {
    importTableWorkspace(wsName, showDlg, makeVisible);
  }
}

/**  Import the selected workspace, if any. Displays the import dialog.
*/
void MantidUI::importWorkspace() {
  QString wsName = getSelectedWorkspaceName();
  importWorkspace(wsName, true, true);
}

/**  Import the selected table workspace transposed.
*/
void MantidUI::importTransposed() {
  ScopedOverrideCursor waitCursor;
  QString wsName = getSelectedWorkspaceName();
  ITableWorkspace_sptr ws;
  if (AnalysisDataService::Instance().doesExist(wsName.toStdString())) {
    ws = AnalysisDataService::Instance().retrieveWS<ITableWorkspace>(
        wsName.toStdString());
    importTableWorkspace(wsName, true, true, true);
  }
}

/**  Create a TableWorkspace of box data from the MDEventWorkspace
*/
void MantidUI::importBoxDataTable() {
  std::cout << "MantidUI::importBoxDataTable()\n";
  QString wsName = getSelectedWorkspaceName();
  try {
    // Get the MD event table
    IMDEventWorkspace_sptr ws = boost::dynamic_pointer_cast<IMDEventWorkspace>(
        AnalysisDataService::Instance().retrieve(wsName.toStdString()));
    if (!ws)
      return;
    ITableWorkspace_sptr tabWs = ws->makeBoxTable(0, 0);
    if (!tabWs)
      return;
    std::string tableName = wsName.toStdString() + std::string("_boxdata");
    AnalysisDataService::Instance().addOrReplace(tableName, tabWs);
    // Now show that table
    importWorkspace(QString::fromStdString(tableName), true, true);
  } catch (...) {
  }
}

/** Plots a Curve showing intensities for a MDWorkspace.
* But only if the workspace meets certain criteria, such as
* having only one non-integrated dimension. Should exit gracefully otherwise.
*/
void MantidUI::showMDPlot() {
  QString wsName = getSelectedWorkspaceName();

  // Create a dialog to ask for options
  MantidMDCurveDialog dlg(appWindow(), wsName);
  if (dlg.exec() == QDialog::Rejected)
    return;
  // Extract the settings from the dialog opened earlier
  bool showErrors = dlg.showErrorBars();
  LinePlotOptions *opts = dlg.getLineOptionsWidget();
  QStringList all;
  all << wsName;
  plotMDList(all, opts->getPlotAxis(), opts->getNormalization(), showErrors);
}

/**
 * Plots a curve showing intensities for MDWorkspaces
 * @param wsNames : Names of the workspaces to plot
 * @param plotAxis : Axis number to plot
 * @param normalization: Normalization option to use
 * @param showErrors: True if errors are to be show
 * @param plotWindow :: Window to use for plotting. If NULL a new one will be
 * created
 * @param clearWindow :: Whether to clean the plotWindow before plotting.Ignored
 * if plotWindow == NULL
 * @return NULL if failure. Otherwise, if plotWindow == NULL - created window,
 * if not NULL - plotWindow
 */
MultiLayer *
MantidUI::plotMDList(const QStringList &wsNames, const int plotAxis,
                     const Mantid::API::MDNormalization normalization,
                     const bool showErrors, MultiLayer *plotWindow,
                     bool clearWindow) {
  ScopedOverrideCursor waitCursor;
  auto firstName = wsNames.at(0);

  bool isGraphNew = false;
  MultiLayer *ml = appWindow()->prepareMultiLayer(isGraphNew, plotWindow,
                                                  firstName, clearWindow);

  Graph *g = ml->activeGraph();
  try {
    for (int i = 0; i < wsNames.size(); ++i) {
      // Create the curve with defaults
      auto wsName = wsNames.at(i);
      MantidMDCurve *curve = new MantidMDCurve(wsName, g, showErrors);
      MantidQwtIMDWorkspaceData *data = curve->mantidData();

      // Apply the settings
      data->setPreviewMode(false);
      data->setPlotAxisChoice(plotAxis);
      data->setNormalization(normalization);

      g->setNormalizableMD(true);
      g->setNormalizationMD(normalization);

      // Using information from the first graph
      if (i == 0 && isGraphNew)
        g->setAutoScale();
    }

  } catch (std::invalid_argument &e) {
    g_log.warning() << e.what() << '\n';
  } catch (std::runtime_error &e) {
    g_log.warning() << e.what() << '\n';
  } catch (...) {
  }

  if (!isGraphNew)
    // Replot graph is we've added curves to existing one
    g->replot();

  // Check if window does not contain any curves and should be closed
  ml->maybeNeedToClose();

  return ml;
}

/*
Generates a table workspace from a md workspace and pulls up
a grid to display the results.
*/
void MantidUI::showListData() {
  QString wsName = getSelectedWorkspaceName();
  QString tableWsName = wsName + "_data_list_table";

  Mantid::API::IAlgorithm_sptr queryWorkspace =
      this->createAlgorithm("QueryMDWorkspace");
  queryWorkspace->initialize();
  queryWorkspace->setPropertyValue("InputWorkspace", wsName.toStdString());
  std::string sTableWorkspaceName = tableWsName.toStdString();
  queryWorkspace->setPropertyValue("OutputWorkspace", sTableWorkspaceName);
  queryWorkspace->setProperty("LimitRows", false);
  queryWorkspace->execute();

  importWorkspace(tableWsName);
}

void MantidUI::showVatesSimpleInterface() {
  QString wsName = getSelectedWorkspaceName();
  try {
    IMDEventWorkspace_sptr mdews =
        boost::dynamic_pointer_cast<IMDEventWorkspace>(
            AnalysisDataService::Instance().retrieve(wsName.toStdString()));

    IPeaksWorkspace_sptr pws = boost::dynamic_pointer_cast<IPeaksWorkspace>(
        AnalysisDataService::Instance().retrieve(wsName.toStdString()));

    IMDHistoWorkspace_sptr mdhist =
        boost::dynamic_pointer_cast<IMDHistoWorkspace>(
            AnalysisDataService::Instance().retrieve(wsName.toStdString()));

    if (!mdews && !pws && !mdhist) {
      return;
    }

    // Set the type of workspace, the GUI needs it and
    // extract the instrument which was used to measure the workspace data
    int wsType = MantidQt::API::VatesViewerInterface::MDEW;

    std::string instrumentName;

    // check for peak workspace
    if (pws) {
      wsType = MantidQt::API::VatesViewerInterface::PEAKS;

      instrumentName = pws->getInstrument()->getFullName();
    }

    // Check for histo workspace
    if (mdhist) {
      wsType = MantidQt::API::VatesViewerInterface::MDHW;

      // Get the instrument name
      if (mdhist->getNumExperimentInfo() > 0) {
        instrumentName =
            mdhist->getExperimentInfo(0)->getInstrument()->getFullName();
      }
    }

    // Check for event workspace
    if (mdews) {
      // Get the instrument name
      if (mdews->getNumExperimentInfo() > 0) {
        instrumentName =
            mdews->getExperimentInfo(0)->getInstrument()->getFullName();
      }
    }

    if (m_vatesSubWindow) {
      QWidget *vwidget = m_vatesSubWindow->widget();
      vwidget->show();
      qobject_cast<MantidQt::API::VatesViewerInterface *>(vwidget)
          ->renderWorkspace(wsName, wsType, instrumentName);
      return;
    } else {
      m_vatesSubWindow = new QMdiSubWindow;
      m_vatesSubWindow->setAttribute(Qt::WA_DeleteOnClose, false);
#ifdef Q_OS_MAC
      // Work around to ensure that floating windows remain on top of the main
      // application window, but below other applications on Mac
      // Note: Qt::Tool cannot have both a max and min button on OSX
      Qt::WindowFlags flags = m_vatesSubWindow->windowFlags();
      flags |= Qt::Tool;
      flags |= Qt::CustomizeWindowHint;
      flags |= Qt::WindowMinimizeButtonHint;
      flags |= Qt::WindowCloseButtonHint;
      m_vatesSubWindow->setWindowFlags(flags);
#endif
      QIcon icon;
      icon.addFile(
          QString::fromUtf8(":/VatesSimpleGuiViewWidgets/icons/pvIcon.png"),
          QSize(), QIcon::Normal, QIcon::Off);
      m_vatesSubWindow->setWindowIcon(icon);
      connect(m_appWindow, SIGNAL(shutting_down()), m_vatesSubWindow,
              SLOT(close()));

      MantidQt::API::InterfaceManager interfaceManager;
      MantidQt::API::VatesViewerInterface *vsui =
          interfaceManager.createVatesSimpleGui();
      if (vsui) {
        connect(m_appWindow, SIGNAL(shutting_down()), vsui, SLOT(shutdown()));
        connect(vsui, SIGNAL(requestClose()), m_vatesSubWindow, SLOT(close()));
        vsui->setParent(m_vatesSubWindow);
        m_vatesSubWindow->setWindowTitle("Vates Simple Interface");
        vsui->setupPluginMode();
        // m_appWindow->setGeometry(m_vatesSubWindow, vsui);
        m_vatesSubWindow->setWidget(vsui);
        m_vatesSubWindow->widget()->show();
        vsui->renderWorkspace(wsName, wsType, instrumentName);
        appWindow()->modifiedProject();
      } else {
        delete m_vatesSubWindow;
        m_vatesSubWindow = NULL;
        return;
      }
    }
  } catch (std::runtime_error &e) {
    throw std::runtime_error(e);
  } catch (...) {
  }
  // reset the qt error redirection that Paraview puts in place
  // this may not be necessary if we move to qt5
  qInstallMsgHandler(0);
}

void MantidUI::showSpectrumViewer() {
  QString wsName = getSelectedWorkspaceName();
  try {
    MatrixWorkspace_sptr wksp = boost::dynamic_pointer_cast<MatrixWorkspace>(
        AnalysisDataService::Instance().retrieve(wsName.toStdString()));
    if (wksp) {
      MantidQt::SpectrumView::SpectrumView *viewer;
      try {
        viewer = new MantidQt::SpectrumView::SpectrumView(m_appWindow);
      } catch (std::runtime_error &e) {
        m_lastShownSpectrumViewerWin = NULL;
        g_log.error() << "Could not create spectrum viewer: " << e.what()
                      << "\n";
        throw std::runtime_error(e);
      }
      // Delete on close so we don't hold a shared pointer to a workspace
      // which has been deleted in the ADS and is "inaccessible"
      viewer->setAttribute(Qt::WA_DeleteOnClose, true);
      viewer->resize(1050, 800);
      connect(m_appWindow, SIGNAL(shutting_down()), viewer, SLOT(close()));

      if (workspacesDockPlot1To1()) {
        // only one at any given time
        if (m_lastShownSpectrumViewerWin) {
          m_lastShownSpectrumViewerWin->close();
          QPoint p = m_lastShownSpectrumViewerWin->pos();
          delete m_lastShownSpectrumViewerWin;
          viewer->move(p);
        }
      }
      m_lastShownSpectrumViewerWin = viewer;

      viewer->show();
      viewer->renderWorkspace(wksp);
      // Add to the list of serialisable windows
      appWindow()->addSerialisableWindow(viewer);
      appWindow()->modifiedProject();
    } else {
      g_log.information()
          << "Only event or matrix workspaces are currently supported.\n"
          << "Please convert to one of these before using the ImageView.\n";
    }
  } catch (std::runtime_error &e) {
    g_log.error() << e.what() << "\n";
    throw std::runtime_error(e);
  } catch (...) {
    g_log.error() << "Image View: Exception getting workspace\n";
  }
}

/** Create a window with a SliceViewer widget to show
* the selected workspace
*/
void MantidUI::showSliceViewer() {
  // Retrieve the MDWorkspace
  QString wsName = getSelectedWorkspaceName();
  IMDWorkspace_sptr mdws = boost::dynamic_pointer_cast<IMDWorkspace>(
      AnalysisDataService::Instance().retrieve(wsName.toStdString()));
  MatrixWorkspace_sptr mw = boost::dynamic_pointer_cast<MatrixWorkspace>(mdws);
  if (mdws) {
    // Create the slice viewer window
    SliceViewerWindow *w;
    try {
      w = MantidQt::Factory::WidgetFactory::Instance()->createSliceViewerWindow(
          wsName, "");
    } catch (std::runtime_error &e) {
      m_lastShownSliceViewWin = NULL;
      g_log.error() << "Could not create slice viewer: " << e.what() << "\n";
      throw std::runtime_error(e);
    }

    // Special options for viewing MatrixWorkspaces
    if (mw) {
      w->getSlicer()->setTransparentZeros(false);
    }

    // Global option for color bar autoscaling
    w->getSlicer()->setColorBarAutoScale(m_appWindow->autoscale2DPlots);

    // Connect the MantidPlot close() event with the the window's close().
    QObject::connect(appWindow(), SIGNAL(destroyed()), w, SLOT(close()));

    if (workspacesDockPlot1To1()) {
      // only one at any given time
      if (m_lastShownSliceViewWin) {
        m_lastShownSliceViewWin->close();
        QPoint p = m_lastShownSliceViewWin->pos();
        // the factory keeps a list of all opened slice viewers
        MantidQt::Factory::WidgetFactory::Instance()->closeSliceViewerWindow(
            m_lastShownSliceViewWin);
        delete m_lastShownSliceViewWin;
        w->move(p);
      }
    }
    m_lastShownSliceViewWin = w;

    // Pop up the window
    w->show();
    // Keep and handle to the window for later serialisation
    appWindow()->addSerialisableWindow(w);
    appWindow()->modifiedProject();
  }
}

/** #539: For adding Workspace History display to MantidPlot
Show Algorithm History Details in a window .
*/
void MantidUI::showAlgorithmHistory() {
  QString wsName = getSelectedWorkspaceName();
  Mantid::API::Workspace_const_sptr wsptr = getWorkspace(wsName);
  if (NULL != wsptr) {
    // If the workspace has any AlgorithHistory ...
    if (!wsptr->getHistory().empty()) {
      // ... create and display the window.
      AlgorithmHistoryWindow *palgHist =
          new AlgorithmHistoryWindow(m_appWindow, wsptr);
      if (NULL != palgHist) {
        palgHist->show();
      }
    }
  } else {
    QMessageBox::information(appWindow(), "Mantid", "Invalid WorkSpace");
    return;
  }
}

/**  Create a new Table and fill it with the data from a Tableworkspace
@param wsName :: Workspace name
@param showDlg :: If true show a dialog box to set some import parameters
@param makeVisible :: If true show the created Table, hide otherwise.
@param transpose :: Transpose the table
@return A pointer to the new Table.
*/
Table *MantidUI::importTableWorkspace(const QString &wsName, bool,
                                      bool makeVisible, bool transpose) {
  ITableWorkspace_sptr ws;
  if (AnalysisDataService::Instance().doesExist(wsName.toStdString())) {
    ws = AnalysisDataService::Instance().retrieveWS<ITableWorkspace>(
        wsName.toStdString());
  }

  if (!ws.get())
    return 0;

  if (ws->rowCount() == 0 || ws->columnCount() == 0) {
    showCritical("Cannot create an empty table");
    return 0;
  }

  Table *t = new MantidTable(appWindow()->scriptingEnv(), ws, wsName,
                             appWindow(), transpose);
  if (makeVisible)
    t->showNormal();
  else
    t->showMinimized();
  return t;
}

void MantidUI::showContextMenu(QMenu &cm, MdiSubWindow *w) {
  if (MantidMatrix *mm = dynamic_cast<MantidMatrix *>(w)) {

    bool areSpectraSelected = mm->setSelectedRows();
    bool areColumnsSelected = mm->setSelectedColumns();
    cm.addAction(actionCopyValues);
    if (areSpectraSelected)
      cm.addAction(actionCopyRowToTable);
    if (areColumnsSelected)
      cm.addAction(actionCopyColumnToTable);
    cm.addSeparator();
    cm.addAction(actionCopyDetectorsToTable);
    cm.addSeparator();

    if (areSpectraSelected && mm->numCols() > 1) {
      // Enable the appropriate options
      cm.addAction(actionCopyRowToGraph);
      cm.addAction(actionCopyRowToGraphErr);
      if (mm->getSelectedRows().size() > 1) {
        cm.addAction(actionWaterfallPlot);
      }
    }
    if (areColumnsSelected && mm->numRows() > 1) {
      cm.addAction(actionCopyColumnToGraph);
      cm.addAction(actionCopyColumnToGraphErr);
    }

    // Set the option texts to the correct plurality
    if (mm->getSelectedRows().size() > 1) {
      actionCopyRowToTable->setText("Copy spectra to table");
      actionCopyRowToGraph->setText("Plot spectra (values only)");
      actionCopyRowToGraphErr->setText("Plot spectra (values + errors)");
    } else {
      actionCopyRowToTable->setText("Copy spectrum to table");
      actionCopyRowToGraph->setText("Plot spectrum (values only)");
      actionCopyRowToGraphErr->setText("Plot spectrum (values + errors)");
    }
    if (mm->getSelectedColumns().size() > 1) {
      actionCopyColumnToTable->setText("Copy bins to table");
      actionCopyColumnToGraph->setText("Plot bins (values only)");
      actionCopyColumnToGraphErr->setText("Plot bins (values + errors)");
    } else {
      actionCopyColumnToTable->setText("Copy bin to table");
      actionCopyColumnToGraph->setText("Plot bin (values only)");
      actionCopyColumnToGraphErr->setText("Plot bin (values + errors)");
    }
  }
}

void MantidUI::copyRowToTable() {
  MantidMatrix *m = dynamic_cast<MantidMatrix *>(appWindow()->activeWindow());
  if (!m || !isOfType(m, "MantidMatrix"))
    return;
  Table *t = createTableFromSelectedRows(m, true, true);
  t->showNormal();
}

void MantidUI::copyColumnToTable() {
  MantidMatrix *m = dynamic_cast<MantidMatrix *>(appWindow()->activeWindow());
  if (!m || !isOfType(m, "MantidMatrix"))
    return;
  Table *t = createTableFromSelectedColumns(m, true);
  t->showNormal();
}

void MantidUI::copyRowToGraph() {
  MantidMatrix *m = dynamic_cast<MantidMatrix *>(appWindow()->activeWindow());
  if (!m || !isOfType(m, "MantidMatrix"))
    return;
  plotSelectedRows(m, MantidQt::DistributionDefault, false);
}

void MantidUI::copyColumnToGraph() {
  MantidMatrix *m = dynamic_cast<MantidMatrix *>(appWindow()->activeWindow());
  if (!m || !isOfType(m, "MantidMatrix"))
    return;
  plotSelectedColumns(m, false);
}

void MantidUI::copyColumnToGraphErr() {
  MantidMatrix *m = dynamic_cast<MantidMatrix *>(appWindow()->activeWindow());
  if (!m || !isOfType(m, "MantidMatrix"))
    return;
  plotSelectedColumns(m, true);
}

void MantidUI::copyRowToGraphErr() {
  MantidMatrix *m = dynamic_cast<MantidMatrix *>(appWindow()->activeWindow());
  if (!m || !isOfType(m, "MantidMatrix"))
    return;
  plotSelectedRows(m, MantidQt::DistributionDefault, true);
}

void MantidUI::copyRowsToWaterfall() {
  const MantidMatrix *const m =
      dynamic_cast<MantidMatrix *>(appWindow()->activeWindow());
  if (!m || !isOfType(m, "MantidMatrix"))
    return;
  MultiLayer *ml = plotSelectedRows(m, MantidQt::DistributionDefault, false);
  if (ml)
    convertToWaterfall(ml);
}

void MantidUI::plotWholeAsWaterfall() {
  const MantidMatrix *const m =
      dynamic_cast<MantidMatrix *>(appWindow()->activeWindow());
  if (!m || !isOfType(m, "MantidMatrix"))
    return;
  MultiLayer *ml = plotSpectraRange(m->workspaceName(), 0, m->numRows() - 1,
                                    MantidQt::DistributionDefault, false);
  if (ml)
    convertToWaterfall(ml);
}

void MantidUI::convertToWaterfall(MultiLayer *ml) {
  ml->hide();
  ml->activeGraph()->setWaterfallOffset(10, 20);
  ml->setWaterfallLayout();
  // Next two lines replace the legend so that it works on reversing the curve
  // order
  ml->activeGraph()->removeLegend();
  ml->activeGraph()->newLegend();
  ml->show();
}

void MantidUI::copyDetectorsToTable() {
  MantidMatrix *m = dynamic_cast<MantidMatrix *>(appWindow()->activeWindow());
  if (!m || !isOfType(m, "MantidMatrix"))
    return;
  createTableDetectors(m);
}

void MantidUI::copyValues() {
  MantidMatrix *m = dynamic_cast<MantidMatrix *>(appWindow()->activeWindow());
  if (!m || !isOfType(m, "MantidMatrix"))
    return;
  m->copySelection();
}

Table *MantidUI::createTableDetectors(MantidMatrix *m) {
  std::vector<int> indices(m->numRows(), 0);
  for (int i = 0; i < m->numRows(); i++) {
    indices[i] = m->workspaceIndex(i);
  }
  Table *t = createDetectorTable(m->workspaceName(), indices);
  return t;
}

/**
* Show the detector table - this method is here for the Python interface
*/
Table *MantidUI::createDetectorTable(const QString &wsName) {
  std::vector<int> indices;
  Table *t = createDetectorTable(wsName, indices);
  return t;
}

/**
* Create the relevant detector table for the given workspace
* @param wsName :: The name of the workspace
* @param indices :: Limit the table to these workspace indices (MatrixWorkspace
* only). If the vector is empty,
* all the indices are used.
* @param include_data :: If true then first value from the each spectrum is
* displayed (MatrixWorkspace only)
*/
Table *MantidUI::createDetectorTable(const QString &wsName,
                                     const std::vector<int> &indices,
                                     bool include_data) {
  if (AnalysisDataService::Instance().doesExist(wsName.toStdString())) {
    auto ws = AnalysisDataService::Instance().retrieve(wsName.toStdString());
    // Standard MatrixWorkspace
    auto matrix = boost::dynamic_pointer_cast<MatrixWorkspace>(ws);
    if (matrix) {
      return createDetectorTable(wsName, matrix, indices, include_data);
    }
    auto peaks = boost::dynamic_pointer_cast<IPeaksWorkspace>(ws);
    if (peaks) {
      return createDetectorTable(wsName, peaks);
    }
  }
  return NULL;
}

/**
* Create the instrument detector table from a MatrixWorkspace
* @param wsName :: The name of the workspace
* @param ws :: A pointer to a MatrixWorkspace
* @param indices :: Limit the table to these workspace indices
* @param include_data :: If true then first value from the each spectrum is
* displayed
*/
Table *MantidUI::createDetectorTable(
    const QString &wsName, const Mantid::API::MatrixWorkspace_sptr &ws,
    const std::vector<int> &indices, bool include_data) {
  using namespace Mantid::Geometry;

  // check if efixed value is available
  bool calcQ(true);
  try {
    auto detector = ws->getDetector(0);
    ws->getEFixed(detector);
  } catch (std::runtime_error &) {
    calcQ = false;
  }

  // Prepare column names. Types will be determined from QVariant
  QStringList colNames;
  colNames << "Index"
           << "Spectrum No"
           << "Detector ID(s)";
  if (include_data) {
    colNames << "Data Value"
             << "Data Error";
  }

  colNames << "R"
           << "Theta";
  if (calcQ) {
    colNames << "Q";
  }
  colNames << "Phi"
           << "Monitor";

  const int ncols = static_cast<int>(colNames.size());
  const int nrows = indices.empty()
                        ? static_cast<int>(ws->getNumberHistograms())
                        : static_cast<int>(indices.size());
  Table *t =
      new Table(appWindow()->scriptingEnv(), nrows, ncols, "", appWindow(), 0);
  appWindow()->initTable(
      t, appWindow()->generateUniqueName(wsName + "-Detectors-"));
  // Set the column names
  for (int col = 0; col < ncols; ++col) {
    t->setColName(col, colNames[col]);
    t->setColPlotDesignation(col, Table::None);
  }
  t->setHeaderColType();
  t->setTextFormat(2);
  t->setTextFormat(ncols - 1);

  // Cache some frequently used values
  IComponent_const_sptr sample = ws->getInstrument()->getSample();
  bool signedThetaParamRetrieved(false),
      showSignedTwoTheta(false); // If true,  signedVersion of the two theta
                                 // value should be displayed
  QVector<QList<QVariant>> tableColValues;
  tableColValues.resize(nrows);
  PARALLEL_FOR1(ws)
  for (int row = 0; row < nrows; ++row) {
    // Note PARALLEL_START_INTERUPT_REGION & friends apparently not needed (like
    // in algorithms)
    // as there's an extensive try...catch below. If it was need, using those
    // macros would
    // require data members and methods that are available in algorithm classed
    // but not here,
    // including m_cancel, m_parallelException, interrrupt_point().
    QList<QVariant> &colValues = tableColValues[row];
    size_t wsIndex = indices.empty() ? static_cast<size_t>(row) : indices[row];
    colValues << QVariant(static_cast<double>(wsIndex));
    const double dataY0(ws->readY(wsIndex)[0]), dataE0(ws->readE(wsIndex)[0]);
    try {
      auto &spectrum = ws->getSpectrum(wsIndex);
      Mantid::specnum_t specNo = spectrum.getSpectrumNo();
      QString detIds("");
      const auto &ids = spectrum.getDetectorIDs();
      size_t ndets = ids.size();
      auto iter = ids.begin();
      auto itEnd = ids.end();
      if (ndets > DET_TABLE_NDETS_GROUP) {
        detIds = QString("%1,%2...(%3 more)...%4,%5");
        // post-fix increments and returns last value
        // NOTE: Doing this detIds.arg(*iter++).arg(*iter++).arg(ndets-4) seems
        // to result
        // in an undefined order in which the iterator is dereference and
        // incremented leading
        // to the first two items being backward on some systems
        const Mantid::detid_t first(*iter++), second(*iter++);
        detIds =
            detIds.arg(first).arg(second).arg(ndets - 4); // First two + n extra
        auto revIter = ids.rbegin(); // Set iterators are unidirectional ... so
                                     // no operator-()
        const Mantid::detid_t last(*revIter++), lastm1(*revIter++);
        detIds = detIds.arg(lastm1).arg(last);
      } else {
        for (; iter != itEnd; ++iter) {
          detIds += QString::number(*iter) + ",";
        }
        detIds.chop(1); // Drop last comma
      }

      // Geometry
      IDetector_const_sptr det = ws->getDetector(wsIndex);
      if (!signedThetaParamRetrieved) {
        const std::vector<std::string> &parameters =
            det->getStringParameter("show-signed-theta", true); // recursive
        showSignedTwoTheta = (!parameters.empty() &&
                              find(parameters.begin(), parameters.end(),
                                   "Always") != parameters.end());
        signedThetaParamRetrieved = true;
      }
      // We want the position of the detector relative to the sample
      Mantid::Kernel::V3D pos = det->getPos() - sample->getPos();
      double R(0.0), theta(0.0), phi(0.0);
      pos.getSpherical(R, theta, phi);
      // Need to get R, theta through these methods to be correct for grouped
      // detectors
      R = det->getDistance(*sample);
      try {
        theta = showSignedTwoTheta ? ws->detectorSignedTwoTheta(*det)
                                   : ws->detectorTwoTheta(*det);
        theta *= 180.0 / M_PI; // To degrees
      } catch (const Mantid::Kernel::Exception::InstrumentDefinitionError &ex) {
        // Log the error and leave theta as it is
        g_log.error(ex.what());
      }
      QString isMonitor = det->isMonitor() ? "yes" : "no";

      colValues << QVariant(specNo) << QVariant(detIds);
      // Y/E
      if (include_data) {
        colValues << QVariant(dataY0) << QVariant(dataE0); // data
      }
      colValues << QVariant(R) << QVariant(theta);

      if (calcQ) {

        try {
          // Get unsigned theta and efixed value
          double efixed = ws->getEFixed(det);
          double usignTheta = ws->detectorTwoTheta(*det) * 0.5;

          double q = Mantid::Kernel::UnitConversion::run(usignTheta, efixed);
          colValues << QVariant(q);
        } catch (std::runtime_error &) {
          colValues << QVariant("No Efixed");
        }
      }

      colValues << QVariant(phi)        // rtp
                << QVariant(isMonitor); // monitor
    } catch (...) {
      // spectrumNo=-1, detID=0
      colValues << QVariant(-1) << QVariant("0");
      // Y/E
      if (include_data) {
        colValues << QVariant(dataY0) << QVariant(dataE0); // data
      }
      colValues << QVariant("0") << QVariant("0") // rt
                << QVariant("0")                  // efixed
                << QVariant("0")                  // rtp
                << QVariant("n/a");               // monitor
    }                                             // End catch for no spectrum
  }

  // This modifies widgets, so it needs to run in the Qt GUI thread: no openmp
  // here
  for (int row = 0; row < nrows; ++row) {
    const QList<QVariant> &colValues = tableColValues[row];
    for (int col = 0; col < ncols; ++col) {
      const QVariant &colValue = colValues[col];
      if (QMetaType::QString == colValue.userType()) // Avoid a compiler warning
                                                     // with type() about
                                                     // comparing different
                                                     // enums...
      {
        t->setText(row, col, colValue.toString());
      } else {
        t->setCell(row, col, colValue.toDouble());
      }
    }
  }

  // want all the detector tables as read-only
  t->setReadOnlyAllColumns(true);
  t->showNormal();

  return t;
}

/**
* Creates a table showing the detectors contributing to the peaks within a
* PeaksWorkspace
* @param wsName :: The name of the workspace
* @param ws :: A pointer to an IPeaksWorkspace object
*/
Table *
MantidUI::createDetectorTable(const QString &wsName,
                              const Mantid::API::IPeaksWorkspace_sptr &ws) {
  // Import the peaks table too for reference
  bool dialog(false), visible(true);
  importTableWorkspace(wsName, dialog, visible);

  auto idtable = ws->createDetectorTable();
  bool transpose = false;
  QString tableName = wsName + "-Detectors";
  Table *t = new MantidTable(appWindow()->scriptingEnv(), idtable, tableName,
                             appWindow(), transpose);
  if (!t)
    return NULL;
  // want all the detector tables as read-only
  t->setReadOnlyAllColumns(true);
  t->showNormal();
  return t;
}

/**
 * Triggered by a delete key press, and attempts to delete a workspace if it
 * passes the focus checks
 */
void MantidUI::deletePressEvent() {
  m_exploreMantid->onClickDeleteWorkspaces();
}

/**
 * Check if drop event can be accepted
 */
bool MantidUI::canAcceptDrop(QDragEnterEvent *e) {
  QString name = e->mimeData()->objectName();

  return (name == "MantidWorkspace" || e->mimeData()->hasUrls() ||
          name == "TiledWindow");
}

bool MantidUI::drop(QDropEvent *e) {
  QString name = e->mimeData()->objectName();
  if (name == "MantidWorkspace") {
    QString text = e->mimeData()->text();
    int endIndex = 0;
    QStringList wsNames;
    while (text.indexOf("[\"", endIndex) > -1) {
      int startIndex = text.indexOf("[\"", endIndex) + 2;
      endIndex = text.indexOf("\"]", startIndex);
      wsNames.append(text.mid(startIndex, endIndex - startIndex));
    }

    foreach (const auto &wsName, wsNames) { importWorkspace(wsName, false); }
    return true;
  } else if (e->mimeData()->hasUrls()) {
    QStringList pyFiles = extractPyFiles(e->mimeData()->urls());
    if (pyFiles.size() > 0) {
      try {
        MantidQt::API::ProjectSerialiser serialiser(m_appWindow);
        serialiser.openScriptWindow(pyFiles);
      } catch (std::runtime_error &error) {
        g_log.error()
            << "Failed to Load the python files. The reason for failure is: "
            << error.what() << '\n';
      } catch (std::logic_error &error) {
        g_log.error()
            << "Failed to Load the python files. The reason for failure is: "
            << error.what() << '\n';
      }
    } else {
      // pass to Loading of mantid workspaces
      m_exploreMantid->dropEvent(e);
    }
    return true;
  } else if (name == "TiledWindow") {
    MdiSubWindow *w =
        m_appWindow->currentFolder()->window(e->mimeData()->text());
    if (!w)
      return false;
    TiledWindow *tw = dynamic_cast<TiledWindow *>(w);
    if (!tw)
      return false;
    tw->removeSelectionToDefaultWindowType();

    return true;
  }

  return false;
}

/// extracts the files from a mimedata object that have a .py extension
QStringList MantidUI::extractPyFiles(const QList<QUrl> &urlList) const {
  QStringList filenames;
  for (int i = 0; i < urlList.size(); ++i) {
    QString fName = urlList[i].toLocalFile();
    if (fName.size() > 0) {
      QFileInfo fi(fName);

      if (fi.suffix().toUpper() == "PY") {
        filenames.append(fName);
      }
    }
  }
  return filenames;
}

/**
Executes the Save Nexus dialogue from the right click context menu.

The Save > Nexus function from the button in the Dock (with Load, Delete, Group,
Sort, Save buttons) is in MantidDock in function handleShowSaveAlgorithm()

saveNexus Input Dialog is a generic dialog.Below code is added to remove
the workspaces except the selected workspace from the InputWorkspace combo

*/
void MantidUI::executeSaveNexus() {
  QString wsName = getSelectedWorkspaceName();
  QHash<QString, QString> presets;
  if (!wsName.isEmpty()) {
    presets["InputWorkspace"] = wsName;
  }
  showAlgorithmDialog("SaveNexus", presets);
}

//-----------------------------------------------------------------------------
/** Open an algorithm dialog to execute the named algorithm.
*
* @param algName :: name of the algorithm
* @param version :: version number, -1 for latest
* @return true if sucessful.
*/
void MantidUI::showAlgorithmDialog(const QString &algName, int version) {
  Mantid::API::IAlgorithm_sptr alg = this->createAlgorithm(algName, version);
  if (!alg)
    return;
  MantidQt::API::AlgorithmDialog *dlg = createAlgorithmDialog(alg);

  if (algName == "Load") {
    // when loading files, we'll need to update the list of recent files
    // hook up MantidUI::fileDialogAccept() to the LoadDialog dialog accepted()
    // signal
    connect(dlg, SIGNAL(accepted()), this, SLOT(loadFileDialogAccept()));
  }

  dlg->show();
  dlg->raise();
  dlg->activateWindow();
}

/**
* Execute an algorithm. Show the algorithm dialog before executing. The property
* widgets will be preset
*   with values in paramList.
* @param algName :: The algorithm name
* @param paramList :: A list of algorithm properties to be passed to
* Algorithm::setProperties
* @param obs :: A pointer to an instance of AlgorithmObserver which will be
* attached to the finish notification
* @param version :: version number, -1 for latest
*/
void MantidUI::showAlgorithmDialog(const QString &algName,
                                   QHash<QString, QString> paramList,
                                   Mantid::API::AlgorithmObserver *obs,
                                   int version) {
  // Get latest version of the algorithm
  Mantid::API::IAlgorithm_sptr alg = this->createAlgorithm(algName, version);
  if (!alg)
    return;

  for (QHash<QString, QString>::Iterator it = paramList.begin();
       it != paramList.end(); ++it) {
    alg->setPropertyValue(it.key().toStdString(), it.value().toStdString());
  }
  MantidQt::API::AlgorithmDialog *dlg = createAlgorithmDialog(alg);

  if (algName == "Load") {
    // when loading files, we'll need to update the list of recent files
    // hook up MantidUI::fileDialogAccept() to the LoadDialog dialog accepted()
    // signal
    connect(dlg, SIGNAL(accepted()), this, SLOT(loadFileDialogAccept()));
  }

  if (obs) {
    dlg->addAlgorithmObserver(obs);
  }

  dlg->show();
  dlg->raise();
  dlg->activateWindow();
}

/**
* Slot for executing an algorithm.
* @param alg :: Shared pointer to an algorithm to execute with all properties
* already set.
*/
void MantidUI::executeAlgorithm(Mantid::API::IAlgorithm_sptr alg) {
  executeAlgorithmAsync(alg);
}

/**
* This creates an algorithm dialog (the default property entry thingie).
*/
MantidQt::API::AlgorithmDialog *
MantidUI::createAlgorithmDialog(Mantid::API::IAlgorithm_sptr alg) {
  QHash<QString, QString> presets;
  QStringList enabled;

  // If a property was explicitly set show it as preset in the dialog
  const std::vector<Mantid::Kernel::Property *> props = alg->getProperties();
  std::vector<Mantid::Kernel::Property *>::const_iterator p = props.begin();
  for (; p != props.end(); ++p) {
    if (!(**p).isDefault()) {
      QString property_name = QString::fromStdString((**p).name());
      presets.insert(property_name, QString::fromStdString((**p).value()));
      enabled.append(property_name);
    }
  }

  // If a workspace is selected in the dock then set this as a preset for the
  // dialog
  QString selected = getSelectedWorkspaceName();
  if (!selected.isEmpty()) {
    QString property_name = findInputWorkspaceProperty(alg);
    if (!presets.contains(property_name)) {
      presets.insert(property_name, selected);
      // Keep it enabled
      enabled.append(property_name);
    }
  }

  // Check if a workspace is selected in the dock and set this as a preference
  // for the input workspace
  // This is an optional message displayed at the top of the GUI.
  QString optional_msg(alg->summary().c_str());

  MantidQt::API::InterfaceManager interfaceManager;
  MantidQt::API::AlgorithmDialog *dlg = interfaceManager.createDialog(
      alg, m_appWindow, false, presets, optional_msg, enabled);
  return dlg;
}

/**
* Find the first input workspace for an algorithm
* @param algorithm :: A pointer to the algorithm instance
*/
QString MantidUI::findInputWorkspaceProperty(
    Mantid::API::IAlgorithm_sptr algorithm) const {
  // Iterate through the properties and find the first input one
  std::vector<Mantid::Kernel::Property *> props = algorithm->getProperties();
  std::vector<Mantid::Kernel::Property *>::const_iterator pend = props.end();
  for (std::vector<Mantid::Kernel::Property *>::const_iterator pitr =
           props.begin();
       pitr != pend; ++pitr) {
    Mantid::Kernel::Property *base_prop = *pitr;
    const Mantid::API::IWorkspaceProperty *ws_prop =
        dynamic_cast<Mantid::API::IWorkspaceProperty *>(base_prop);
    if (ws_prop) {
      unsigned int direction = base_prop->direction();
      if (direction == Mantid::Kernel::Direction::Input ||
          direction == Mantid::Kernel::Direction::InOut) {
        return QString::fromStdString(base_prop->name());
      }
    }
  }
  return QString();
}

void MantidUI::copyWorkspacestoVector(
    const QList<QTreeWidgetItem *> &selectedItems,
    std::vector<std::string> &inputWSVec) {
  // iterate through each of the selected workspaces
  QList<QTreeWidgetItem *>::const_iterator itr;
  for (itr = selectedItems.begin(); itr != selectedItems.end(); ++itr) {
    std::string inputWSName = (*itr)->text(0).toStdString();
    inputWSVec.push_back(inputWSName);
  } // end of for loop for input workspaces
}

/**
* Determine if the workspace has one or more UB matrixes on one of it's samples.
* @param wsName
* @return True if present
*/
bool MantidUI::hasUB(const QString &wsName) {
  const std::string algName("HasUB");
  Mantid::API::IAlgorithm_sptr alg;
  try {

    alg = Mantid::API::AlgorithmManager::Instance().create(algName);
  } catch (...) {
    QMessageBox::critical(appWindow(), "MantidPlot - Algorithm error",
                          "Cannot create algorithm " +
                              QString::fromStdString(algName));
    return false;
  }
  if (!alg) {
    return false;
  }

  alg->setLogging(false);
  alg->setPropertyValue("Workspace", wsName.toStdString());
  executeAlgorithmAsync(alg, true);

  bool hasUB = alg->getProperty("HasUB");
  return hasUB;
}

/**
* Clears the UB from the selected workspace
* @param wsName :: selected workspace name
*/
void MantidUI::clearUB(const QStringList &wsName) {
  const std::string algName("ClearUB");
  const int version = -1;
  for (int i = 0; i < wsName.size(); ++i) {
    Mantid::API::IAlgorithm_sptr alg;
    try {
      alg = Mantid::API::AlgorithmManager::Instance().create(algName, version);
    } catch (...) {
      QMessageBox::critical(appWindow(), "MantidPlot - Algorithm error",
                            "Cannot create algorithm " +
                                QString::fromStdString(algName) + " version " +
                                QString::number(version));
      return;
    }
    if (!alg) {
      return;
    }

    alg->setPropertyValue("Workspace", wsName[i].toStdString());
    executeAlgorithmAsync(alg);
  }
}

/**
* Renames selected workspace
* @param wsName :: selected workspace name
*/
void MantidUI::renameWorkspace(QStringList wsName) {
  // If the wsname is blank look for an active window and assume this workspace
  // is
  // the one to rename
  if (wsName.isEmpty()) {
    MantidMatrix *matrix =
        dynamic_cast<MantidMatrix *>(appWindow()->activeWindow());
    if (matrix) {
      wsName.append(matrix->workspaceName());
    } else {
      return;
    }
  }

  // Determine the algorithm
  QString algName("RenameWorkspace");
  if (wsName.size() > 1)
    algName = "RenameWorkspaces";

  QHash<QString, QString> presets;
  if (wsName.size() > 1) {
    presets["InputWorkspaces"] = wsName.join(",");
  } else {
    presets["InputWorkspace"] = wsName[0];
  }
  showAlgorithmDialog(algName, presets);
}

void MantidUI::setFitFunctionBrowser(
    MantidQt::MantidWidgets::FitPropertyBrowser *newBrowser) {
  if (newBrowser == NULL)
    m_fitFunction = m_defaultFitFunction;
  else
    m_fitFunction = newBrowser;
}

void MantidUI::groupWorkspaces() {
  try {
    std::string sgrpName("NewGroup");
    QString qwsGrpName = QString::fromStdString(sgrpName);
    // get selected workspaces
    auto selectedItems = m_exploreMantid->getSelectedWorkspaceNames();
    if (selectedItems.size() < 2) {
      throw std::runtime_error("Select atleast two workspaces to group ");
    }
    if (Mantid::API::AnalysisDataService::Instance().doesExist(sgrpName)) {
      if (QMessageBox::question(
              appWindow(), "",
              "Workspace " + qwsGrpName +
                  " already exists. Do you want to replace it?",
              QMessageBox::Yes, QMessageBox::No) != QMessageBox::Yes)
        return;
    }
    //
    std::string algName("GroupWorkspaces");
    Mantid::API::IAlgorithm_sptr alg =
        Mantid::API::AlgorithmManager::Instance().create(algName, 1);
    alg->initialize();
    alg->setProperty("InputWorkspaces", selectedItems);
    alg->setPropertyValue("OutputWorkspace", sgrpName);
    // execute the algorithm
    bool bStatus = alg->execute();
    if (!bStatus) {
      QMessageBox::critical(appWindow(), "MantidPlot - Algorithm error",
                            " Error in GroupWorkspaces algorithm");
    }

  } catch (std::invalid_argument &) {
    QMessageBox::critical(appWindow(), "MantidPlot - Algorithm error",
                          " Error in GroupWorkspaces algorithm");
  } catch (Mantid::Kernel::Exception::NotFoundError &) // if not a valid object
                                                       // in analysis data
                                                       // service
  {
    QMessageBox::critical(appWindow(), "MantidPlot - Algorithm error",
                          " Error in GroupWorkspaces algorithm");
  } catch (std::runtime_error &) {
    QMessageBox::critical(appWindow(), "MantidPlot - Algorithm error",
                          " Error in GroupWorkspaces algorithm");
  } catch (std::exception &) {
    QMessageBox::critical(appWindow(), "MantidPlot - Algorithm error",
                          " Error in GroupWorkspaces algorithm");
  }
}
void MantidUI::ungroupWorkspaces() {
  try {
    auto selectedItems = m_exploreMantid->getSelectedWorkspaceNames();
    if (selectedItems.empty()) {
      throw std::runtime_error("Select a group workspace to Ungroup.");
    }

    // workspace name
    std::string wsname = selectedItems[0];

    std::string algName("UnGroupWorkspace");
    Mantid::API::IAlgorithm_sptr alg =
        Mantid::API::AlgorithmManager::Instance().create(algName, 1);
    alg->initialize();
    alg->setProperty("InputWorkspace", wsname);

    // execute the algorithm
    bool bStatus = alg->execute();
    if (!bStatus) {
      QMessageBox::critical(appWindow(), "MantidPlot - Algorithm error",
                            " Error in UnGroupWorkspace algorithm");
    }

  } catch (std::invalid_argument &) {
    QMessageBox::critical(appWindow(), "MantidPlot - Algorithm error",
                          " Error in UnGroupWorkspace algorithm");
  } catch (std::runtime_error &) {
    QMessageBox::critical(appWindow(), "MantidPlot - Algorithm error",
                          " Error in UnGroupWorkspace algorithm");
  } catch (std::exception &) {
    QMessageBox::critical(appWindow(), "MantidPlot - Algorithm error",
                          " Error in UnGroupWorkspace algorithm");
  }
}

Mantid::API::IAlgorithm_sptr MantidUI::createAlgorithm(const QString &algName,
                                                       int version) {
  emit algorithmAboutToBeCreated();
  Mantid::API::IAlgorithm_sptr alg;
  try {
    alg = Mantid::API::AlgorithmManager::Instance().create(
        algName.toStdString(), version);
  } catch (...) {
    QString message = "Cannot create algorithm \"" + algName + "\"";
    if (version != -1) {
      message += " version " + QString::number(version);
    }
    QMessageBox::warning(appWindow(), "MantidPlot", message);
    alg = Mantid::API::IAlgorithm_sptr();
  }
  return alg;
}

bool MantidUI::executeAlgorithmAsync(Mantid::API::IAlgorithm_sptr alg,
                                     const bool wait) {
  if (wait) {
    Poco::ActiveResult<bool> result(alg->executeAsync());
    while (!result.available()) {
      QCoreApplication::processEvents();
    }
    result.wait();

    try {
      return result.data();
    } catch (Poco::NullPointerException &) {
      return false;
    }
  } else {
    try {
      alg->executeAsync();
    } catch (Poco::NoThreadAvailableException &) {
      g_log.error() << "No thread was available to run the " << alg->name()
                    << " algorithm in the background.\n";
      return false;
    }
    return true;
  }
}

/**
* Slot to update the recent files list (from main appWindow) when accepting
* LoadDialog dialogs
*/
void MantidUI::loadFileDialogAccept() {
  QObject *sender = QObject::sender();
  MantidQt::API::AlgorithmDialog *dlg =
      reinterpret_cast<MantidQt::API::AlgorithmDialog *>(sender);
  if (!dlg)
    return; // should never happen

  QString fn = MantidQt::API::AlgorithmInputHistory::Instance().previousInput(
      "Load", "Filename");
  appWindow()->updateRecentFilesList(fn);
  // recent files list updated. After this point, the Qt signal handler will go
  // to LoadDialog::accept()
}

void MantidUI::handleLoadDAEFinishedNotification(
    const Poco::AutoPtr<Algorithm::FinishedNotification> &pNf) {
  std::string wsNAme = pNf->algorithm()->getProperty("OutputWorkspace");
  emit needToCreateLoadDAEMantidMatrix(QString::fromStdString(wsNAme));
}

void MantidUI::createLoadDAEMantidMatrix(const QString &wsQName) {
  std::string wsName = wsQName.toStdString();
  Workspace_sptr ws = AnalysisDataService::Instance().retrieve(wsName);

  if (ws.use_count() == 0) {
    QMessageBox::warning(m_appWindow, tr("Mantid"),
                         tr("A workspace with this name already exists.\n"),
                         QMessageBox::Ok, QMessageBox::Ok);
    return;
  }

  importMatrixWorkspace(QString::fromStdString(wsName), -1, -1, false, true);

  int updateInterval = m_DAE_map[wsName];
  if (updateInterval > 0) {
    IAlgorithm_sptr updater = createAlgorithm("UpdateDAE");
    updater->setPropertyValue("Workspace", wsName);
    updater->setPropertyValue("UpdateRate",
                              QString::number(updateInterval).toStdString());
    executeAlgorithmAsync(updater);
  }
}

void MantidUI::showCritical(const QString &text) {
  QMessageBox::critical(appWindow(), "Mantid - Error", text);
}

void MantidUI::showAlgMonitor() { m_algMonitor->showDialog(); }

void MantidUI::handleAddWorkspace(Mantid::API::WorkspaceAddNotification_ptr) {
  emit ADS_updated();
}

void MantidUI::handleReplaceWorkspace(
    Mantid::API::WorkspaceAfterReplaceNotification_ptr) {
  emit ADS_updated();
}

void MantidUI::handleDeleteWorkspace(
    Mantid::API::WorkspacePostDeleteNotification_ptr) {
  emit ADS_updated();
}

void MantidUI::handleClearADS(Mantid::API::ClearADSNotification_ptr) {
  emit workspaces_cleared();
}

void MantidUI::handleRenameWorkspace(
    Mantid::API::WorkspaceRenameNotification_ptr msg) {
  emit workspace_renamed(QString::fromStdString(msg->objectName()),
                         QString::fromStdString(msg->newObjectName()));
  emit ADS_updated();
}
void MantidUI::handleGroupWorkspaces(
    Mantid::API::WorkspacesGroupedNotification_ptr) {
  emit ADS_updated();
}
void MantidUI::handleUnGroupWorkspace(
    Mantid::API::WorkspaceUnGroupingNotification_ptr) {
  emit ADS_updated();
}

void MantidUI::handleWorkspaceGroupUpdate(
    Mantid::API::GroupUpdatedNotification_ptr) {
  emit ADS_updated();
}

void MantidUI::handleConfigServiceUpdate(
    Mantid::Kernel::ConfigValChangeNotification_ptr pNf) {
  if (pNf->key() == "pythonscripts.directories") {
    // this code ad the filepaths inside the pythonscripts.directories to the
    // python sys if they are not already there. This is to cope with the
    // requirement
    // at #7097 of letting python scripts usable when downloaded from Script
    // Repository.
    // This code was added because changing the pythonscripts.directories update
    // the
    // python path just after restarting MantidPlot.
    QString code =
        QString("import sys\n"
                "paths = '%1'\n"
                "list_of_path = paths.split(';')\n"
                "if isinstance(list_of_path,str):\n"
                "  list_of_path = [list_of_path,]\n"
                "for value in list_of_path:\n"
                "  if value not in sys.path: sys.path.append(value)\n")
            .arg(QString::fromStdString(pNf->curValue()));
    // run this code silently
    appWindow()->runPythonScript(code, false, true, true);
  }
}

void MantidUI::manageMantidWorkspaces() {
#ifdef _WIN32
  memoryImage();
#else
  QMessageBox::warning(appWindow(), tr("Mantid Workspace"),
                       tr("Clicked on Manage Workspace"), tr("Ok"),
                       tr("Cancel"), QString(), 0, 1);
#endif
}

/** Create an instrument window from a named workspace.
*  The window will be returned hidden.
*  @param wsName The name of the workspace for which to generate the instrument
* view.
*  @param tab    The index of the tab (starting from 0) to initially display
* (default: 0)
*  @return A pointer to the instrument window widget if created. NULL otherwise.
*/
InstrumentWindow *MantidUI::getInstrumentView(const QString &wsName, int tab) {
  if (!Mantid::API::AnalysisDataService::Instance().doesExist(
          wsName.toStdString()))
    return NULL;
  MatrixWorkspace_const_sptr ws =
      boost::dynamic_pointer_cast<const MatrixWorkspace>(getWorkspace(wsName));
  if (!ws)
    return NULL;
  ScopedOverrideCursor waitCursor;
  Mantid::Geometry::Instrument_const_sptr instr = ws->getInstrument();
  if (!instr || instr->getName().empty()) {
    QMessageBox::critical(appWindow(), "MantidPlot - Error",
                          "Instrument view cannot be opened");
    return NULL;
  }

  // Need a new window
  const QString windowName(QString("InstrumentWindow:") + wsName);

  try {
    InstrumentWindow *insWin = new InstrumentWindow(
        wsName, QString("Instrument"), appWindow(), windowName);

    insWin->selectTab(tab);

    appWindow()->addMdiSubWindow(insWin);

    return insWin;
  } catch (const std::exception &e) {
    QString errorMessage =
        "Instrument view cannot be created:\n\n" + QString(e.what());
    QMessageBox::critical(appWindow(), "MantidPlot - Error", errorMessage);

    return NULL;
  }
}

void MantidUI::showMantidInstrument(const QString &wsName) {
  InstrumentWindow *insWin = getInstrumentView(wsName);

  if (!insWin) {
    m_lastShownInstrumentWin = NULL;
    return;
  }

  if (workspacesDockPlot1To1()) {
    // replace last one
    if (m_lastShownInstrumentWin) {
      m_lastShownInstrumentWin->close();
      QPoint p = m_lastShownInstrumentWin->pos();
      delete m_lastShownInstrumentWin;
      insWin->move(p);
    }
  }
  m_lastShownInstrumentWin = insWin;

  if (!insWin->isVisible()) {
    insWin->show();
  }
}

void MantidUI::showMantidInstrument() {
  MantidMatrix *m = dynamic_cast<MantidMatrix *>(appWindow()->activeWindow());
  if (!m || !isOfType(m, "MantidMatrix"))
    return;
  if (!m->workspaceName().isEmpty()) {
    showMantidInstrument(m->workspaceName());
  }
}

void MantidUI::showMantidInstrumentSelected() {
  QString wsName = getSelectedWorkspaceName();
  if (!wsName.isEmpty())
    showMantidInstrument(wsName);
}

void MantidUI::mantidMenuAboutToShow() {
  mantidMenu->clear();
  // Ticket #672 Mantid Menu Improvements

  /*mantidMenu->insertItem(tr("&Manage Workspaces"), this,
  SLOT(manageMantidWorkspaces() ) );
  mantidMenu->insertItem(tr("&Instrument Window"), this,
  SLOT(showMantidInstrument() ) );
  mantidMenu->insertItem(tr("&Plot Memory Usage"), this,
  SLOT(manageMantidWorkspaces() ));
  */

  QAction *tstAction = new QAction("&Plot Memory Usage", this);
  connect(tstAction, SIGNAL(triggered()), this, SLOT(manageMantidWorkspaces()));
  mantidMenu->addAction(tstAction);
}

void MantidUI::insertMenu() {
  auto mantidMenuAction = appWindow()->myMenuBar()->addMenu(mantidMenu);
  mantidMenuAction->setText(tr("Man&tid"));
}

void MantidUI::clearAllMemory(const bool prompt) {
  if (prompt) {
    QMessageBox::StandardButton pressed = QMessageBox::question(
        appWindow(), "MantidPlot",
        "All workspaces and windows will be removed. Are you sure?",
        QMessageBox::Ok | QMessageBox::Cancel, QMessageBox::Ok);

    if (pressed != QMessageBox::Ok)
      return;
  }
  // If any python objects need to be cleared away then the GIL needs to be
  // held. This doesn't feel like
  // it is in the right place but it will do no harm
  ScopedPythonGIL gil;
  // Relevant notifications are connected to signals that will close all
  // dependent windows
  Mantid::API::FrameworkManager::Instance().clear();
}

void MantidUI::saveProject(bool saved) {
  if (!saved) {
    QString savemsg =
        tr("Save changes to project: <p><b> %1 </b> ?").arg("untitled");
    int result = QMessageBox::information(appWindow(), tr("MantidPlot"),
                                          savemsg, tr("Yes"), tr("No"), 0, 2);
    if (result == 0)
      appWindow()->saveProject();
  }
  // close all the windows opened
  foreach (MdiSubWindow *sub_win, appWindow()->windowsList()) {
    sub_win->setconfirmcloseFlag(false);
    sub_win->close();
  }
  Mantid::API::FrameworkManager::Instance().clear();
}

void MantidUI::enableSaveNexus(const QString &wsName) {
  appWindow()->enableSaveNexus(wsName);
}

void MantidUI::disableSaveNexus() { appWindow()->disableSaveNexus(); }

/**
*  Prepares the Mantid Menu depending on the state of the active MantidMatrix.
*/
void MantidUI::menuMantidMatrixAboutToShow() {
  menuMantidMatrix->clear();
  MantidMatrix *w = dynamic_cast<MantidMatrix *>(appWindow()->activeWindow());
  // menuMantidMatrix->addAction(actionCopyValues);
  menuMantidMatrix->addAction(actionCopyDetectorsToTable);
  menuMantidMatrix->addSeparator();
  menuMantidMatrix->addAction(tr("Set &Properties..."), w,
                              SLOT(setMatrixProperties()));

  ///
  menuMantidMatrix->addSeparator();
  QAction *action = new QAction("Show instrument", this);
  connect(action, SIGNAL(triggered()), this, SLOT(showMantidInstrument()));
  menuMantidMatrix->addAction(action);

  action = new QAction("Plot spectrum...", this);
  connect(action, SIGNAL(triggered()), m_exploreMantid.get(),
          SLOT(plotSpectra()));
  menuMantidMatrix->addAction(action);

  action = new QAction("Plot as waterfall", this);
  connect(action, SIGNAL(triggered()), SLOT(plotWholeAsWaterfall()));
  menuMantidMatrix->addAction(action);

  action = new QAction("Sample Logs...", this);
  connect(action, SIGNAL(triggered()), this, SLOT(showLogFileWindow()));
  menuMantidMatrix->addAction(action);

  action = new QAction("Sample Material...", this);
  connect(action, SIGNAL(triggered()), this, SLOT(showSampleMaterialWindow()));
  menuMantidMatrix->addAction(action);

  action = new QAction("Show History", this);
  connect(action, SIGNAL(triggered()), this, SLOT(showAlgorithmHistory()));
  menuMantidMatrix->addAction(action);

  action = new QAction("Save Nexus", this);
  connect(action, SIGNAL(triggered()), this, SLOT(saveNexusWorkspace()));
  menuMantidMatrix->addAction(action);

  action = new QAction("Rename", this);
  connect(action, SIGNAL(triggered()), this, SLOT(renameWorkspace()));
  menuMantidMatrix->addAction(action);

  // separate delete
  menuMantidMatrix->addSeparator();

  action = new QAction("Delete", this);
  connect(action, SIGNAL(triggered()), m_exploreMantid.get(),
          SLOT(deleteWorkspaces()));
  menuMantidMatrix->addAction(action);
}

/// Catches the signal from InstrumentWindow to plot a spectrum.
MultiLayer *MantidUI::plotInstrumentSpectrum(const QString &wsName, int spec) {
  QMessageBox::information(appWindow(), "OK",
                           wsName + " " + QString::number(spec));
  return plotSpectraRange(wsName, spec, spec, MantidQt::DistributionDefault,
                          false);
}

/// Catches the signal from InstrumentWindow to plot a spectrum.
MultiLayer *MantidUI::plotInstrumentSpectrumList(const QString &wsName,
                                                 const std::set<int> &spec) {
  return plot1D(wsName, spec, true, MantidQt::DistributionDefault, false);
}

/**
* Sets the flag that tells the scripting environment that
* a script is currently running
*/
void MantidUI::setIsRunning(bool) {
  // deprecated
}

/**
* Merge the curves from the two given MultiLayer objects
*/
MultiLayer *MantidUI::mergePlots(MultiLayer *mlayer_1, MultiLayer *mlayer_2) {
  if (!mlayer_1)
    return NULL;
  if (!mlayer_2)
    return mlayer_1;
  int ncurves_on_two = mlayer_2->activeGraph()->visibleCurves();
  for (int c = 0; c < ncurves_on_two; ++c) {
    mlayer_1->insertCurve(mlayer_2, c);
  }

  // Hide the second graph for now as closing it
  // deletes the curves that were associated with it
  mlayer_2->close();

  return mlayer_1;
}

MantidMatrix *MantidUI::getMantidMatrix(const QString &wsName) {
  QList<MdiSubWindow *> windows = appWindow()->windowsList();
  QListIterator<MdiSubWindow *> itr(windows);
  MantidMatrix *m(0);
  while (itr.hasNext()) {
    MdiSubWindow *w = itr.next();
    if (isOfType(w, "MantidMatrix") && w->name() == wsName) {
      m = qobject_cast<MantidMatrix *>(w);
    }
  }
  return m;
}

bool MantidUI::createScriptInputDialog(const QString &alg_name,
                                       const QString &preset_values,
                                       const QString &optional_msg,
                                       const QStringList &enabled,
                                       const QStringList &disabled) {
  IAlgorithm_sptr alg =
      AlgorithmManager::Instance().newestInstanceOf(alg_name.toStdString());
  if (!alg) {
    return false;
  }

  // PyQt can't pass a dictionary across the boundary as a dictionary can
  // contain arbitrary data types
  QHash<QString, QString> presets;
  QStringList chopped = preset_values.split('|', QString::SkipEmptyParts);
  QStringListIterator itr(chopped);
  while (itr.hasNext()) {
    QString namevalue = itr.next();
    QString name = namevalue.section('=', 0, 0);
    // Simplified removes trims from start and end and replaces all n counts of
    // whitespace with a single whitespace
    QString value = namevalue.section('=', 1, 1).simplified();
    presets.insert(name, value);
  }

  MantidQt::API::InterfaceManager interfaceManager;
  MantidQt::API::AlgorithmDialog *dlg = interfaceManager.createDialog(
      alg, m_appWindow->getScriptWindowHandle(), true, presets, optional_msg,
      enabled, disabled);
  dlg->setShowKeepOpen(false);
  return (dlg->exec() == QDialog::Accepted);
}

/** Displays a string in a Qtiplot table
*  @param logName :: the title of the table is based on this
*  @param data :: the string to display
*/
void MantidUI::importString(const QString &logName, const QString &data) {
  importString(logName, data, QString(""));
}

/** Displays a string in a Qtiplot table
*  @param logName :: the title of the table is based on this
*  @param data :: the string to display
*  @param sep :: the seperator character
*  @param wsName :: add workspace name to the table window title bar, defaults
* to logname if left blank
*/
void MantidUI::importString(const QString &logName, const QString &data,
                            const QString &sep, const QString &wsName) {
  QStringList loglines = QStringList(data);
  if (sep.length() > 0) {
    loglines = data.split(sep, QString::SkipEmptyParts);
  }

  Table *t = new Table(appWindow()->scriptingEnv(), loglines.size(), 1, "",
                       appWindow(), 0);
  if (!t)
    return;
  // Have to replace "_" since the legend widget uses them to separate things
  QString label;
  label = logName;
  formatLogName(label, wsName);

  appWindow()->initTable(t, appWindow()->generateUniqueName(label + "-"));
  t->setColName(0, "Log entry");
  t->setReadOnlyColumn(0, true); // Read-only

  for (int i = 0; i < loglines.size(); ++i) {
    t->setText(i, 0, loglines[i]);
  }

  // Show table
  t->resize(2 * t->table()->horizontalHeader()->sectionSize(0) + 55,
            (qMin(10, 1) + 1) * t->table()->verticalHeader()->sectionSize(0) +
                100);
  t->setAttribute(Qt::WA_DeleteOnClose);
  t->showNormal();
}
/** Displays a string in a Qtiplot table
*  @param logName :: the title of the table is based on this
*  @param data :: a formated string with the time series data to display
*  @param wsName :: add workspace name to the table window title bar, defaults
* to logname if left blank
*/
void MantidUI::importStrSeriesLog(const QString &logName, const QString &data,
                                  const QString &wsName) {
  QStringList loglines = data.split("\n", QString::SkipEmptyParts);

  int rowcount(loglines.count());
  Table *t =
      new Table(appWindow()->scriptingEnv(), rowcount, 2, "", appWindow(), 0);
  if (!t)
    return;
  QString label;
  label = logName;
  formatLogName(label, wsName);

  appWindow()->initTable(t, appWindow()->generateUniqueName(label + "-"));
  t->setColName(0, "Time");
  t->setColumnType(0, Table::Time);
  t->setTimeFormat("HH:mm:ss", 0, false);
  t->setColName(1, label.section("-", 1));

  // Make both columns read-only
  t->setReadOnlyColumn(0, true);
  t->setReadOnlyColumn(1, true);

  QStringList::const_iterator sEnd = loglines.end();
  int row(0);
  for (QStringList::const_iterator sItr = loglines.begin(); sItr != sEnd;
       ++sItr, ++row) {
    QStringList ts = (*sItr).split(QRegExp("\\s+"));
    t->setText(row, 0, ts[1]);
    QStringList ds(ts);
    ds.removeFirst(); // remove date
    ds.removeFirst(); // and time
    t->setText(row, 1, ds.join(" "));
  }

  // Show table
  t->resize(2 * t->table()->horizontalHeader()->sectionSize(0) + 55,
            (qMin(10, rowcount) + 1) *
                    t->table()->verticalHeader()->sectionSize(0) +
                100);
  t->setAttribute(Qt::WA_DeleteOnClose);
  t->showNormal();
}

//------------------------------------------------------------------------------------------------
/**  Import a numeric log data. It will be shown in a graph and copied into a
* table
* @param wsName :: The workspace name which log data will be imported
* @param logName :: The name of the log property to import
* @param filter :: Filter flag telling how to filter the log data.
* - 0 means no filtering
* - 1 filter by running status
* - 2 filter by period
* - 3 filter by status & period
*/
void MantidUI::importNumSeriesLog(const QString &wsName, const QString &logName,
                                  int filter) {
  // if you need to add a final filter valure to the end of the filter to match
  // the extent of the data, then set this to the index of the row to add the
  // value
  int addFinalFilterValueIndex = 0;
  Mantid::Kernel::DateAndTime lastFilterTime;

  MatrixWorkspace_const_sptr ws =
      boost::dynamic_pointer_cast<const MatrixWorkspace>(getWorkspace(wsName));
  if (!ws)
    return;

  Mantid::Kernel::Property *logData =
      ws->run().getLogData(logName.toStdString());
  if (!logData)
    return;

  Mantid::Kernel::LogFilter flt(logData);

  // Get a map of time/value. This greatly speeds up display.
  // NOTE: valueAsMap() skips repeated values.
  std::map<DateAndTime, double> time_value_map =
      flt.data()->valueAsCorrectMap();
  int rowcount = static_cast<int>(time_value_map.size());
  int colCount = 2;

  Table *t = new Table(appWindow()->scriptingEnv(), rowcount, colCount, "",
                       appWindow(), 0);
  if (!t)
    return;
  // Have to replace "_" since the legend widget uses them to separate things
  QString label;
  label = logName;
  formatLogName(label, wsName);

  // Get the starting time of the log.
  Mantid::Kernel::DateAndTime startTime;
  // Toggle to switch between using the real date or the change in seconds.
  bool useAbsoluteDate = false;

  if (!time_value_map.empty()) {
    try {
      startTime = ws->run().startTime();
    } catch (std::runtime_error &) {
      // This means the start time is missing, use absolute times instead
      useAbsoluteDate = true;
    }
  }

  // Make a unique title, and put in the start time of the log
  QString title =
      label + QString::fromStdString(" (" + startTime.toSimpleString() + ")");
  appWindow()->initTable(t, appWindow()->generateUniqueName(title));

  // Make both columns read-only
  t->setReadOnlyColumn(0, true);
  t->setReadOnlyColumn(1, true);
  // Set numeric precision.
  // It's the number of all digits
  t->setNumericPrecision(16);

  if (useAbsoluteDate) {
    // --------- Date
    t->setColName(0, "Time");
    t->setColumnType(0, Table::Date);
    t->setDateFormat("yyyy-MMM-dd HH:mm:ss.ffffff", 0, false);
  } else {
    // Seconds offset
    t->setColName(0, "Time (sec)");
    t->setColumnType(0, Table::Numeric);
  }

  // The time when the first data was recorded.
  auto firstTime = time_value_map.begin()->first;

  // Make the column header with the units, if any
  QString column1 = label.section("-", 1);
  if (logData->units() != "")
    column1 =
        column1 + QString::fromStdString(" (in " + logData->units() + ")");
  t->setColName(1, column1);

  int iValueCurve = 0;

  // Applying filters
  if (filter > 0) {
    Mantid::Kernel::TimeSeriesProperty<bool> *f = 0;
    if (filter == 1 || filter == 3) {
      // one of the filters is the running status
      try {
        f = dynamic_cast<Mantid::Kernel::TimeSeriesProperty<bool> *>(
            ws->run().getLogData("running"));
        if (f)
          flt.addFilter(*f);
        else {
          t->setconfirmcloseFlag(false);
          t->setAttribute(Qt::WA_DeleteOnClose);
          t->close();
          importNumSeriesLog(wsName, logName, 0);
          return;
        }
        // If filter records start later than the data we add a value at the
        // filter's front
        if (f->firstTime() > firstTime) {
          // add a "not running" value to the status filter
          Mantid::Kernel::TimeSeriesProperty<bool> atStart("tmp");
          atStart.addValue(firstTime, false);
          atStart.addValue(f->firstTime(), f->firstValue());
          flt.addFilter(atStart);
        }
      } catch (...) {
        t->setconfirmcloseFlag(false);
        t->setAttribute(Qt::WA_DeleteOnClose);
        t->close();
        importNumSeriesLog(wsName, logName, 0);
        return;
      }
    }

    if (filter == 2 || filter == 3) {
      std::vector<Mantid::Kernel::Property *> ps = ws->run().getLogData();
      for (std::vector<Mantid::Kernel::Property *>::const_iterator it =
               ps.begin();
           it != ps.end(); ++it)
        if ((*it)->name().find("period ") == 0) {
          try {
            f = dynamic_cast<Mantid::Kernel::TimeSeriesProperty<bool> *>(*it);
            if (f)
              flt.addFilter(*f);
            else {
              importNumSeriesLog(wsName, logName, 0);
              return;
            }
          } catch (...) {
            importNumSeriesLog(wsName, logName, 0);
            return;
          }

          break;
        }
    }

    if (flt.filter()) {
      // Valid filter was found
      t->addColumns(2);
      t->setColName(2, "FTime");

      if (useAbsoluteDate) {
        t->setColumnType(2, Table::Date);
        t->setDateFormat("yyyy-MMM-dd HH:mm:ss", 2,
                         false); // This is the format of the date column
      } else {
        t->setColumnType(2, Table::Numeric);
      }

      t->setColPlotDesignation(2, Table::X);
      t->setColName(3, "Filter");

      if (flt.filter()->size() > rowcount) {
        t->addRows(flt.filter()->size() - rowcount);
      }

      if (flt.data()->size() > rowcount) {
        t->addRows(flt.data()->size() - rowcount);
      }

      for (int i = 0; i < flt.filter()->size(); i++) {
        if (flt.filter()->nthInterval(i).begin() >
            0) // protect against bizarre values we sometimes get
        {
          std::string time_string = extractLogTime(
              flt.filter()->nthInterval(i).begin(), useAbsoluteDate, startTime);

          t->setText(i, 2, QString::fromStdString(time_string));
          t->setCell(i, 3, !flt.filter()->nthValue(i));
          if ((i + 1 == flt.filter()->size()) &&
              (!flt.filter()->nthValue(
                  i))) // last filter value and set to be filtering
          {
            addFinalFilterValueIndex = i + 1;
            lastFilterTime = flt.filter()->nthInterval(i).begin();
          }
        }
      }

    } // end (valid filter exists)
  }

  Mantid::Kernel::DateAndTime lastTime;
  double lastValue = 0;

  // Iterate through the time-value map.
  std::map<DateAndTime, double>::iterator it = time_value_map.begin();
  if (it != time_value_map.end()) {
    for (int i = 0; it != time_value_map.end(); ++i, ++it) {
      lastTime = it->first;
      lastValue = it->second;

      std::string time_string =
          extractLogTime(lastTime, useAbsoluteDate, startTime);

      t->setText(i, 0, QString::fromStdString(time_string));
      t->setCell(i, 1, lastValue);
    }
  }

  try {
    // Set the filter strings
    if (filter && flt.filter() && lastTime < flt.filter()->lastTime()) {
      rowcount = static_cast<int>(time_value_map.size());
      if (rowcount == t->numRows())
        t->addRows(1);

      std::string time_string =
          extractLogTime(flt.filter()->lastTime(), useAbsoluteDate, startTime);

      t->setText(rowcount, 0, QString::fromStdString(time_string));
      t->setCell(rowcount, 1, lastValue);
    }
  } catch (...) {
  }

  // add a final filter value if needed and the data exceed the filter range
  if ((addFinalFilterValueIndex > 0) && (lastFilterTime < lastTime)) {
    if (addFinalFilterValueIndex >= t->numRows()) {
      t->addRows(1);
    }
    std::string end_string =
        extractLogTime(lastTime, useAbsoluteDate, startTime);
    t->setText(addFinalFilterValueIndex, 2, QString::fromStdString(end_string));
    t->setCell(addFinalFilterValueIndex, 3,
               1); // only need to add it if filter =1
  }

  // Show table

  t->resize(2 * t->table()->horizontalHeader()->sectionSize(0) + 55,
            (qMin(10, t->numRows()) + 1) *
                    t->table()->verticalHeader()->sectionSize(0) +
                100);
  // t->askOnCloseEvent(false);
  t->setAttribute(Qt::WA_DeleteOnClose);
  t->showNormal();

  // Do not create graph if there is only one value in the table or using
  // absolute dates
  if (t->numRows() < 2 || useAbsoluteDate)
    return;

  QStringList colNames;
  if (filter && flt.filter()) {
    colNames << t->colName(3);
  }
  colNames << t->colName(1);
  MultiLayer *ml = appWindow()->multilayerPlot(t, colNames, GraphOptions::Line);
  // ml->askOnCloseEvent(false);
  ml->setAttribute(Qt::WA_DeleteOnClose);

  Graph *g = ml->activeGraph();

  // Set x-axis label format
  if (useAbsoluteDate) {
    Mantid::Kernel::DateAndTime label_as_ptime =
        flt.data()->nthInterval(0).begin();
    QDateTime dt = QDateTime::fromTime_t(uint(label_as_ptime.to_localtime_t()));
    QString format = dt.toString(Qt::ISODate) + ";HH:mm:ss";
    g->setLabelsDateTimeFormat(2, ScaleDraw::Date, format);
  } else {
    // Make the x-axis a numeric format, 0 decimals
    g->setLabelsNumericFormat(2, 1, 0, "");
  }

  // Set style #3 (HorizontalSteps) for curve iValueCurve
  g->setCurveStyle(iValueCurve, 3);
  QPen pn = QPen(Qt::black);
  g->setCurvePen(iValueCurve, pn);

  if (filter && flt.filter()) {
    int iFilterCurve = 1;
    QwtPlotCurve *c = g->curve(iFilterCurve);
    if (c) {
      // Set the right axis as Y axis for the filter curve.
      c->setAxis(2, 1);
      // Set style #3 (HorizontalSteps) for curve 1
      // Set scale of right Y-axis (#3) from 0 to 1
      g->setCurveStyle(iFilterCurve, 3);
      g->setScale(3, 0, 1);
      // Fill area under the curve with a pattern
      QBrush br = QBrush(Qt::gray, Qt::Dense5Pattern);
      g->setCurveBrush(iFilterCurve, br);
      // Set line colour
      QPen pn = QPen(Qt::gray);
      g->setCurvePen(iFilterCurve, pn);
    }
  }
  g->setTitle(label);
  g->setAutoScale();

  ml->showNormal();
}

/** Format a log name for a title bar
@param[out] label :: the QString that will hold the caption
@param[in] wsName :: the workspace name
*/
void MantidUI::formatLogName(QString &label, const QString &wsName) {
  label.replace("_", "-");
  if (!wsName.isEmpty()) {
    label = wsName + "-" + label;
  }
}

std::string MantidUI::extractLogTime(Mantid::Kernel::DateAndTime value,
                                     bool useAbsoluteDate,
                                     Mantid::Kernel::DateAndTime start) {
  std::string time_string;
  if (useAbsoluteDate) {
    // Convert time into string
    time_string = value.toSimpleString();
  } else {
    // How many seconds elapsed?
    Mantid::Kernel::time_duration elapsed = value - start;
    double seconds = Mantid::Kernel::DateAndTime::secondsFromDuration(elapsed);

    // Output with 6 decimal points
    std::ostringstream oss;
    oss.precision(6);
    oss << std::fixed << seconds;
    time_string = oss.str();
  }
  return time_string;
}

void MantidUI::showLogFileWindow() {
  // Need a new window to display entries
  MantidSampleLogDialog *dlg =
      new MantidSampleLogDialog(getSelectedWorkspaceName(), this);
  dlg->setModal(false);
  dlg->setAttribute(Qt::WA_DeleteOnClose);
  dlg->show();
  dlg->setFocus();
}

void MantidUI::showSampleMaterialWindow() {
  MantidSampleMaterialDialog *dlg =
      new MantidSampleMaterialDialog(getSelectedWorkspaceName(), this);
  dlg->setModal(false);
  dlg->setAttribute(Qt::WA_DeleteOnClose);
  dlg->show();
  dlg->setFocus();
  dlg->updateMaterial();
}

//  *****      Plotting Methods     *****  //

/** Create a Table form specified spectra in a MatrixWorkspace
@param tableName :: Table name
@param workspaceName :: Shared pointer to the workspace
@param indexList :: A list of spectra indices to go to the table
@param errs :: If true include the errors into the table
@param binCentres :: If true the X column will contain the bin centres, i.e.
(x_i+1 + x_i)/2.
If false the Y values will be in the same row with the left bin boundaries.
If the workspace is not a histogram the parameter is ignored.
*/
Table *MantidUI::createTableFromSpectraList(const QString &tableName,
                                            const QString &workspaceName,
                                            QList<int> indexList, bool errs,
                                            bool binCentres) {
  MatrixWorkspace_const_sptr workspace =
      boost::dynamic_pointer_cast<const MatrixWorkspace>(
          getWorkspace(workspaceName));
  if (!workspace) {
    throw std::invalid_argument(workspaceName.toStdString() +
                                " is not a Matrix Workspace.");
  }

  int nspec = static_cast<int>(workspace->getNumberHistograms());
  // Loop through the list of index and remove all the indexes that are out of
  // range

  for (QList<int>::iterator it = indexList.begin(); it != indexList.end();) {
    if ((*it) > nspec || (*it) < 0) {
      // erase moves iterator to next position
      it = indexList.erase(it);
    } else {
      ++it;
    }
  }
  if (indexList.empty())
    return 0;

  int c = errs ? 2 : 1;
  int numRows = static_cast<int>(workspace->blocksize());
  bool isHistogram = workspace->isHistogramData();
  int no_cols = static_cast<int>(indexList.size());
  Table *t = new Table(appWindow()->scriptingEnv(), numRows, (1 + c) * no_cols,
                       "", appWindow(), 0);
  appWindow()->initTable(t, appWindow()->generateUniqueName(tableName + "-"));
  // t->askOnCloseEvent(false);

  for (int i = 0; i < no_cols; i++) {
    const Mantid::MantidVec &dataX = workspace->readX(indexList[i]);
    const Mantid::MantidVec &dataY = workspace->readY(indexList[i]);
    const Mantid::MantidVec &dataE = workspace->readE(indexList[i]);

    const int kY = (c + 1) * i + 1;
    const int kX = (c + 1) * i;
    int kErr = 0;
    t->setColName(kY, "YS" + QString::number(indexList[i]));
    t->setColName(kX, "XS" + QString::number(indexList[i]));
    t->setColPlotDesignation(kX, Table::X);
    if (errs) {
      kErr = (c + 1) * i + 2;
      t->setColPlotDesignation(kErr, Table::yErr);
      t->setColName(kErr, "ES" + QString::number(indexList[i]));
    }
    for (int j = 0; j < numRows; j++) {
      if (isHistogram && binCentres) {
        t->setCell(j, kX, (dataX[j] + dataX[j + 1]) / 2);
      } else {
        t->setCell(j, kX, dataX[j]);
      }
      t->setCell(j, kY, dataY[j]);

      if (errs)
        t->setCell(j, kErr, dataE[j]);
    }
    if (isHistogram && (!binCentres)) {
      int iRow = numRows;
      t->addRows(1);
      if (i == 0)
        t->setCell(iRow, 0, dataX[iRow]);
      t->setCell(iRow, kY, 0);
      if (errs)
        t->setCell(iRow, kErr, 0);
    }
  }

  return t;
}

/** Creates a Qtiplot Table from selected spectra of MantidMatrix m.
The columns are: 1st column is x-values from the first selected spectrum,
2nd column is y-values of the first spectrum. Depending on value of errs
the 3rd column contains either first spectrum errors (errs == true) or
y-values of the second spectrum (errs == false). Consecutive columns have
y-values and errors (if errs is true) of the following spectra. If visible ==
true
the table is made visible in Qtiplot.

The name of a Y column is "Y"+QString\:\:number(i), where i is the row in the
MantidMatrix,
not the spectrum index in the workspace.

*/
Table *MantidUI::createTableFromSelectedRows(MantidMatrix *m, bool errs,
                                             bool binCentres) {
  const QList<int> &indexList = m->getSelectedRows();
  if (indexList.empty())
    return NULL;

  return createTableFromSpectraList(
      m->name(), QString::fromStdString(m->workspace()->name()), indexList,
      errs, binCentres);
}

/**  Create a 1d graph from a Table.
@param t :: Pointer to the Table.
@param type :: Type of the curve. Possible values are:
- Graph::Line
- Graph::Scatter
- Graph::LineSymbols
- Graph::HorizontalSteps
*/
MultiLayer *MantidUI::createGraphFromTable(Table *t, int type) {
  if (!t)
    return NULL;
  QStringList lst = t->colNames();
  QStringList::const_iterator itr;
  for (itr = lst.begin(); itr != lst.end(); ++itr) {
    // remove the X names from the column list and pass the X removed list
    // to multilayerPlot
    QString str = (*itr);
    if (str.contains("XS", Qt::CaseInsensitive)) {
      int index = lst.indexOf(str);
      lst.removeAt(index);
    }
  }

  MultiLayer *ml = appWindow()->multilayerPlot(t, lst, GraphOptions::Line);
  Graph *g = ml->activeGraph();
  appWindow()->polishGraph(g, type);
  for (int i = 0; i < g->curves(); i++)
    g->setCurveStyle(i, type);

  return ml;
}

/** Set properties of a 1d graph which plots bin data from a workspace.
@param ml :: MultiLayer plot with the graph
@param Name :: Name of the graph
@param workspace :: The workspace
*/
void MantidUI::setUpBinGraph(
    MultiLayer *ml, const QString &Name,
    Mantid::API::MatrixWorkspace_const_sptr workspace) {
  Graph *g = ml->activeGraph();
  g->setTitle(tr("Workspace ") + Name);
  QString xtitle;
  if (workspace->axes() >
      1) // Protection against calling this on 1D/single value workspaces
  {
    xtitle = MantidQt::API::PlotAxis(*workspace, 1).title();
  }
}

/**
Plots the spectra from the given workspaces
@param ws_names :: List of ws names to plot
@param indexList :: List of indices to plot for each workspace
@param spectrumPlot :: True if indices should be interpreted as row indices
@param distr :: if true, workspace plot as y data/bin width
@param errs :: If true include the errors on the graph
@param style :: Curve style for plot
@param plotWindow :: Window to plot to. If NULL a new one will be created
@param clearWindow :: Whether to clear specified plotWindow before plotting.
Ignored if plotWindow == NULL
@param waterfallPlot :: If true create a waterfall type plot
*/
MultiLayer *MantidUI::plot1D(const QStringList &ws_names,
                             const QList<int> &indexList, bool spectrumPlot,
                             MantidQt::DistributionFlag distr, bool errs,
                             GraphOptions::CurveType style,
                             MultiLayer *plotWindow, bool clearWindow,
                             bool waterfallPlot) {
  // Convert the list into a map (with the same workspace as key in each case)
  QMultiMap<QString, int> pairs;
  QListIterator<QString> ws_itr(ws_names);
  ws_itr.toBack();
  QListIterator<int> spec_itr(indexList);
  spec_itr.toBack();

  // Need to iterate through the set in reverse order to get the curves in the
  // correct order on the plot
  while (ws_itr.hasPrevious()) {
    QString workspace_name = ws_itr.previous();
    while (spec_itr.hasPrevious()) {
      pairs.insert(workspace_name, spec_itr.previous());
    }
    // Reset spectrum index pointer
    spec_itr.toBack();
  }

  // Pass over to the overloaded method
  return plot1D(pairs, spectrumPlot, distr, errs, style, plotWindow,
                clearWindow, waterfallPlot);
}

/** Create a 1D graph from the specified list of workspaces/spectra.
@param toPlot :: Map of form ws -> [spectra_list]
@param spectrumPlot :: True if indices should be interpreted as row indices
@param distr :: if true, workspace plot as y data/bin width
@param errs :: If true include the errors on the graph
@param plotWindow :: Window to plot to. If NULL a new one will be created
@param clearWindow :: Whether to clear specified plotWindow before plotting.
Ignored if plotWindow == NULL
@param waterfallPlot :: If true create a waterfall type plot
@return NULL if failure. Otherwise, if plotWindow == NULL - created window, if
not NULL - plotWindow
*/
MultiLayer *MantidUI::plot1D(const QMultiMap<QString, set<int>> &toPlot,
                             bool spectrumPlot,
                             MantidQt::DistributionFlag distr, bool errs,
                             MultiLayer *plotWindow, bool clearWindow,
                             bool waterfallPlot) {
  // Convert the list into a map (with the same workspace as key in each case)
  QMultiMap<QString, int> pairs;
  // Need to iterate through the workspaces
  QMultiMap<QString, std::set<int>>::const_iterator it;
  for (it = toPlot.constBegin(); it != toPlot.constEnd(); ++it) {
    std::set<int>::const_reverse_iterator itSet;
    for (itSet = it->rbegin(); itSet != it->rend(); ++itSet) {
      pairs.insert(it.key(), *itSet);
    }
  }

  // Pass over to the overloaded method
  return plot1D(pairs, spectrumPlot, distr, errs, GraphOptions::Unspecified,
                plotWindow, clearWindow, waterfallPlot);
}

/** Create a 1d graph from the specified spectra in a MatrixWorkspace
@param wsName :: Workspace name
@param indexList :: List of indices to plot for each workspace
@param spectrumPlot :: True if indices should be interpreted as row indices
@param distr :: if true, workspace plot as y data/bin width
@param errs :: If true include the errors on the graph
@param plotWindow :: Window to plot to. If NULL a new one will be created
@param clearWindow :: Whether to clear specified plotWindow before plotting.
Ignored if plotWindow == NULL
@param waterfallPlot :: If true create a waterfall type plot
@return NULL if failure. Otherwise, if plotWindow == NULL - created window, if
not NULL - plotWindow
*/
MultiLayer *MantidUI::plot1D(const QString &wsName,
                             const std::set<int> &indexList, bool spectrumPlot,
                             MantidQt::DistributionFlag distr, bool errs,
                             MultiLayer *plotWindow, bool clearWindow,
                             bool waterfallPlot) {
  // Convert the list into a map (with the same workspace as key in each case)
  QMultiMap<QString, int> pairs;
  // Need to iterate through the set in reverse order
  std::set<int>::const_reverse_iterator it;
  for (it = indexList.rbegin(); it != indexList.rend(); ++it) {
    pairs.insert(wsName, *it);
  }

  // Pass over to the overloaded method
  return plot1D(pairs, spectrumPlot, distr, errs, GraphOptions::Unspecified,
                plotWindow, clearWindow, waterfallPlot);
}

/** Create a 1d graph form a set of workspace-spectrum pairs
@param toPlot :: A list of workspace/spectra to be shown in the graph
@param spectrumPlot :: True if indices should be interpreted as row indices
@param distr :: if true, workspace plot as y data/bin width
@param errs :: If true include the errors to the graph
@param style :: curve style for plot
@param plotWindow :: Window to plot to. If NULL a new one will be created
@param clearWindow :: Whether to clear specified plotWindow before plotting.
Ignored if plotWindow == NULL
@param waterfallPlot :: If true create a waterfall type plot
@return NULL if failure. Otherwise, if plotWindow == NULL - created window, if
not NULL - plotWindow
*/
MultiLayer *MantidUI::plot1D(const QMultiMap<QString, int> &toPlot,
                             bool spectrumPlot,
                             MantidQt::DistributionFlag distr, bool errs,
                             GraphOptions::CurveType style,
                             MultiLayer *plotWindow, bool clearWindow,
                             bool waterfallPlot) {
  if (toPlot.size() == 0)
    return NULL;

  if (toPlot.size() > 10) {
    QMessageBox ask(appWindow());
    QAbstractButton *confirmButton =
        ask.addButton(tr("Confirm"), QMessageBox::ActionRole);
    ask.addButton(tr("Cancel"), QMessageBox::ActionRole);
    ask.setText("You selected " + QString::number(toPlot.size()) +
                " spectra to plot. "
                "Are you sure you want to plot this many?");
    ask.setIcon(QMessageBox::Question);
    ask.exec();
    if (ask.clickedButton() != confirmButton)
      return NULL;
  }
  // Force waterfall option to false if only 1 curve
  if ((NULL == plotWindow || clearWindow) && toPlot.size() == 1)
    waterfallPlot = false;

  ScopedOverrideCursor waitCursor;

  // If the first workspace selected in the tree is a WorkspaceGroup,
  // use its name directly, rather than the first in the list 'toPlot'
  // (which will be the first workspace included in the group - not
  // the best title).
  QString plotTitle = getSelectedGroupName();
  if (plotTitle.isEmpty()) {
    plotTitle = toPlot.constBegin().key();
  }

  // Limit to 1 window for this type of plot -> reuse plot/graph window
  if (workspacesDockPlot1To1()) {
    if (m_lastShown1DPlotWin) {
      plotWindow = m_lastShown1DPlotWin;
      clearWindow = true;
    }
  }
  bool isGraphNew = false;
  MultiLayer *ml = appWindow()->prepareMultiLayer(isGraphNew, plotWindow,
                                                  plotTitle, clearWindow);
  m_lastShown1DPlotWin = ml;

  // Do we plot try to plot as distribution. If request and it is not already
  // one!
  bool plotAsDistribution(false);
  if (distr == MantidQt::DistributionDefault) {
    plotAsDistribution = appWindow()->autoDistribution1D;
  } else {
    plotAsDistribution = (distr == MantidQt::DistributionTrue);
  }

  // Try to add curves to the plot
  Graph *g = ml->activeGraph();
  MantidMatrixCurve::IndexDir indexType =
      (spectrumPlot) ? MantidMatrixCurve::Spectrum : MantidMatrixCurve::Bin;
  MantidMatrixCurve *firstCurve(NULL);
  for (QMultiMap<QString, int>::const_iterator it = toPlot.begin();
       it != toPlot.end(); ++it) {
    try {
      auto *wsCurve = new MantidMatrixCurve(it.key(), g, it.value(), indexType,
                                            errs, plotAsDistribution, style);
      if (!firstCurve) {
        firstCurve = wsCurve;
        g->setNormalizable(firstCurve->isNormalizable());
        g->setDistribution(firstCurve->isDistribution());
      }
    } catch (Mantid::Kernel::Exception::NotFoundError &) {
      g_log.warning() << "Workspace " << it.key().toStdString()
                      << " not found\n";
    } catch (std::exception &ex) {
      g_log.warning() << ex.what() << '\n';
    }
  }

  if (!isGraphNew) {
    // Replot graph is we've added curves to existing one
    g->replot();
  } else {
    if (!firstCurve) {
      return NULL;
    }

    // Ensure plot encompasses all data points
    setInitialAutoscale(g);

    // This deals with the case where the X-values are not in order. In general,
    // this shouldn't
    // happen, but it does apparently with some muon analyses.
    g->checkValuesInAxisRange(firstCurve);
  }
  ml->toggleWaterfall(waterfallPlot);

  // Check if window does not contain any curves and should be closed
  ml->maybeNeedToClose();

  return ml;
}

/**
* Draw a color fill plot for each of the listed workspaces. Unfortunately the
* plotting is
* initimately linked to MantidMatrix so that one of these needs to be created
* first
* @param ui :: the sequential fitting UI form
* @param fitbrowser :: pointer to the fit property browser
*/
void MantidUI::showSequentialPlot(
    Ui::SequentialFitDialog *ui,
    MantidQt::MantidWidgets::FitPropertyBrowser *fitbrowser) {
  std::string wsName = fitbrowser->outputName();
  Mantid::API::ITableWorkspace_sptr ws =
      boost::dynamic_pointer_cast<Mantid::API::ITableWorkspace>(
          Mantid::API::AnalysisDataService::Instance().retrieve(wsName));
  if (ws) {
    if ((ws->columnCount() - 1) / 2 !=
        fitbrowser->compositeFunction()->nParams())
      return;
    Table *t = importTableWorkspace(QString::fromStdString(wsName));
    if (!t)
      return;
    QString parName;
    if (fitbrowser->compositeFunction()->nFunctions() == 1) {
      size_t i = fitbrowser->compositeFunction()->parameterIndex(
          ui->cbParameter->currentText().toStdString());
      parName = QString::fromStdString(
          fitbrowser->compositeFunction()->getFunction(0)->parameterName(i));
    } else {
      parName = ui->cbParameter->currentText();
    }
    QStringList colNames;
    colNames << t->name() + "_" + parName << t->name() + "_" + parName + "_Err";
    MultiLayer *ml = appWindow()->multilayerPlot(
        t, colNames, ui->cbCurveType->currentIndex());
    // set plot titles
    Graph *g = ml->activeGraph();
    if (g) {
      if (ui->ckbLogPlot->isChecked()) {
        g->setXAxisTitle(ui->cbLogValue->currentText());
      } else {
        g->setXAxisTitle("Spectra");
      }
      g->setYAxisTitle(parName);
      g->setTitle("");
    }
  }
}

/**
* Draw a color fill plot for each of the listed workspaces. Unfortunately the
* plotting is
* initimately linked to MantidMatrix so that one of these needs to be created
* first
* @param wsNames :: For each workspace listed create a 2D colorfill plot
* @param curveType :: The curve type for each of the plots
*/
void MantidUI::drawColorFillPlots(const QStringList &wsNames,
                                  GraphOptions::CurveType curveType) {
  int nPlots = wsNames.size();
  if (nPlots > 1) {
    QList<MultiLayer *> plots;
    for (QStringList::const_iterator cit = wsNames.begin();
         cit != wsNames.end(); ++cit) {
      const bool hidden = true;
      MultiLayer *plot =
          this->drawSingleColorFillPlot(*cit, curveType, NULL, hidden);
      if (plot)
        plots.append(plot);
    }

    if (!plots.isEmpty()) {
      nPlots = plots.size();

      int nCols = 1;
      if (nPlots >= 16)
        nCols = 4;
      else if (nPlots >= 9)
        nCols = 3;
      else if (nPlots >= 4)
        nCols = 2;
      else
        nCols = nPlots;

      int nRows = nPlots / nCols;
      if (nPlots % nCols != 0)
        ++nRows;

      auto tiledWindow = new TiledWindow(
          appWindow(), "", appWindow()->generateUniqueName("TiledWindow"),
          nRows, nCols);

      int row = 0;
      int col = 0;
      for (auto it = plots.begin(); it != plots.end(); ++it) {
        tiledWindow->addWidget(*it, row, col);
        ++col;
        if (col == nCols) {
          col = 0;
          ++row;
        }
      }

      appWindow()->addMdiSubWindow(tiledWindow);
    }
  } else if (nPlots == 1) {
    this->drawSingleColorFillPlot(wsNames.front(), curveType);
  }
}

/**
* Draw a single ColorFill plot for the named workspace
* @param wsName :: The name of the workspace which provides data for the plot
* @param curveType :: The type of curve
* @param window :: An optional pointer to a plot window. If not NULL the window
* is cleared
*                      and reused
* @param hidden
* @returns A pointer to the created plot
*/
MultiLayer *MantidUI::drawSingleColorFillPlot(const QString &wsName,
                                              GraphOptions::CurveType curveType,
                                              MultiLayer *window, bool hidden) {
  auto workspace =
      boost::dynamic_pointer_cast<const Mantid::API::MatrixWorkspace>(
          getWorkspace(wsName));
  if (!workspace)
    return NULL;

  ScopedOverrideCursor waitCursor;

  bool reusePlots = workspacesDockPlot1To1();
  if ((!reusePlots && NULL == window) ||
      (reusePlots && !m_lastShownColorFillWin)) // needs to create a new window
  {
    try {
      window = appWindow()->multilayerPlot(
          appWindow()->generateUniqueName(wsName + "-"));
      if (hidden) {
        window->hide();
      }
    } catch (std::runtime_error &e) {
      m_lastShownColorFillWin = NULL;
      g_log.error() << "Could not create color fill plot: " << e.what() << "\n";
      throw std::runtime_error(e);
    }
    window->setCloseOnEmpty(true);
    m_lastShownColorFillWin = window;
  } else {
    if (NULL == window) {
      if (NULL == m_lastShownColorFillWin)
        return NULL;
      window = m_lastShownColorFillWin;
    }
    // start fresh layer
    window->setName(appWindow()->generateUniqueName(wsName + "-"));
    window->setLayersNumber(0);
    window->addLayer();
  }

  Graph *plot = window->activeGraph();
  appWindow()->setPreferences(plot);

  plot->setTitle(wsName);

  Spectrogram *spgrm = new Spectrogram(wsName, workspace);
  plot->plotSpectrogram(spgrm, curveType);
  connect(spgrm, SIGNAL(removeMe(Spectrogram *)), plot,
          SLOT(removeSpectrogram(Spectrogram *)));
  connect(plot, SIGNAL(curveRemoved()), window, SLOT(maybeNeedToClose()),
          Qt::QueuedConnection);

  appWindow()->setSpectrogramTickStyle(plot);
  setInitialAutoscale(plot);

  return window;
}

/** Create a 1d graph form specified spectra in a MatrixWorkspace
@param wsName :: Workspace name
@param i0 :: Starting index
@param i1 :: Last index
@param errs :: If true include the errors to the graph
@param distr :: if true, workspace is a distribution
*/
MultiLayer *MantidUI::plotSpectraRange(const QString &wsName, int i0, int i1,
                                       MantidQt::DistributionFlag distr,
                                       bool errs) {
  if (i0 < 0 || i1 < 0)
    return 0;
  /** For instrument with one to many spectra-detector mapping,
  * different pixels with correspond to the same specta so
  * we need to remove doublons in this case.
  */
  std::set<int> indexList;
  for (int i = i0; i <= i1; i++)
    indexList.insert(i);

  return plot1D(wsName, indexList, true, distr, errs);
}

/**  Create a graph and plot the selected rows of a MantidMatrix
@param m :: Mantid matrix
@param distr :: if true, workspace is a distribution
@param errs :: True if the errors to be plotted
*/
MultiLayer *MantidUI::plotSelectedRows(const MantidMatrix *const m,
                                       MantidQt::DistributionFlag distr,
                                       bool errs) {
  const QList<int> &rows = m->getSelectedRows();
  std::set<int> rowSet(rows.constBegin(), rows.constEnd());

  return plot1D(m->workspaceName(), rowSet, true, distr, errs);
}

/**
 * Create a graph and plot the selected columns of a MantidMatrix
 * @param m MantidMatrix
 * @param errs True if errors are required
 * @return
 */
MultiLayer *MantidUI::plotSelectedColumns(const MantidMatrix *const m,
                                          bool errs) {
  const QList<int> &cols = m->getSelectedColumns();
  std::set<int> colSet(cols.constBegin(), cols.constEnd());

  return plot1D(m->workspaceName(), colSet, false, MantidQt::DistributionFalse,
                errs);
}

/**
 * Plot a "tiled" plot (with subplots).
 * Ask user for confirmation if lots of plots are chosen.
 * If just one workspace, put each spectrum in its own subplot
 * If multiple workspaces, each ws gets its own subplot
 * @param toPlot :: Map of form ws -> [spectra_list]
 * @param distr :: if true, workspace plot as distribution (y data/bin width)
 * @param errs :: if true, plot the errors on the graph
 * @return created MultiLayer, or null on failure
 */
MultiLayer *MantidUI::plotSubplots(const QMultiMap<QString, set<int>> &toPlot,
                                   MantidQt::DistributionFlag distr,
                                   bool errs) {
  // Check if nothing to plot
  if (toPlot.size() == 0)
    return nullptr;

  // If one workspace, each spectrum goes in its own subplot.
  // Otherwise, there is one subplot per workspace.
  const int nWorkspaces = toPlot.size();
  const int nSubplots = [&toPlot, &nWorkspaces]() {
    if (nWorkspaces == 1) {
      return static_cast<int>(toPlot.begin()->size()); // number of spectra
    } else {
      return nWorkspaces;
    }
  }();

  // If user has selected a large number, check if they want to plot that many
  if (nSubplots > REASONABLE_NUM_SUBPLOTS) {
    const auto &answer = QMessageBox::question(
        appWindow(), "MantidPlot",
        "Are you sure you want to plot " + QString::number(nSubplots) +
            " subplots?",
        QMessageBox::Ok | QMessageBox::Cancel, QMessageBox::Ok);
    if (answer != QMessageBox::Ok) {
      return nullptr;
    }
  }

  // Get title. If this is a wsGroup, use name of that
  QString plotTitle = getSelectedGroupName();
  if (plotTitle.isEmpty()) {
    plotTitle = toPlot.constBegin().key();
  }

  // Do we plot as distribution?
  const bool plotAsDistribution = distr == MantidQt::DistributionDefault
                                      ? appWindow()->autoDistribution1D
                                      : distr == MantidQt::DistributionTrue;

  // Set the wait cursor while we are plotting
  ScopedOverrideCursor waitCursor;

  // Create window with correct number of layers
  auto *multi = appWindow()->multilayerPlot(plotTitle, nSubplots, 1, nSubplots);
  multi->setCloseOnEmpty(true);
  multi->arrangeLayers(true, true);

  int row(0), col(0);
  if (nWorkspaces == 1) {
    // One workspace, each spectrum in its own subplot
    const auto &wsName = toPlot.begin().key();
    const auto &spectra = toPlot.begin().value();
    for (const auto &spec : spectra) {
      plotLayerOfMultilayer(multi, errs, plotAsDistribution, row, col, wsName,
                            std::set<int>{spec});
    }
  } else {
    // Each workspace in its own subplot
    for (auto iter = toPlot.constBegin(); iter != toPlot.constEnd(); ++iter) {
      plotLayerOfMultilayer(multi, errs, plotAsDistribution, row, col,
                            iter.key(), iter.value());
    }
  }

  multi->setCommonAxisScales();
  multi->arrangeLayers(true, true);
  // Check if window does not contain any curves and should be closed
  multi->maybeNeedToClose();

  return multi;
}

/**
 * Plot a single layer of a multilayer plot.
 * Data comes from the specified spectra of the named workspace.
 *
 * @param multi :: [input, output] Multilayer to plot graph onto
 * @param plotErrors :: [input] Whether to plot errors
 * @param plotDist :: [input] Whether to plot as distribution
 * @param row :: [input, output] Row counter - will be incremented
 * @param col :: [input, output] Column counter - will be incremented
 * @param wsName :: [input] Workspace name to plot from
 * @param spectra :: [input] Spectra from workspace to plot in the layer
 */
void MantidUI::plotLayerOfMultilayer(MultiLayer *multi, const bool plotErrors,
                                     const bool plotDist, int &row, int &col,
                                     const QString &wsName,
                                     const std::set<int> &spectra) {
  const int nRows = multi->getRows();
  const int nCols = multi->getCols();
  const int nPlots = multi->layers();

  // Lambda to increment row, column counters
  const auto incrementCounters = [&nRows, &nCols](int &row, int &col) {
    if (col < nCols - 1) {
      ++col;
    } else if (row < nRows - 1) {
      col = 0;
      ++row;
    }
  };

  // Lambda to set legend and axis label hiding
  const auto formatPlot = [&nRows, &nCols, &nPlots](
      Graph *layer, const QString &legendText, const int row, const int col) {
    const bool drawYAxisLabel = col == 0;
    layer->newLegend(legendText);
    if (!drawXAxisLabel(row, col, nRows, nCols, nPlots)) {
      layer->setXAxisTitle(QString::null);
    }
    if (!drawYAxisLabel) {
      layer->setYAxisTitle(QString::null);
    }
  };

  const int layerIndex = row * nCols + col + 1; // layers numbered from 1
  auto *layer = multi->layer(layerIndex);
  QString legendText = wsName + '\n';
  int curveIndex(0);
  for (const int spec : spectra) {
    layer->insertCurve(wsName, spec, plotErrors, GraphOptions::Unspecified,
                       plotDist);
    legendText += "\\l(" + QString::number(++curveIndex) + ")" +
                  getLegendKey(wsName, spec) + "\n";
  }
  setInitialAutoscale(layer);
  formatPlot(layer, legendText, row, col);
  incrementCounters(row, col);
}

/**
 * Plot a "tiled" plot (with subplots).
 * Ask user for confirmation if lots of plots are chosen.
 * If just one workspace, put each spectrum in its own subplot
 * If multiple workspaces, each ws gets its own subplot
 * @param toPlot :: A list of workspace/spectra to be shown in the graph
 * @param distr :: if true, workspace plot as distribution (y data/bin width)
 * @param errs :: if true, plot the errors on the graph
 * @return created MultiLayer, or null on failure
 */
MultiLayer *MantidUI::plotSubplots(const QMultiMap<QString, int> &toPlot,
                                   MantidQt::DistributionFlag distr,
                                   bool errs) {

  // Convert the input map into a map of workspace->spectra
  QMultiMap<QString, std::set<int>> spectraByWorkspace;
  for (auto it = toPlot.constBegin(); it != toPlot.constEnd(); ++it) {
    if (spectraByWorkspace.contains(it.key())) { // append to existing entry
      auto entry = spectraByWorkspace.find(it.key());
      entry.value().insert(it.value());
    } else { // add a new entry
      spectraByWorkspace.insert(it.key(), std::set<int>{it.value()});
    }
  }

  // Pass over to the overloaded method
  return plotSubplots(spectraByWorkspace, distr, errs);
}

Table *MantidUI::createTableFromBins(
    const QString &wsName, Mantid::API::MatrixWorkspace_const_sptr workspace,
    const QList<int> &bins, bool errs, int fromRow, int toRow) {
  if (bins.empty())
    return NULL;

  int c = errs ? 2 : 1;
  int numRows = static_cast<int>(workspace->getNumberHistograms());

  int j0 = fromRow >= 0 ? fromRow : 0;
  int j1 = toRow >= 0 ? toRow : numRows - 1;

  if (j0 >= numRows || j1 >= numRows)
    return NULL;

  Table *t = new Table(appWindow()->scriptingEnv(), numRows,
                       c * bins.size() + 1, "", appWindow(), 0);
  appWindow()->initTable(t, appWindow()->generateUniqueName(wsName + "-"));

  for (int i = 0; i < bins.size(); i++) {
    const int kY = c * i + 1;
    int kErr = 0;
    t->setColName(kY, "YB" + QString::number(bins[i]));
    if (errs) {
      kErr = 2 * i + 2;
      t->setColPlotDesignation(kErr, Table::yErr);
      t->setColName(kErr, "EB" + QString::number(bins[i]));
    }
    for (int j = j0; j <= j1; j++) {
      const Mantid::MantidVec &dataY = workspace->readY(j);
      const Mantid::MantidVec &dataE = workspace->readE(j);

      if (i == 0) {
        // Get the X axis values from the vertical axis of the workspace
        if (workspace->axes() > 1)
          t->setCell(j, 0, (*workspace->getAxis(1))(j));
        else
          t->setCell(j, 0, j);
      }
      t->setCell(j, kY, dataY[bins[i]]);
      if (errs)
        t->setCell(j, kErr, dataE[bins[i]]);
    }
  }
  return t;
}

Table *MantidUI::createTableFromSelectedColumns(MantidMatrix *m, bool errs) {
  const QList<int> &cols = m->getSelectedColumns();
  if (cols.empty())
    return 0;

  int j0 = m->workspaceIndex(0);
  int j1 = m->workspaceIndex(m->numRows() - 1);

  return createTableFromBins(m->name(), m->workspace(), cols, errs, j0, j1);
}

/** Saves data to  nexus file
* @param wsName :: Name of the workspace to be saved
* @param fileName :: name of the nexus file to created
*/
void MantidUI::savedatainNexusFormat(const std::string &fileName,
                                     const std::string &wsName) {
  auto inputWorkspace =
      AnalysisDataService::Instance().retrieveWS<Workspace>(wsName);

  // Typically, we use SaveNexusProcessed to save a workspace
  QString algorithm = "SaveNexusProcessed";

  //...but if it's an MD workspace, we use SaveMD instead
  if (boost::dynamic_pointer_cast<const IMDEventWorkspace>(inputWorkspace) ||
      boost::dynamic_pointer_cast<const IMDHistoWorkspace>(inputWorkspace))
    algorithm = "SaveMD";

  try {
    Mantid::API::IAlgorithm_sptr alg = createAlgorithm(algorithm);
    alg->setPropertyValue("Filename", fileName);
    alg->setPropertyValue("InputWorkspace", wsName);
    executeAlgorithmAsync(alg, true /* wait for completion */);
  } catch (...) {
  }
}
/** Loads data from nexus file
* @param wsName :: Name of the workspace to be created
* @param fileName :: name of the nexus file
*/
void MantidUI::loadWSFromFile(const std::string &wsName,
                              const std::string &fileName) {
  if (fileName.empty())
    return;
  try {
    Mantid::API::IAlgorithm_sptr alg = createAlgorithm("Load");
    alg->setPropertyValue("Filename", fileName);
    alg->setPropertyValue("OutputWorkspace", wsName);
    executeAlgorithmAsync(alg, true /* wait for completion */);
  } catch (...) {
  }
}

bool MantidUI::workspacesDockPlot1To1() {
  return "On" ==
         Mantid::Kernel::ConfigService::Instance().getString(
             "MantidOptions.ReusePlotInstances");
}

/**
 * If a workspace group is selected, return its name
 * @returns :: Name of selected workspace group, or empty if no group selected
 */
QString MantidUI::getSelectedGroupName() const {
  const QString &sel =
      QString::fromStdString(m_exploreMantid->getSelectedWorkspaceNames()[0]);
  WorkspaceGroup_const_sptr gWs;
  if (!sel.isEmpty() &&
      AnalysisDataService::Instance().doesExist(sel.toStdString())) {
    try {
      gWs = boost::dynamic_pointer_cast<const WorkspaceGroup>(
          Mantid::API::AnalysisDataService::Instance().retrieve(
              sel.toStdString()));
    } catch (std::exception &) {
      // can happen, nothing to worry about
      gWs = WorkspaceGroup_const_sptr(); // make sure, anyway
    }
  }
  if (gWs) {
    return sel;
  } else {
    return "";
  }
}

/**
 * Sets graph to encompass all data points, then resets user's plot preference
 *
 * The 'setAutoScale' method is used to make sure that the plot initially
 * encompasses all the data points. However, this has the side-effect suggested
 * by its name: all the axes become auto-scaling if the data changes. If, in the
 * plot preferences, autoscaling has been disabled, then the axes are re-fixed.
 *
 * @param graph :: [input, output] Graph to set initial autoscale for
 */
void MantidUI::setInitialAutoscale(Graph *graph) {
  // Set axes to include all data points
  graph->setAutoScale();
  // If option disabled, re-fix the axes
  if (!appWindow()->autoscale2DPlots)
    graph->enableAutoscaling(false);
}

//=========================================================================
//
// This section defines some stuff that is only used on Windows
//
//=========================================================================
#ifdef _WIN32

struct mem_block {
  SIZE_T size;
  int state;
};

///  Assess the virtual memeory of the current process.
void countVirtual(vector<mem_block> &mem, int &total) {

  MEMORYSTATUSEX memStatus;
  memStatus.dwLength = sizeof(MEMORYSTATUSEX);
  GlobalMemoryStatusEx(&memStatus);

  MEMORY_BASIC_INFORMATION info;

  char *addr = 0;
  size_t free = 0;      // total free space
  size_t reserved = 0;  // total reserved space
  size_t committed = 0; // total commited (used) space
  size_t size = 0;
  size_t free_max = 0;      // maximum contiguous block of free memory
  size_t reserved_max = 0;  // maximum contiguous block of reserved memory
  size_t committed_max = 0; // maximum contiguous block of committed memory

  size_t GB2 =
      memStatus.ullTotalVirtual; // Maximum memeory available to the process
  total = static_cast<int>(GB2);

  // Loop over all virtual memory to find out the status of every block.
  do {
    VirtualQuery(addr, &info, sizeof(MEMORY_BASIC_INFORMATION));

    int state = 0;
    if (info.State == MEM_FREE) {
      free += info.RegionSize;
      if (info.RegionSize > free_max)
        free_max = info.RegionSize;
      state = 0;
    }
    if (info.State == MEM_RESERVE) {
      reserved += info.RegionSize;
      if (info.RegionSize > reserved_max)
        reserved_max = info.RegionSize;
      state = 500;
    }
    if (info.State == MEM_COMMIT) {
      committed += info.RegionSize;
      if (info.RegionSize > committed_max)
        committed_max = info.RegionSize;
      state = 1000;
    }

    addr += info.RegionSize;
    size += info.RegionSize;

    mem_block b = {info.RegionSize, state};
    mem.push_back(b);

    /*cerr<<"BaseAddress = "<< info.BaseAddress<<'\n';
    cerr<<"AllocationBase = "<< info.AllocationBase<<'\n';
    cerr<<"AllocationProtect = "<< info.AllocationProtect<<'\n';
    cerr<<"RegionSize = "<< hex << info.RegionSize<<'\n';
    cerr<<"State = "<< state_str(info.State)<<'\n';
    cerr<<"Protect = "<< hex << info.Protect <<' '<<
    protect_str(info.Protect)<<'\n';
    cerr<<"Type = "<< hex << info.Type<<'\n';*/

  } while (size < GB2);

  std::cerr << "count FREE = " << std::dec << double(free) / 1024 / 1024
            << '\n';
  std::cerr << "count RESERVED = " << double(reserved) / 1024 / 1024 << '\n';
  std::cerr << "count COMMITTED = " << double(committed) / 1024 / 1024 << '\n';

  std::cerr << "max FREE = " << std::dec << double(free_max) / 1024 / 1024
            << '\n';
  std::cerr << "max RESERVED = " << double(reserved_max) / 1024 / 1024 << '\n';
  std::cerr << "max COMMITTED = " << double(committed_max) / 1024 / 1024
            << '\n';
  std::cerr << '\n';
}

/// Shows 2D plot of current memory usage.
/// One point is 1K of memory. One row is 1M.
/// Red - used memory block, blue - free, green - reserved.
void MantidUI::memoryImage() {
  // ofstream ofil("memory.txt");
  vector<mem_block> mem;
  int total;
  countVirtual(mem, total);
  int colNum = 1024;
  int rowNum = total / 1024 / colNum;
  Matrix *m = appWindow()->newMatrix(rowNum, colNum);
  m->setCoordinates(0, colNum, 0, rowNum);
  int row = 0;
  int col = 0;
  QImage image(colNum, rowNum, QImage::Format_Mono);
  for (vector<mem_block>::iterator b = mem.begin(); b != mem.end(); ++b) {
    int n = b->size / 1024;
    for (int i = 0; i < n; i++) {
      m->setCell(row, col, b->state);
      // ofil<<b->state<<'\t';
      col++;
      if (col >= colNum) {
        col = 0;
        row++;
        // ofil<<'\n';
      }
    }
  }
  appWindow()->plotSpectrogram(m, GraphOptions::ColorMap);
}

void MantidUI::memoryImage2() {
  // ofstream ofil("memory.txt");
  vector<mem_block> mem;
  int total;
  countVirtual(mem, total);
  int colNum = 1024;
  int rowNum = total / 1024 / colNum;
  int row = 0;
  int col = 0;
  QImage image(colNum, rowNum, QImage::Format_Mono);
  for (vector<mem_block>::iterator b = mem.begin(); b != mem.end(); ++b) {
    int n = b->size / 1024;
    for (int i = 0; i < n; i++) {
      if (row < rowNum && col < colNum) {
        image.setPixel(col, row, b->state > 600);
      }
      // ofil<<b->state<<'\t';
      col++;
      if (col >= colNum) {
        col = 0;
        row++;
        // ofil<<'\n';
      }
    }
  }
  image.save("memory_image.jpg");
}

#endif
//=======================================================================
// End of Windows specfic stuff
//=======================================================================

#include "MantidGeometry/Instrument.h"
#include "MantidGeometry/Instrument/CompAssembly.h"

void MantidUI::test() {
  std::cerr << "\nTest\n\n";

  MatrixWorkspace_const_sptr ws =
      boost::dynamic_pointer_cast<const MatrixWorkspace>(
          getSelectedWorkspace());
  if (ws) {
    boost::shared_ptr<const Mantid::Geometry::Instrument> instr =
        ws->getInstrument()->baseInstrument();
    boost::shared_ptr<Mantid::Geometry::CompAssembly> both =
        boost::dynamic_pointer_cast<Mantid::Geometry::CompAssembly>(
            (*instr)[3]);
    if (both) {
      boost::shared_ptr<Mantid::Geometry::CompAssembly> first =
          boost::dynamic_pointer_cast<Mantid::Geometry::CompAssembly>(
              (*both)[0]);
      if (first) {
        static int i = 0;
        Mantid::Kernel::V3D u =
            i++ ? Mantid::Kernel::V3D(1, 0, 0) : Mantid::Kernel::V3D(0, 1, 0);
        Mantid::Kernel::Quat q(30, u);
        first->rotate(q);
        return;
      }
    }
  }
  std::cerr << "Failed...\n";
}

void MantidUI::updateRecentFilesList(const QString &fname) {
  m_appWindow->updateRecentFilesList(fname);
}

MantidSurfacePlotDialog *
MantidUI::createSurfacePlotDialog(int flags, QStringList wsNames,
                                  const QString &plotType) {
  QList<QString> names;

  for (auto &name : wsNames)
    names.append(name);

  return new MantidSurfacePlotDialog(this, static_cast<Qt::WFlags>(flags),
                                     names, plotType);
}

MantidWSIndexDialog *MantidUI::createWorkspaceIndexDialog(int flags,
                                                          QStringList wsNames,
                                                          bool showWaterfall,
                                                          bool showPlotAll) {
  QList<QString> names;

  for (auto &name : wsNames)
    names.append(name);

  return new MantidWSIndexDialog(m_appWindow, static_cast<Qt::WFlags>(flags),
                                 names, showWaterfall, showPlotAll);
}

void MantidUI::showSurfacePlot() {
  // find the workspace group clicked on
  auto wksp = m_exploreMantid->getSelectedWorkspace();

  if (wksp) {
    const auto wsGroup =
        boost::dynamic_pointer_cast<const WorkspaceGroup>(wksp);
    if (wsGroup) {
      auto options = m_exploreMantid->chooseSurfacePlotOptions(
          wsGroup->getNumberOfEntries());

      // TODO: Figure out how to get rid of MantidUI dependency here.
      auto plotter =
          Mantid::Kernel::make_unique<MantidGroupPlotGenerator>(this);
      plotter->plotSurface(wsGroup, options);
    }
  }
}

void MantidUI::showContourPlot() {
  auto wksp = m_exploreMantid->getSelectedWorkspace();

  if (wksp) {
    const auto wsGroup =
        boost::dynamic_pointer_cast<const WorkspaceGroup>(wksp);
    if (wsGroup) {
      auto options = m_exploreMantid->chooseContourPlotOptions(
          wsGroup->getNumberOfEntries());

      // TODO: Figure out how to remove the MantidUI dependency
      auto plotter =
          Mantid::Kernel::make_unique<MantidGroupPlotGenerator>(this);
      plotter->plotContour(wsGroup, options);
    }
  }
}

QWidget *MantidUI::getParent() { return m_appWindow; }<|MERGE_RESOLUTION|>--- conflicted
+++ resolved
@@ -440,7 +440,6 @@
   executeAlgorithmAsync(alg);
 }
 
-<<<<<<< HEAD
 void MantidUI::deleteWorkspaces(const QStringList &wsNames) {
   MantidMatrix *m = dynamic_cast<MantidMatrix *>(m_appWindow->activeWindow());
 
@@ -463,8 +462,6 @@
 /**
 getSelectedWorkspaceName
 */
-=======
->>>>>>> 4dc27176
 QString MantidUI::getSelectedWorkspaceName() {
   auto names = m_exploreMantid->getSelectedWorkspaceNames();
   QString str;
