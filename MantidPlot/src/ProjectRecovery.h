--- conflicted
+++ resolved
@@ -64,7 +64,6 @@
   /// get Recovery Folder location
   std::string getRecoveryFolderOutputPR();
 
-<<<<<<< HEAD
   /// Get a list of poco paths based on recoveryFolderPaths' directory
   std::vector<Poco::Path>
   getListOfFoldersInDirectoryPR(const std::string &recoveryFolderPath);
@@ -88,10 +87,9 @@
 
   /// Looks at the recovery checkpoints and repairs some faults
   void repairCheckpointDirectory();
-=======
+  
   /// Remove checkpoints if it has lock file
   void removeLockedCheckpoints();
->>>>>>> 30cb9cfd
 
 private:
   /// Captures the current object in the background thread
