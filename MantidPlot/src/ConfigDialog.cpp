--- conflicted
+++ resolved
@@ -2470,20 +2470,9 @@
   app->settings.setValue("/General/FloatingWindows/TiledWindow",
                          boxFloatingTiledWindows->isChecked());
   // 3D plots page
-<<<<<<< HEAD
-  QStringList plot3DColors{btnToColor->color().name(),btnLabels->color().name()};
-  plot3DColors << btnMesh->color().name() << btnGrid->color().name() << btnFromColor->color().name();
-  plot3DColors << btnNumbers->color().name() << btnAxes->color().name() << btnBackground3D->color().name();
-=======
-  QStringList plot3DColors = QStringList() << btnToColor->color().name()
-                                           << btnLabels->color().name();
-  plot3DColors << btnMesh->color().name() << btnGrid->color().name()
-               << btnFromColor->color().name();
-  plot3DColors << btnNumbers->color().name() << btnAxes->color().name()
-               << btnBackground3D->color().name();
->>>>>>> c3e23861
-  app->plot3DColors = plot3DColors;
-
+    app->plot3DColors = {btnToColor->color().name(),btnLabels->color().name(),btnMesh->color().name(),
+                         mbtnGrid->color().name(),btnFromColor->color().name(),btnNumbers->color().name(),
+                         btnAxes->color().name(),btnBackground3D->color().name() };
   app->showPlot3DLegend = boxShowLegend->isChecked();
   app->showPlot3DProjection = boxShowProjection->isChecked();
   app->plot3DResolution = boxResolution->value();
