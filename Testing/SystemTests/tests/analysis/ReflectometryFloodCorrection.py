--- conflicted
+++ resolved
@@ -1,11 +1,7 @@
 #pylint: disable=no-init
 import stresstesting
-<<<<<<< HEAD
 from mantid.simpleapi import (CreateFloodWorkspace, ApplyFloodWorkspace, CreateWorkspace,
-                              SaveNexus, Load, Rebin, ConvertUnits)
-=======
-from mantid.simpleapi import CreateFloodWorkspace, CreateWorkspace, SaveNexus, mtd
->>>>>>> 9e124314
+                              SaveNexus, Load, Rebin, ConvertUnits, mtd)
 import os
 import tempfile
 
@@ -64,7 +60,6 @@
             os.unlink(input_file)
 
 
-<<<<<<< HEAD
 class ReflectometryApplyFloodWorkspace(stresstesting.MantidStressTest):
 
     out_ws_name = 'out'
@@ -111,7 +106,7 @@
     def validate(self):
         self.disableChecking.append('Instrument')
         return self.out_ws_name,'ReflectometryApplyFloodWorkspaceUnits.nxs'
-=======
+
 class ReflectometryCreateFloodWorkspaceCentralPixel(stresstesting.MantidStressTest):
 
     flood_ws_name = 'flood'
@@ -218,5 +213,4 @@
             self.assertAlmostEqual(out.readY(4)[0], 1.0)
             self.assertAlmostEqual(out.readY(5)[0], 1.0)
         finally:
-            os.unlink(input_file)
->>>>>>> 9e124314
+            os.unlink(input_file)