# Mantid Repository : https://github.com/mantidproject/mantid
#
# Copyright &copy; 2018 ISIS Rutherford Appleton Laboratory UKRI,
#     NScD Oak Ridge National Laboratory, European Spallation Source
#     & Institut Laue - Langevin
# SPDX - License - Identifier: GPL - 3.0 +
#pylint: disable=no-init

from __future__ import (absolute_import, division, print_function)
import systemtesting
import mantid  # noqa
from sans.command_interface.ISISCommandInterface import (LOQ, Set2D, Detector, MaskFile, SetDetectorOffsets, Gravity,
                                                         AssignSample, AssignCan, WavRangeReduction,
                                                         UseCompatibilityMode)

# Test is giving odd results on Linux, but only this 2D one.


class SANSLOQCan2DTest_V2(systemtesting.MantidSystemTest):

    def runTest(self):
        UseCompatibilityMode()
        LOQ()
        Set2D()
        Detector("main-detector-bank")
        MaskFile('MASK.094AA')
        # apply some small artificial shift
        SetDetectorOffsets('REAR', -1.0, 1.0, 0.0, 0.0, 0.0, 0.0)
        Gravity(True)

        AssignSample('99630.RAW')  # They file seems to be named wrongly.
        AssignCan('99631.RAW')  # The file seems to be named wrongly.

        WavRangeReduction(None, None, False)

    def validate(self):
        # Need to disable checking of the Spectra-Detector map because it isn't
        # fully saved out to the nexus file (it's limited to the spectra that
        # are actually present in the saved workspace).
        self.disableChecking.append('SpectraMap')
        self.disableChecking.append('Instrument')
        #when comparing LOQ files you seem to need the following
        self.disableChecking.append('Axes')

<<<<<<< HEAD
        return '53615_main_2D_2.2_10.0','SANSLOQCan2D.nxs'
=======
        return '99630main_2D_2.2_10.0','SANSLOQCan2D.nxs'
>>>>>>> 347a169f
<|MERGE_RESOLUTION|>--- conflicted
+++ resolved
@@ -41,9 +41,4 @@
         self.disableChecking.append('Instrument')
         #when comparing LOQ files you seem to need the following
         self.disableChecking.append('Axes')
-
-<<<<<<< HEAD
-        return '53615_main_2D_2.2_10.0','SANSLOQCan2D.nxs'
-=======
-        return '99630main_2D_2.2_10.0','SANSLOQCan2D.nxs'
->>>>>>> 347a169f
+        return '99630_main_2D_2.2_10.0','SANSLOQCan2D.nxs'